
import requests
from hbp_app_python_auth.auth import get_access_token, get_auth_header
from django.conf import settings
from rest_framework.response import Response
from rest_framework import status
#dirty logg ... need a module
import logging

from logging.handlers import RotatingFileHandler
logger = logging.getLogger("model_validation_api")
logger.setLevel(logging.DEBUG)
formatter = logging.Formatter('%(asctime)s :: %(levelname)s :: %(message)s')
file_handler = RotatingFileHandler('activity.log', 'a', 1000000, 1)
file_handler.setLevel(logging.DEBUG)
file_handler.setFormatter(formatter)
logger.addHandler(file_handler)
stream_handler = logging.StreamHandler()
stream_handler.setLevel(logging.DEBUG)
logger.addHandler(stream_handler)

admin_id='13947'


def get_authorization_header(request):

    """
    Get HTTP authorization header
    :param request: request
    :type request: str
    :returns http status: string
    """

    auth = request.META.get("HTTP_AUTHORIZATION", None)
    if auth is None:
        try:
            auth = get_auth_header(request.user.social_auth.get())
            # logger.debug("Got authorization from database")
        except AttributeError:
            pass
    # in case of 401 error, need to trap and redirect to login
    else:
        if request.META.get("HTTP_AUTHORIZATION", None).split(" ")[0].lower() == "bearer" :
            auth = request.META.get("HTTP_AUTHORIZATION", None)
        else :
            auth = "Bearer "+request.META.get("HTTP_AUTHORIZATION", None)

        # logger.debug("Got authorization from HTTP header")
    return {'Authorization': auth}



# def build_storage_url (request, collab_id):

#     storage_string = "collab:///2169/folder_test"

#     storage_navigation_data = get_storage_navigation_data(request, collab_id)




#     goal_url = "https://collab.humanbrainproject.eu/#/collab/2169/nav/18935?state=uuid=9445b96d-6d55-41ef-9d93-727d5d8fabce"

def get_storage_navigation_data (request, collab_id):
    """
    Get HTTP authorization header
    :param request: request
    :type request: str
    :returns: http status
    :rtype: str
    """
    svc_url = settings.HBP_COLLAB_SERVICE_URL
    headers = {'Authorization': get_auth_header(request.user.social_auth.get())}
    url = '%scollab/%s/nav/all/' % (svc_url, collab_id)
    res = requests.get(url, headers=headers)
    if res.status_code != 200:
        return False

    for i in res.json() :
            if i["name"] == "Storage" :
                return (i)

    return (None)


# def get_storage_file_by_path (request, collab_id):
#     svc_url = HBP_STORAGE_SERVICE_URL
#     headers = {'Authorization': get_auth_header(request.user.social_auth.get())}
#     # url =  "/storage/v1/api/entity/?path=/12345/file_1"
#     # 18935
#     url =  "%s?path=/%s/folder_test/Invoice_200.pdf" % (svc_url, collab_id)

def get_storage_file_by_id (request):
    """
    Get file in collab storage with id
    :param request: request
    :type request: str
    :returns: res._content
    :rtype: str
    """
    url = "https://services.humanbrainproject.eu/storage/v1/api/file/7047b77d-10a7-45ee-903a-29fe7a8cc9e5/content/"

    headers = {'Authorization': get_auth_header(request.user.social_auth.get())}
    res = requests.get(url, headers=headers)
    if res.status_code != 200:
        return False

    return res._content



def get_user_from_token(request):
    """
    Get user id with token
    :param request: request
    :type request: str
    :returns: res._content
    :rtype: str
    """
    url = "{}/user/me".format(settings.HBP_IDENTITY_SERVICE_URL)
    headers = get_authorization_header(request)
    # logger.debug("Requesting user information for given access token")
    res = requests.get(url, headers=headers)
    if res.status_code != 200:
        logger.debug("Error" + res.content)
        raise Exception(res.content)
    # logger.debug("User information retrieved")
    return res.json()



def is_admin(request):
    """
    Check if user is an administrator
    :param request: request
    :type request: str
    :returns: admins
    :rtype: boolean
    """
    try:
        admins = get_admin_list(request)
    except Exception as err:
        logger.warning(err.message)
        return False
    try:
        user_id = get_user_from_token(request)["id"]
    except Exception as err:
        logger.warning(err.message)
        return False
    return user_id in admins


def _is_collaborator(request, collab_id):
    """
    Check access depending on context
    :param request: request
    :type request: str
    :param collab_id: int
    :type collab_id: int
    :returns: admins
    :rtype: boolean
    """

    svc_url = settings.HBP_COLLAB_SERVICE_URL

    #headers = {'Authorization': get_auth_header(request.user.social_auth.get())}
    headers = get_authorization_header(request)
    logger.debug(str(headers))

    url = '%scollab/%s/permissions/' % (svc_url, collab_id)
    res = requests.get(url, headers=headers)
    if res.status_code != 200:
        logger.debug(res.content)
        return False

    return res.json().get('UPDATE', False)

def _is_collaborator_read_permission(request, collab_id):
    """
    Check access depending on context
    :param request: request 
    :type request: str
    :param collab_id: int 
    :type collab_id: int
    :returns: admins
    :rtype: boolean
    """

    svc_url = settings.HBP_COLLAB_SERVICE_URL

    headers = {'Authorization': get_auth_header(request.user.social_auth.get())}
        
    url = '%scollab/%s/permissions/' % (svc_url, collab_id)
    res = requests.get(url, headers=headers)
    if res.status_code != 200:
        return False
    return res.json().get('VIEW', False)

def _is_collaborator_token(request, collab_id):
    """
    Check access depending on token
    :param request: request
    :type request: str
    :param collab_id: int
    :type collab_id: int
    :returns: response
    :rtype: boolean
    """
    # user = get_user_from_token(request)
    # request.user = user

    svc_url = settings.HBP_COLLAB_SERVICE_URL

    url = '%scollab/%s/permissions/' % (svc_url, collab_id)
    if request.META.get("HTTP_AUTHORIZATION", None).split(" ")[0].lower() == "bearer" :
        headers = {'Authorization': request.META.get("HTTP_AUTHORIZATION", None)}

    else :
        headers = {'Authorization': "Bearer "+request.META.get("HTTP_AUTHORIZATION", None)}

    res = requests.get(url, headers=headers)
    if res.status_code != 200:
        return False

    return res.json().get('UPDATE', False)

def _is_collaborator_token_read_permission(request, collab_id):
    """
    Check access depending on token
    :param request: request 
    :type request: str
    :param collab_id: int 
    :type collab_id: int
    :returns: response
    :rtype: boolean
    """
    # user = get_user_from_token(request)
    # request.user = user

    svc_url = settings.HBP_COLLAB_SERVICE_URL

    url = '%scollab/%s/permissions/' % (svc_url, collab_id)
    if request.META.get("HTTP_AUTHORIZATION", None).split(" ")[0].lower() == "bearer" :
        headers = {'Authorization': request.META.get("HTTP_AUTHORIZATION", None)}

    else :   
        headers = {'Authorization': "Bearer "+request.META.get("HTTP_AUTHORIZATION", None)}

    res = requests.get(url, headers=headers)
    if res.status_code != 200:
        return False

    return res.json().get('VIEW', False)



def is_authorised_or_admin(request, collab_id):
    """
    Check authorisation depending on context
    :param request: request
    :type request: str
    :param collab_id: int
    :type collab_id: int
    :returns: response
    :rtype: boolean
    """
    # if str(request.user) == "AnonymousUser" :
    #     logger.debug("anonymous")
    #     if request.META.get("HTTP_AUTHORIZATION", None) is None :
    #         return False
    #     else:
    #         auth = _is_collaborator_token(request, collab_id)
    #         if auth == False:
    #             auth = _is_collaborator_token(request, admin_id)
    #         return auth

    # else :
    #     logger.debug(str(request.user))
    #     if not (_is_collaborator(request, collab_id) or _is_collaborator(request,admin_id)):
    #         return False
    #     else:
    #         return True
    return _is_collaborator(request, collab_id) or _is_collaborator(request,admin_id)

def is_authorised(request, collab_id):
    """
    Check authorisation depending on context
    :param request: request
    :type request: str
    :param collab_id: int
    :type collab_id: int
    :returns: response
    :rtype: boolean
    """
    if str(request.user) == "AnonymousUser" :

        if request.META.get("HTTP_AUTHORIZATION", None) == None :
            return False
        else:
            auth = _is_collaborator_token(request, collab_id)
            return auth

    else :
        if not _is_collaborator(request, collab_id) :
            return False
<<<<<<< HEAD
        else:
=======
        else: 
            return True

def is_authorised_read_permission(request, collab_id):
    """
    Check authorisation depending on context used for public collabs
    :param request: request 
    :type request: str
    :param collab_id: int 
    :type collab_id: int
    :returns: response
    :rtype: boolean
    """
    if str(request.user) == "AnonymousUser" :
         
        if request.META.get("HTTP_AUTHORIZATION", None) == None :
            return False
        else: 
            auth = _is_collaborator_token_read_permission(request, collab_id)
            return auth 

    else :       
        if not _is_collaborator_read_permission(request, collab_id) :
            return False
        else: 
>>>>>>> 42cbb573
            return True

def get_user_info(request):
    """
    :param request: request
    :type request: str
    :param collab_id: int
    :type collab_id: int
    :returns: response
    :rtype: str
    """
    social_auth = request.user.social_auth.get()
    url = "https://services.humanbrainproject.eu/oidc/userinfo"
    headers = {
        'Authorization': get_auth_header(request.user.social_auth.get()),
    }
    res = requests.post(url, headers=headers)
    return res.json()

def is_hbp_member (request):
    """
    Check if user is hbp member depending on token if user is anonymous
    :param request: request
    :type request: str
    :returns: response
    :rtype: boolean
    """
    svc_url = settings.HBP_COLLAB_SERVICE_URL

    if str(request.user) == "AnonymousUser" :
        try:
            user_id = get_user_from_token(request)["id"]
            return True
        except Exception as err:
            logger.warning(err.message)
            return False

    else :
        return True


# def get_admin_list(request):
#     url = 'https://services.humanbrainproject.eu/idm/v1/api/group/hbp-neuromorphic-platform-admin/members'
#     headers = get_authorization_header(request)
#     res = requests.get(url, headers=headers)
#     logger.debug(headers)
#     if res.status_code != 200:
#         raise Exception("Couldn't get list of administrators." + res.content + str(headers))
#     data = res.json()
#     assert data['page']['totalPages'] == 1
#     admins = [user['id'] for user in data['_embedded']['users']]
#     return admins<|MERGE_RESOLUTION|>--- conflicted
+++ resolved
@@ -4,7 +4,7 @@
 from django.conf import settings
 from rest_framework.response import Response
 from rest_framework import status
-#dirty logg ... need a module
+#dirty logg ... need a module 
 import logging
 
 from logging.handlers import RotatingFileHandler
@@ -21,12 +21,12 @@
 
 admin_id='13947'
 
-
+    
 def get_authorization_header(request):
 
     """
     Get HTTP authorization header
-    :param request: request
+    :param request: request 
     :type request: str
     :returns http status: string
     """
@@ -42,7 +42,7 @@
     else:
         if request.META.get("HTTP_AUTHORIZATION", None).split(" ")[0].lower() == "bearer" :
             auth = request.META.get("HTTP_AUTHORIZATION", None)
-        else :
+        else :   
             auth = "Bearer "+request.META.get("HTTP_AUTHORIZATION", None)
 
         # logger.debug("Got authorization from HTTP header")
@@ -51,12 +51,12 @@
 
 
 # def build_storage_url (request, collab_id):
-
+    
 #     storage_string = "collab:///2169/folder_test"
 
 #     storage_navigation_data = get_storage_navigation_data(request, collab_id)
 
-
+    
 
 
 #     goal_url = "https://collab.humanbrainproject.eu/#/collab/2169/nav/18935?state=uuid=9445b96d-6d55-41ef-9d93-727d5d8fabce"
@@ -64,7 +64,7 @@
 def get_storage_navigation_data (request, collab_id):
     """
     Get HTTP authorization header
-    :param request: request
+    :param request: request 
     :type request: str
     :returns: http status
     :rtype: str
@@ -75,17 +75,17 @@
     res = requests.get(url, headers=headers)
     if res.status_code != 200:
         return False
-
+    
     for i in res.json() :
-            if i["name"] == "Storage" :
-                return (i)
+            if i["name"] == "Storage" : 
+                return (i) 
 
     return (None)
 
 
 # def get_storage_file_by_path (request, collab_id):
 #     svc_url = HBP_STORAGE_SERVICE_URL
-#     headers = {'Authorization': get_auth_header(request.user.social_auth.get())}
+#     headers = {'Authorization': get_auth_header(request.user.social_auth.get())}    
 #     # url =  "/storage/v1/api/entity/?path=/12345/file_1"
 #     # 18935
 #     url =  "%s?path=/%s/folder_test/Invoice_200.pdf" % (svc_url, collab_id)
@@ -93,26 +93,26 @@
 def get_storage_file_by_id (request):
     """
     Get file in collab storage with id
-    :param request: request
+    :param request: request 
     :type request: str
     :returns: res._content
     :rtype: str
     """
     url = "https://services.humanbrainproject.eu/storage/v1/api/file/7047b77d-10a7-45ee-903a-29fe7a8cc9e5/content/"
 
-    headers = {'Authorization': get_auth_header(request.user.social_auth.get())}
-    res = requests.get(url, headers=headers)
-    if res.status_code != 200:
-        return False
-
-    return res._content
-
+    headers = {'Authorization': get_auth_header(request.user.social_auth.get())}  
+    res = requests.get(url, headers=headers)
+    if res.status_code != 200:
+        return False
+
+    return res._content 
+    
 
 
 def get_user_from_token(request):
     """
     Get user id with token
-    :param request: request
+    :param request: request 
     :type request: str
     :returns: res._content
     :rtype: str
@@ -132,7 +132,7 @@
 def is_admin(request):
     """
     Check if user is an administrator
-    :param request: request
+    :param request: request 
     :type request: str
     :returns: admins
     :rtype: boolean
@@ -153,9 +153,9 @@
 def _is_collaborator(request, collab_id):
     """
     Check access depending on context
-    :param request: request
-    :type request: str
-    :param collab_id: int
+    :param request: request 
+    :type request: str
+    :param collab_id: int 
     :type collab_id: int
     :returns: admins
     :rtype: boolean
@@ -166,7 +166,7 @@
     #headers = {'Authorization': get_auth_header(request.user.social_auth.get())}
     headers = get_authorization_header(request)
     logger.debug(str(headers))
-
+        
     url = '%scollab/%s/permissions/' % (svc_url, collab_id)
     res = requests.get(url, headers=headers)
     if res.status_code != 200:
@@ -199,9 +199,9 @@
 def _is_collaborator_token(request, collab_id):
     """
     Check access depending on token
-    :param request: request
-    :type request: str
-    :param collab_id: int
+    :param request: request 
+    :type request: str
+    :param collab_id: int 
     :type collab_id: int
     :returns: response
     :rtype: boolean
@@ -215,7 +215,7 @@
     if request.META.get("HTTP_AUTHORIZATION", None).split(" ")[0].lower() == "bearer" :
         headers = {'Authorization': request.META.get("HTTP_AUTHORIZATION", None)}
 
-    else :
+    else :   
         headers = {'Authorization': "Bearer "+request.META.get("HTTP_AUTHORIZATION", None)}
 
     res = requests.get(url, headers=headers)
@@ -257,9 +257,9 @@
 def is_authorised_or_admin(request, collab_id):
     """
     Check authorisation depending on context
-    :param request: request
-    :type request: str
-    :param collab_id: int
+    :param request: request 
+    :type request: str
+    :param collab_id: int 
     :type collab_id: int
     :returns: response
     :rtype: boolean
@@ -285,33 +285,6 @@
 def is_authorised(request, collab_id):
     """
     Check authorisation depending on context
-    :param request: request
-    :type request: str
-    :param collab_id: int
-    :type collab_id: int
-    :returns: response
-    :rtype: boolean
-    """
-    if str(request.user) == "AnonymousUser" :
-
-        if request.META.get("HTTP_AUTHORIZATION", None) == None :
-            return False
-        else:
-            auth = _is_collaborator_token(request, collab_id)
-            return auth
-
-    else :
-        if not _is_collaborator(request, collab_id) :
-            return False
-<<<<<<< HEAD
-        else:
-=======
-        else: 
-            return True
-
-def is_authorised_read_permission(request, collab_id):
-    """
-    Check authorisation depending on context used for public collabs
     :param request: request 
     :type request: str
     :param collab_id: int 
@@ -324,6 +297,30 @@
         if request.META.get("HTTP_AUTHORIZATION", None) == None :
             return False
         else: 
+            auth = _is_collaborator_token(request, collab_id)
+            return auth 
+
+    else :       
+        if not _is_collaborator(request, collab_id) :
+            return False
+        else: 
+            return True
+
+def is_authorised_read_permission(request, collab_id):
+    """
+    Check authorisation depending on context used for public collabs
+    :param request: request 
+    :type request: str
+    :param collab_id: int 
+    :type collab_id: int
+    :returns: response
+    :rtype: boolean
+    """
+    if str(request.user) == "AnonymousUser" :
+         
+        if request.META.get("HTTP_AUTHORIZATION", None) == None :
+            return False
+        else: 
             auth = _is_collaborator_token_read_permission(request, collab_id)
             return auth 
 
@@ -331,14 +328,13 @@
         if not _is_collaborator_read_permission(request, collab_id) :
             return False
         else: 
->>>>>>> 42cbb573
             return True
 
 def get_user_info(request):
     """
-    :param request: request
-    :type request: str
-    :param collab_id: int
+    :param request: request 
+    :type request: str
+    :param collab_id: int 
     :type collab_id: int
     :returns: response
     :rtype: str
@@ -346,22 +342,22 @@
     social_auth = request.user.social_auth.get()
     url = "https://services.humanbrainproject.eu/oidc/userinfo"
     headers = {
-        'Authorization': get_auth_header(request.user.social_auth.get()),
+        'Authorization': get_auth_header(request.user.social_auth.get()),   
     }
     res = requests.post(url, headers=headers)
-    return res.json()
+    return res.json() 
 
 def is_hbp_member (request):
     """
     Check if user is hbp member depending on token if user is anonymous
-    :param request: request
-    :type request: str
-    :returns: response
-    :rtype: boolean
-    """
-    svc_url = settings.HBP_COLLAB_SERVICE_URL
-
-    if str(request.user) == "AnonymousUser" :
+    :param request: request 
+    :type request: str
+    :returns: response
+    :rtype: boolean
+    """
+    svc_url = settings.HBP_COLLAB_SERVICE_URL
+
+    if str(request.user) == "AnonymousUser" : 
         try:
             user_id = get_user_from_token(request)["id"]
             return True
