--- conflicted
+++ resolved
@@ -1642,24 +1642,7 @@
     login_url='/login/hbp/'
 
     def get(self, request, *args, **kwargs):
-<<<<<<< HEAD
-        print request.user
-        
-        # print request.user.__dict__
-        
-        # for key, value in  request.user.__dict__.items(): #items():
-        #     print (key)
-        #     print value
-        #     try:
-        #         for key2, value2 in value.__dict__.items() :
-        #             print (key2)
-        #             print value2
-        #     except:
-        #         pass
-
-=======
-       
->>>>>>> 72b5a4eb
+
         models = ScientificModel.objects.all()
         models = serializers.serialize("json", models) 
         return render(request, self.template_name, {'models':models})