"""


"""
import pprint

import json
import logging
from urlparse import urlparse, parse_qs
from datetime import date
from django.shortcuts import render
from django.core.urlresolvers import reverse
from django.forms.models import model_to_dict
from django.views.generic import View, ListView, DetailView, TemplateView
from django.contrib.auth.mixins import LoginRequiredMixin
from django.contrib.auth.decorators import login_required
from django.utils.decorators import method_decorator
from django.http import (HttpResponse, JsonResponse,
                         HttpResponseBadRequest,     # 400
                         HttpResponseForbidden,      # 403
                         HttpResponseNotFound,       # 404
                         HttpResponseNotAllowed,     # 405
                         HttpResponseNotModified,    # 304
                         HttpResponseRedirect)       # 302

from django.conf import settings
from django.template import loader
import requests
from hbp_app_python_auth.auth import get_access_token, get_auth_header

from .models import (ValidationTestDefinition, 
                        ValidationTestCode,
                        ValidationTestResult, 
                        ScientificModelInstance, 
                        ScientificModel, 
                        ScientificModelInstance,
                        ScientificModelImage,   
                        Comment,

<<<<<<< HEAD
                        Param_DataModalities,
                        Param_TestType,
                        Param_Species,
                        Param_BrainRegion,
                        Param_CellType,
                        Param_ModelType,

=======
>>>>>>> 68eaf168
#                        configview,

                        CollabParameters,)


<<<<<<< HEAD

=======
>>>>>>> 68eaf168
from .forms import (ValidationTestDefinitionForm, 
                        ValidationTestCodeForm,
                        ScientificModelForm,
                        ScientificModelImageForm,  
                        ScientificTestForm, 
                        ValidationTestResultForm, 
                        ScientificModelInstanceForm,
                        CommentForm,
#                        configviewForm,  
                        )

from .serializer import (ValidationTestDefinitionSerializer, 
                            ScientificModelSerializer, 
                            ScientificModelInstanceSerializer,
                            ScientificModelImageSerializer,
                            ValidationTestResultSerializer,
                            ValidationTestCodeSerializer,
                            ValidationTestDefinitionWithCodesReadSerializer,
                            CommentSerializer,
<<<<<<< HEAD

                            CollabParametersSerializer,

                            Param_DataModalitiesSerializer,
                            Param_TestTypeSerializer,
                            Param_SpeciesSerializer,
                            Param_BrainRegionSerializer,
                            Param_CellTypeSerializer,
                            Param_ModelTypeSerializer,
  
                            )





=======
#                         configviewSerializer,   
                            )


>>>>>>> 68eaf168
from django.shortcuts import get_object_or_404

from django.core import serializers


#rest_framework
from rest_framework import (viewsets,
                            status,
                            mixins,
                            generics,
                            permissions,)

from rest_framework.views import APIView
from rest_framework.response import Response



CROSSREF_URL = "http://api.crossref.org/works/"
VALID_FILTER_NAMES = ('name', 'age', 'brain_region', 'cell_type',
                      'data_type', 'data_modality', 'test_type',
                      'author', 'species', 'data_location', 'publication')
VALID_MODEL_FILTER_NAMES = ('brain_region', 'cell_type',
                            'author', 'species')
VALID_RESULT_FILTERS = {
    'model': 'model_instance__model__name__icontains',
    'validation': 'test_definition__test_definition__name__icontains',
    'project': 'project',
    'collab_id': 'project',
    'brain_region': 'test_definition__test_definition__brain_region__icontains',
}

logger = logging.getLogger("model_validation_api")


def get_authorization_header(request):
    auth = request.META.get("HTTP_AUTHORIZATION", None)
    if auth is None:
        try:
#            auth = get_auth_header(request.user.social_auth.get())
            logger.debug("Got authorization from database")
        except AttributeError:
            pass
    # in case of 401 error, need to trap and redirect to login
    else:
        logger.debug("Got authorization from HTTP header")
    return {'Authorization': auth}


# def get_admin_list(request):
#     url = 'https://services.humanbrainproject.eu/idm/v1/api/group/hbp-neuromorphic-platform-admin/members'
#     headers = get_authorization_header(request)
#     res = requests.get(url, headers=headers)
#     logger.debug(headers)
#     if res.status_code != 200:
#         raise Exception("Couldn't get list of administrators." + res.content + str(headers))
#     data = res.json()
#     assert data['page']['totalPages'] == 1
#     admins = [user['id'] for user in data['_embedded']['users']]
#     return admins


# def is_admin(request):
#     try:
#         admins = get_admin_list(request)
#     except Exception as err:
#         logger.warning(err.message)
#         return False
#     try:
#         user_id = get_user(request)["id"]
#     except Exception as err:
#         logger.warning(err.message)
#         return False
#     return user_id in admins



# to put inside views
# if not _is_collaborator(request, ctx):
#             return HttpResponseForbidden()
def _is_collaborator(request, context):
    '''check access depending on context'''
    svc_url = settings.HBP_COLLAB_SERVICE_URL
    if not context:
        return False

    url = '%scollab/context/%s/' % (svc_url, context)

    headers = {'Authorization': get_auth_header(request.user.social_auth.get())}
    res = requests.get(url, headers=headers)

    if res.status_code != 200:
        return False

    collab_id = res.json()['collab']['id']
    url = '%scollab/%s/permissions/' % (svc_url, collab_id)
    res = requests.get(url, headers=headers)
    if res.status_code != 200:
        return False
    return res.json().get('UPDATE', False)


def get_user(request):
    url = "{}/user/me".format(settings.HBP_IDENTITY_SERVICE_URL)
    headers = get_authorization_header(request)
    logger.debug("Requesting user information for given access token")
    res = requests.get(url, headers=headers)
    if res.status_code != 200:
        logger.debug("Error" + res.content)
        raise Exception(res.content)
    logger.debug("User information retrieved")
    return res.json()


# def notify_coordinators(request, project):
#     coordinators = get_admin_list(request)
#     url = 'https://services.humanbrainproject.eu/stream/v0/api/notification/'
#     #url = 'https://stream.humanbrainproject.eu/api/v0/notifications/'
#     headers = get_authorization_header(request)
#     targets = [{"type": "HBPUser", "id": id} for id in coordinators]
#     payload = {
#         "summary": "New access request for the Neuromorphic Computing Platform: {}".format(project.title),
#         "targets": targets,
#         "object": {
#             "type": "HBPCollaboratoryContext",
#             "id": "346173bb-887c-4a47-a8fb-0da5d5980dfc"
#         }
#     }
#     res = requests.post(url, json=payload, headers=headers)
#     if res.status_code not in (200, 204):
#         logger.error("Unable to notify coordinators. {}: {}".format(res.status_code, res.content))
#         return False
#     return True



@method_decorator(login_required(login_url='/login/hbp'), name='dispatch' )
class ValidationTestDefinitionResource(View):
    serializer = ValidationTestDefinitionSerializer
    login_url='/login/hbp/'

    def _get_test(self, test_id):
        try:
            test = ValidationTestDefinition.objects.get(pk=test_id)
        except ValidationTestDefinition.DoesNotExist:
            test = None
        return test

    def get(self, request, *args, **kwargs):
        """View a test"""
        test = self._get_test(kwargs["test_id"])
        if test is None:
            return HttpResponseNotFound("No such test")
        code_version = request.GET.get("version", None)
        content = self.serializer.serialize(test, code_version)
        return HttpResponse(content, content_type="application/json; charset=utf-8", status=200)


@method_decorator(login_required(login_url='/login/hbp'), name='dispatch' )
class ValidationTestDefinitionListResource(View):
    serializer = ValidationTestDefinitionSerializer
    login_url='/login/hbp/'

    # NEEDS UPDATING NOW CODE IS A SEPARATE OBJECT
    def post(self, request, *args, **kwargs):
         """Add a test"""
         # if not is_admin(request):
         #     return HttpResponseForbidden("You do not have permission to add a test.")
         form = ValidationTestDefinitionForm(json.loads(request.body))
         if form.is_valid():
             test = form.save()
             content = self.serializer.serialize(test)
             return HttpResponse(content, content_type="application/json; charset=utf-8", status=201)
         else:
             print(form.data)
             return HttpResponseBadRequest(str(form.errors))  # todo: plain text

    def get(self, request, *args, **kwargs):
        tests = ValidationTestDefinition.objects.all()
        content = self.serializer.serialize(tests)
        return HttpResponse(content, content_type="application/json; charset=utf-8", status=200)


@method_decorator(login_required(login_url='/login/hbp'), name='dispatch' )
class ValidationTestDefinitionCreate(DetailView): 
    template_name = "simple_test_create.html"
    model = ValidationTestDefinition
    form_class = ValidationTestDefinitionForm
    form_class_code = ValidationTestCodeForm
    serializer = ValidationTestDefinitionSerializer
    login_url='/login/hbp/'

    def get(self, request, *args, **kwargs):    
        h = ValidationTestDefinition()
        form = self.form_class(instance = h)
        c = ValidationTestCode()
        formcode  = self.form_class_code(instance = c)
        return render(request, self.template_name, {'form': form, 'formcode':formcode })

    def post(self, request, *args, **kwargs):
        """Add a test"""
        # if not is_admin(request):
        #     return HttpResponseForbidden("You do not have permission to add a test.")
        #  form = ValidationTestDefinitionForm(json.loads(request.body))

        test_creation = ValidationTestDefinition()
        form = self.form_class(request.POST, instance=test_creation)
        test_code_creation = ValidationTestCode()

        if form.is_valid():
            #TODO :  add some check to verify that repository/path/version are correct. 
                    #possible to combine 2 models in one form ? yep :-) it is done
                form = form.save()
                test_code_creation.test_definition = ValidationTestDefinition.objects.get(id = form.id)
                test_code_creation.repository = request.POST.get("repository", None)
                test_code_creation.path = request.POST.get("path", None)
                test_code_creation.version = request.POST.get("version", None)
                test_code_creation.save()
                return self.redirect(request, pk=form.id)
        else:
            return render(request, self.template_name, {'form': form, 'formcode': formcode})  # todo: plain text

    @classmethod    
    def redirect(self, request, *args, **kwargs): ### use to go back to Test detail View
        # url = reverse('simple-detail-view', kwargs = {'pk': kwargs['pk']})
        url = reverse('simple-detail-view', kwargs = {'pk': kwargs['pk']})
        
        return HttpResponseRedirect(url)


@method_decorator(login_required(login_url='/login/hbp'), name='dispatch' )
class ValidationTestDefinitionSearchResource(View):
    serializer = ValidationTestDefinitionSerializer
    login_url='/login/hbp/'

    def get(self, request, *args, **kwargs):
        filters = {}
        for key, value in request.GET.items():
            if key not in VALID_FILTER_NAMES:
                return HttpResponseBadRequest("{} is not a valid filter".format(key))
            else:
                filters[key + "__contains"] = value  # should handle multiple values
        tests = ValidationTestDefinition.objects.filter(**filters)
#        raise Exception(str(filters))
        content = self.serializer.serialize(tests)
        return HttpResponse(content, content_type="application/json; charset=utf-8", status=200)


@method_decorator(login_required(login_url='/login/hbp'), name='dispatch' )
class SimpleTestListView(LoginRequiredMixin, ListView):
    model = ValidationTestDefinition
    template_name = "simple_test_list.html"
    login_url='/login/hbp/'           

    def get_queryset(self):
        # print("SimpleTestListView - get_queryset" + str(self.request.GET.items()))
        filters = {}
        if self.request.META['QUERY_STRING'].startswith("search="):
            search = ""
            search_cat = ""
            for key, value in self.request.GET.items():
                if key == 'search':
                    search = value
                if key == 'search_cat':
                    search_cat = value
            # print(search_cat, search)
            if search_cat in VALID_FILTER_NAMES:
                filters[search_cat + "__icontains"] = search
            else :
                for item in VALID_FILTER_NAMES:
                    filters[item + "__icontains"] = search
                    name_list = ValidationTestDefinition.objects.filter(name__contains=search)
                    species_list = ValidationTestDefinition.objects.filter(species__contains=search)
                    age_list = ValidationTestDefinition.objects.filter(age__contains=search)
                    brain_region_list = ValidationTestDefinition.objects.filter(brain_region__contains=search)
                    cell_type_list = ValidationTestDefinition.objects.filter(cell_type__contains=search)
                    data_location_list = ValidationTestDefinition.objects.filter(data_location__contains=search)
                    data_type_list = ValidationTestDefinition.objects.filter(data_type__contains=search)
                    data_modality_list = ValidationTestDefinition.objects.filter(data_modality__contains=search)
                    test_type_list = ValidationTestDefinition.objects.filter(test_type__contains=search)
                    author_list = ValidationTestDefinition.objects.filter(author__contains=search)
                    publication_list = ValidationTestDefinition.objects.filter(publication__contains=search)

                    self.object_list = (name_list|species_list|age_list|brain_region_list|cell_type_list|data_location_list|data_type_list|data_modality_list|test_type_list|author_list|publication_list).distinct()
                    return self.object_list
        else :
            for key, value in self.request.GET.items():
                search = value
                filters[key + "__icontains"] = search

        return ValidationTestDefinition.objects.filter(**filters)


    def get_context_data(self, **kwargs):
        context = super(SimpleTestListView, self).get_context_data(**kwargs)
        context["section"] = "tests"
        context["filters"] = {
            "species": ValidationTestDefinition.objects.values_list('species', flat=True).distinct(),
            "brain_region": ValidationTestDefinition.objects.values_list('brain_region', flat=True).distinct(),
            "cell_type": ValidationTestDefinition.objects.values_list('cell_type', flat=True).distinct(),
        }

        return context


@method_decorator(login_required(login_url='/login/hbp'), name='dispatch' )
class SimpleTestDetailView(LoginRequiredMixin, DetailView):
    model = ValidationTestDefinition
    template_name = "simple_test_detail.html"
    # template_name = "test_view.html"
    
    login_url='/login/hbp/'

    def get_context_data(self, **kwargs):
        context = super(SimpleTestDetailView, self).get_context_data(**kwargs)
        context["section"] = "tests"
        publication_field = context["object"].publication
        if publication_field.startswith("doi:"):
            crossref_metadata = self._get_crossref_metadata(publication_field)
            context["publication_detail"] = crossref_metadata
            if crossref_metadata:
                context["formatted_publication"] = self._format_publication(crossref_metadata)
        print (context)
        return context

    def _get_crossref_metadata(self, publication_field):
        prefix, doi = publication_field.split(":")
        try:
            response = requests.get(CROSSREF_URL + doi)
        except requests.ConnectionError:
            logger.warning("Unable to retrieve metadata for DOI {}".format(doi))
            return {}
        if response.ok:
            return response.json()['message']
        else:
            logger.warning("Unable to retrieve metadata for DOI {}".format(doi))
            return {}

    def _format_publication(self, pub_data):
        for author in pub_data["author"]:
            author["initials"] = "".join([name[0] for name in author["given"].split()])
        authors = [u"{family} {initials}".format(**author)
                   for author in pub_data["author"]]
        pub_data["authors"] = u", ".join(authors[:-1]) + u" and " + authors[-1]
        pub_data["year"] = pub_data["created"]["date-parts"][0][0]
        template = u"{authors} ({year}) {title[0]}. {short-container-title[0]} {volume}:{page} {URL}"
        return template.format(**pub_data)

@method_decorator(login_required(login_url='/login/hbp'), name='dispatch' )
class NewSimpleTestDetailView(LoginRequiredMixin, DetailView):
    model = ValidationTestDefinition
    template_name = "simple_test_detail.html"
    form_class = CommentForm

    def get(self, request, *args, **kwargs):
        validation_code = ValidationTestCode.objects.filter(test_definition_id = self.kwargs['pk'])
        test = ValidationTestDefinition.objects.get(id = self.kwargs['pk'])

        comment = Comment.objects.filter(test = self.kwargs['pk'])

        cmt = Comment()
        form = self.form_class(instance = cmt)
        
        return render(request, self.template_name, {'form': form, 'validation_code':validation_code, 'test':test, 'comment':comment})


    def post(self, request, *args, **kwargs):
        validation_code = ValidationTestCode.objects.filter(test_definition_id = self.kwargs['pk'])
        test = ValidationTestDefinition.objects.get(id = self.kwargs['pk'])
        comment = Comment.objects.filter(test = self.kwargs['pk'])

        if request.POST.get('action', None) == 'edit_comment':
            form=self.edit_comment(request)
        else:    
            comment_creation = Comment()
            comment_creation.test = get_object_or_404(ValidationTestDefinition, pk=self.kwargs['pk'])      
       
            if request.method == 'POST':
                form = CommentForm(request.POST, instance=comment_creation)

                if form.is_valid(): 
                    form = form.save(commit=False)
                    form.author = request.user
                    form.save()
           
        cmt = Comment()
        form = self.form_class(instance = cmt)
                
        return render(request, self.template_name, {'form': form, 'validation_code':validation_code, 'test':test, 'comment':comment})


@method_decorator(login_required(login_url='/login/hbp'), name='dispatch' )
class SimpleTestEditView(DetailView):
    model = ValidationTestDefinition
    form_class = ValidationTestDefinitionForm
    template_name = "simple_test_edit.html"
    login_url='/login/hbp/'

    def get_context_data(self, **kwargs):
        context = super(SimpleTestEditView, self).get_context_data(**kwargs)
        context["section"] = "models"
        context["build_info"] = settings.BUILD_INFO
        return context

    def get(self, request, *args, **kwargs):
        print(self.get_object().id)
        h = ValidationTestDefinition.objects.get(id = self.get_object().id)
        form = self.form_class(instance = h)
        # print(str(form))
        return render(request, self.template_name, {'form': form, 'object':h})
    
    def post(self, request, *args, **kwargs):
        m = self.get_object()
        form = self.form_class(request.POST, instance=m)
        if form.is_valid():
            form = form.save(commit=False)
            form.save()
            return self.redirect(request, pk=m.id)
            # return render(request, "simple_test_detail.html", {'form': form, "object": m})
        return render(request, self.template_name, {'form': form, "object": m})

    @classmethod    
    def redirect(self, request, *args, **kwargs): 
        url = reverse("simple-detail-view", kwargs = { 'pk':kwargs['pk']})
        return HttpResponseRedirect(url)



@method_decorator(login_required(login_url='/login/hbp'), name='dispatch' )
# class ScientificModelResource(View):
#     serializer = ScientificModelSerializer
#     login_url='/login/hbp/'

#     def _get_model(self, model_id):
#         try:
#             model = ScientificModel.objects.get(pk=model_id)
#         except ScientificModel.DoesNotExist:
#             model = None
#         return model

#     def get(self, request, *args, **kwargs):
#         """View a model"""
#         model = self._get_model(kwargs["model_id"])
#         if model is None:
#             return HttpResponseNotFound("No such result")
#         content = self.serializer.serialize(model)
#         return HttpResponse(content, content_type="application/json; charset=utf-8", status=200)

@method_decorator(login_required(login_url='/login/hbp'), name='dispatch' )
class AddImage(View):
    model = ScientificModelImage
    template_name = "modal.html"
    login_url='/login/hbp/'
    form_class = ScientificModelImageForm

    def get(self, request, *args, **kwargs):
        h = ScientificModelImage()
        form = self.form_class(instance = h)
        return render(request, self.template_name, {'form': form})



@method_decorator(login_required(login_url='/login/hbp'), name='dispatch' )
class ScientificModelListResource(View):
    serializer = ScientificModelSerializer
    login_url='/login/hbp/'

    def post(self, request, *args, **kwargs):
         """Add a model"""
         print ("ScientificModelListResource POST")
         # if not is_admin(request):
         #     return HttpResponseForbidden("You do not have permission to add a result.")
         form = ScientificModelForm(json.loads(request.body))
         if form.is_valid():
             model = form.save()
             content = self.serializer.serialize(model)
             return HttpResponse(content, content_type="application/json; charset=utf-8", status=201)
         else:
             print(form.data)
             return HttpResponseBadRequest(str(form.errors))  # todo: plain text

    def get(self, request, *args, **kwargs):
        print ("ScientificModelListResource GET")
        
        models = ScientificModel.objects.all()
        content = self.serializer.serialize(models)
        return HttpResponse(content, content_type="application/json; charset=utf-8", status=200)


@method_decorator(login_required(login_url='/login/hbp'), name='dispatch' )
class SimpleModelListView(LoginRequiredMixin, ListView):
    model = ScientificModel
    template_name = "simple_model_list.html"
    login_url='/login/hbp/'
    
    def get_queryset(self):
        filters = {}

        for key, value in self.request.GET.items():
            if key in VALID_MODEL_FILTER_NAMES:
                filters[key + "__icontains"] = value

        return ScientificModel.objects.filter(**filters)

    def get(self, request, *args, **kwargs):
        if request.META['QUERY_STRING'].startswith("search="):
            name_list = ScientificModel.objects.filter(name__contains=request.META['QUERY_STRING'][7:])
            species_list =  ScientificModel.objects.filter(species__contains=request.META['QUERY_STRING'][7:])
            brain_region_list =  ScientificModel.objects.filter(brain_region__contains=request.META['QUERY_STRING'][7:])
            cell_type_list = ScientificModel.objects.filter(cell_type__contains=request.META['QUERY_STRING'][7:])
            author_list = ScientificModel.objects.filter(author__contains=request.META['QUERY_STRING'][7:])
            self.object_list = (name_list|species_list|brain_region_list|cell_type_list|author_list).distinct()

        else:
            self.object_list = self.get_queryset()
        context = self.get_context_data()
        return self.render_to_response(context)


    def get_context_data(self, **kwargs):
        context = super(SimpleModelListView, self).get_context_data(**kwargs)
        context["section"] = "models"
        context["build_info"] = settings.BUILD_INFO
        context["filters"] = {
            "species": ScientificModel.objects.values_list('species', flat=True).distinct(),
            "brain_region": ScientificModel.objects.values_list('brain_region', flat=True).distinct(),
            "cell_type": ScientificModel.objects.values_list('cell_type', flat=True).distinct(),
        }
        return context


@method_decorator(login_required(login_url='/login/hbp'), name='dispatch' )
class SimpleModelDetailView(LoginRequiredMixin, DetailView):
    model = ScientificModel
    template_name = "simple_model_detail.html"
    login_url='/login/hbp/'

    def get_context_data(self, **kwargs):
        context = super(SimpleModelDetailView, self).get_context_data(**kwargs)
        context["section"] = "models"
        context["build_info"] = settings.BUILD_INFO
        return context


@method_decorator(login_required(login_url='/login/hbp'), name='dispatch' )
class SimpleModelEditView(DetailView):
    model = ScientificModel
    form_class = ScientificModelForm
    template_name = "simple_model_edit.html"
    login_url='/login/hbp/'

    def get_context_data(self, **kwargs):
        context = super(SimpleModelEditView, self).get_context_data(**kwargs)
        context["section"] = "models"
        context["build_info"] = settings.BUILD_INFO
        return context

    def get(self, request, *args, **kwargs):
        print(self.get_object().id)
        h = ScientificModel.objects.get(id = self.get_object().id)
        form = self.form_class(instance = h)
        # print(str(form))
        return render(request, self.template_name, {'form': form, 'object':h})
    
    def post(self, request, *args, **kwargs):
        m = self.get_object()
        form = self.form_class(request.POST, instance=m)
        if form.is_valid():
            form = form.save(commit=False)
            form.save()
            return self.redirect(request, pk=m.id)
        return render(request, self.template_name, {'form': form, "object": m})
    
    @classmethod    
    def redirect(self, request, *args, **kwargs): 
        url = reverse("simple-model-detail-view", kwargs = { 'pk':kwargs['pk']})
        return HttpResponseRedirect(url)


@method_decorator(login_required(login_url='/login/hbp'), name='dispatch' )
class SimpleModelVersionView(DetailView):
    model = ScientificModelInstance
    form_class = ScientificModelInstanceForm
    template_name = "simple_model_version.html"
    login_url='/login/hbp/'

    def get_context_data(self, **kwargs):
        context = super(SimpleModelVersionView, self).get_context_data(**kwargs)
        context["section"] = "models"
        context["build_info"] = settings.BUILD_INFO
        return context

    def get(self, request, *args, **kwargs):
        qs = request.META['QUERY_STRING']
        if qs.startswith("modelID="):
            model_id = qs[8:] 
            h = ScientificModel.objects.get(id=model_id)
        else: 
            h = ScientificModel()
        instance = ScientificModelInstance()
        instance.model = h
        form = self.form_class(instance = instance)
        return render(request, self.template_name, {'form': form, 'object':h})
    
    def post(self, request, *args, **kwargs):

        form = self.form_class(request.POST)
        if form.is_valid():
            form = form.save(commit=False)
            form.save()
            return self.redirect(request, pk=form.model.id)
        return render(request, self.template_name, {'form': form})

    @classmethod    
    def redirect(self, request, *args, **kwargs): 
        url = reverse("simple-model-detail-view", kwargs = { 'pk':kwargs['pk']})
        return HttpResponseRedirect(url)


@method_decorator(login_required(login_url='/login/hbp'), name='dispatch' )
class SimpleModelCreateView(View):
    model = ScientificModel
    template_name = "simple_model_create.html"
    login_url='/login/hbp/'
    form_class = ScientificModelForm
    form_class_instance = ScientificModelInstanceForm
    form_class_image = ScientificModelImageForm
    serializer = ScientificModelSerializer
    def get(self, request, *args, **kwargs):
        h = ScientificModel()
        form = self.form_class(instance = h)
        model_instance = ScientificModelInstance()
        form_instance = self.form_class_instance(instance=model_instance)
        model_image = ScientificModelImage()
        form_image = self.form_class_image(instance = model_image)
        return render(request, self.template_name, {'form': form, 'form_instance': form_instance, 'form_image': form_image})
    
    def post(self, request, *args, **kwargs):
         model_creation = ScientificModel()
         form = self.form_class(request.POST, instance=model_creation)
         if form.is_valid():
            form = form.save(commit=False)
            form.access_control = 2180 #self.get_collab_id()
            form.save()
            # content = self.serializer.serialize(form)
            model_instance = ScientificModelInstance(model = ScientificModel.objects.get(id = form.id))
            form_instance = self.form_class_instance(instance = model_instance)
            form_instance = form_instance.save(commit=False)
            form_instance.model = ScientificModel.objects.get(id = form.id)
            form_instance.source = request.POST.get('source', None)
            form_instance.version = request.POST.get('version', None)
            form_instance.parameters = request.POST.get('parameters', None)
            form_instance.save()
            return HttpResponseRedirect(form.id)
 
         return render(request, self.template_name, {'form': form}, status=400) 
    def get_collab_id(self):
        social_auth = self.request.user.social_auth.get()
        print("social auth", social_auth.extra_data )
        # import hbp_service_client.document_service.client as doc_service_client
        # access_token = get_access_token(self.request.user.social_auth.get())
        # dsc = doc_service_client.Client.new(access_token)

        headers = {
            'Authorization': get_auth_header(self.request.user.social_auth.get())
        }

        #to get collab_id
        svc_url = settings.HBP_COLLAB_SERVICE_URL
        context = self.request.session["next"][6:]
        url = '%scollab/context/%s/' % (svc_url, context)
        res = requests.get(url, headers=headers)
        collab_id = res.json()['collab']['id']
        return collab_id

@method_decorator(login_required(login_url='/login/hbp'), name='dispatch' )
class ValidationTestResultResource(View):
    serializer = ValidationTestResultSerializer
    login_url='/login/hbp/'

    def _get_result(self, result_id):
        try:
            result = ValidationTestResult.objects.get(pk=result_id)
        except ValidationTestResult.DoesNotExist:
            result = None
        return result

    def get(self, request, *args, **kwargs):
        """View a result"""
        result = self._get_result(kwargs["result_id"])
        if result is None:
            return HttpResponseNotFound("No such result")
        content = self.serializer.serialize(result)
        return HttpResponse(content, content_type="application/json; charset=utf-8", status=200)


@method_decorator(login_required(login_url='/login/hbp'), name='dispatch' )
class ValidationTestResultView(View):  
    template_name = "simple_result_new_create.html"
    model = ValidationTestResult 
    form_class = ValidationTestResultForm

    serializer = ValidationTestResultSerializer
    login_url='/login/hbp/'


    def get(self, request, *args, **kwargs):

        h = ValidationTestResult()
        form = self.form_class(instance = h)

        return render(request, self.template_name, {'form': form, })


    def post(self, request, *args, **kwargs):
        """Add a test"""
      
        #result_creation = ValidationTestResult()
        test_creation = ValidationTestResult() 
        #form = self.form_class(request.POST, instance=result_creation)
        form = self.form_class(request.POST, instance=test_creation)

        if form.is_valid():
            form = form.save(commit=False)
            form.save()
            return HttpResponseRedirect(form.id)
        return render(request, self.template_name, {'form': form})


@method_decorator(login_required(login_url='/login/hbp'), name='dispatch' )
class ValidationTestResultListResource(View):
    serializer = ValidationTestResultSerializer
    login_url='/login/hbp/'

    def post(self, request, *args, **kwargs):
        """Add a result"""
         # if not is_admin(request):
         #     return HttpResponseForbidden("You do not have permission to add a result.")

        data = json.loads(request.body)

        sci_model = ScientificModel.objects.get(pk=data["model_instance"]["model_id"])
        model_instance, created = ScientificModelInstance.objects.get_or_create(model=sci_model,
                                                                            version=data["model_instance"]["version"],
                                                                            parameters=data["model_instance"]["parameters"])
        test_uri = data["test_definition"]
        parsed_uri = urlparse(test_uri)
        test_id = int(parsed_uri.path.split("/")[-1])
        test_instance_id = int(parse_qs(parsed_uri.query)['version'][0])
        test_instance = ValidationTestCode.objects.get(pk=test_instance_id)
        assert test_instance.test_definition.pk == test_id, "{} != {}".format(test_instance.test_definition.pk, test_id)   # sanity check

        new_test_result = ValidationTestResult(model_instance=model_instance,
                                               test_definition=test_instance,
                                               results_storage=data["results_storage"],
                                               result=float(data["result"]),  # should be a Quantity?
                                               passed=data["passed"],
                                               platform=json.dumps(data["platform"]),
                                               project=data.get("project", ""))
        new_test_result.save()
        content = self.serializer.serialize(new_test_result)
        return HttpResponse(content, content_type="application/json; charset=utf-8", status=201)

    def get(self, request, *args, **kwargs):
        results = ValidationTestResult.objects.all()
        content = self.serializer.serialize(results)

        return HttpResponse(content, content_type="application/json; charset=utf-8", status=200)


@method_decorator(login_required(login_url='/login/hbp'), name='dispatch' )
class SimpleResultListView(LoginRequiredMixin, ListView):
    model = ValidationTestResult
    template_name = "simple_result_list.html"
    login_url='/login/hbp/'

    def get_queryset(self):
        filters = {}
        for key, value in self.request.GET.items():
            if key in VALID_RESULT_FILTERS:
                filters[VALID_RESULT_FILTERS[key]] = value

        return ValidationTestResult.objects.all().filter(**filters).order_by('-timestamp')

    def get_context_data(self, **kwargs):
        context = super(SimpleResultListView, self).get_context_data(**kwargs)
        context["section"] = "results"
        context["build_info"] = settings.BUILD_INFO

        # create list of model and tests filters
        context["filters"] = {
            "models": ScientificModel.objects.values_list('name', flat=True),
            "tests": ValidationTestDefinition.objects.values_list('name', flat=True)
        }
        return context


@method_decorator(login_required(login_url='/login/hbp'), name='dispatch' )
class SimpleResultDetailView(LoginRequiredMixin, DetailView):
    
    model = ValidationTestResult
    template_name = "simple_result_detail.html"

    def get_context_data(self, **kwargs):
        context = super(SimpleResultDetailView, self).get_context_data(**kwargs)
        context["section"] = "results"
        context["build_info"] = settings.BUILD_INFO
        context["related_data"] = self.get_related_data(self.request.user)

        if self.object.project:
            context["collab_name"] = self.get_collab_name()
        return context

    def get_collab_name(self):
        # import bbp_services.client as bsc
        # services = bsc.get_services()

        import hbp_service_client.document_service.client as doc_service_client
        access_token = get_access_token(self.request.user.social_auth.get())
        dsc = doc_service_client.Client.new(access_token)

        headers = {
            'Authorization': get_auth_header(self.request.user.social_auth.get())
        }

        #to get collab_id
        svc_url = settings.HBP_COLLAB_SERVICE_URL
        context = self.request.session["next"][6:]
        url = '%scollab/context/%s/' % (svc_url, context)
        res = requests.get(url, headers=headers)
        collab_id = res.json()['collab']['id']

        project = dsc.list_projects(collab_id=collab_id)["results"]

        # url = services['collab_service']['prod']['url'] + "collab/{}/".format(self.object.project)
        # url = services['collab_service']['prod']['url'] + "collab/{}/".format(dsc.list_projects(collab_id=2169)["results"][0]["name"])
        url = "https://services.humanbrainproject.eu/collab/v0/collab/{}/".format(dsc.list_projects(collab_id=collab_id)["results"][0]["name"])
        
        response = requests.get(url, headers=headers)
        collab_name = response.json()["title"]

        return collab_name

    def get_collab_storage_url(self):
        # import bbp_services.client as bsc
        # services = bsc.get_services()

        import hbp_service_client.document_service.client as doc_service_client
        access_token = get_access_token(self.request.user.social_auth.get())
        dsc = doc_service_client.Client.new(access_token)


        headers = {
            'Authorization': get_auth_header(self.request.user.social_auth.get())
        }

        #to get collab_id
        svc_url = settings.HBP_COLLAB_SERVICE_URL
        context = self.request.session["next"][6:]
        url = '%scollab/context/%s/' % (svc_url, context)
        res = requests.get(url, headers=headers)
        collab_id = res.json()['collab']['id']

        project = dsc.list_projects(collab_id=collab_id)["results"]

        # url = services['collab_service']['prod']['url'] + "collab/{}/nav/all/".format(self.object.project)
        url = "https://services.humanbrainproject.eu/collab/v0/collab/{}/nav/all/".format(dsc.list_projects(collab_id=collab_id)["results"][0]["name"])
        

        response = requests.get(url, headers=headers)
        if response.ok:
            nav_items = response.json()
            for item in nav_items:   
                if item["app_id"] == "31":  # Storage app

                    # return "https://collab.humanbrainproject.eu/#/collab/{}/nav/{}".format(self.object.project, item["id"])
                    return "https://collab.humanbrainproject.eu/#/collab/{}/nav/{}".format(dsc.list_projects(collab_id=collab_id)["results"][0]["name"], item["id"])
                    
        else:
            return ""

    def get_related_data(self, user):
        # assume for now that data is in collab

        # from bbp_client.oidc.client import BBPOIDCClient
        # from bbp_client.document_service.client import Client as DocClient
        # import bbp_services.client as bsc
        # services = bsc.get_services()

        # oidc_client = BBPOIDCClient.bearer_auth(services['oidc_service']['prod']['url'], access_token)
        # doc_client = DocClient(services['document_service']['prod']['url'], oidc_client) # a remplacer : creer instance de nouvelle classe : hbp_service client

        import hbp_service_client.document_service.client as doc_service_client

        access_token = get_access_token(user.social_auth.get())
        dsc = doc_service_client.Client.new(access_token)

        headers = {
            'Authorization': get_auth_header(user.social_auth.get())
        }

        #to get collab_id
        svc_url = settings.HBP_COLLAB_SERVICE_URL
        context = self.request.session["next"][6:]
        url = '%scollab/context/%s/' % (svc_url, context)
        res = requests.get(url, headers=headers)
        collab_id = res.json()['collab']['id']

        project_dict = dsc.list_projects(collab_id=collab_id)
        
        try :
            dsc.create_folder("folder_test", project_dict["results"][0]["uuid"])

        except:
            print ("folder already exist")     

        parse_result = urlparse(self.object.results_storage)

        # print ("parse result : ")
        # print (parse_result)
        # print ("")

        ###reste a voir ici... je ne comprend pas ce qui doit etre dans parse_result
        if parse_result.scheme == "collab":
        # if 1 :
            list_folder = dsc.list_project_content(project_dict["results"][0]["uuid"])
            # collab_folder = parse_result.path
            collab_folder = list_folder["results"][0]
            
            #return doc_client.listdir(collab_folder)
            # folder_uuid = doc_client.get_standard_attr(collab_folder)['_uuid'] #a remplacer
            folder_uuid = collab_folder["uuid"]
        
            data = {
                "folder": {
                    "path": collab_folder,
                }
            }
            if self.object.project:
                data["folder"]["url"] = self.get_collab_storage_url() + "?state=uuid={}".format(folder_uuid)
            return data
        else:
            print("Storage not yet supported")

        return {}

@method_decorator(login_required(login_url='/login/hbp'), name='dispatch' )
class SimpleResultEditView(View):
    model = ValidationTestResult   
    template_name = "simple_result_create.html"
    login_url='/login/hbp/'
    form_class = ValidationTestResultForm
    serializer = ValidationTestResultSerializer

    def get(self, request, *args, **kwargs):

        h = ValidationTestResult()
        form = self.form_class(instance = h)
        datas = {}
        datas['models'] = list(ScientificModel.objects.all().distinct())
        datas['tests'] = list(ValidationTestDefinition.objects.all().distinct())
        print(datas)
        return render(request, self.template_name, {'form': form, 'datas':datas})


    def post(self, request, *args, **kwargs):
        """Add a test"""
        print('result', request.POST.get("model_select", None))
        result_creation = ValidationTestResult()
        #test_creation = ValidationTestResult() 
        form = self.form_class(request.POST, instance=result_creation)
        #form = self.form_class(request.POST, instance=test_creation)

        if form.is_valid():
            form = form.save(commit=False)
            form.save()
            return HttpResponseRedirect(form.id)
        return render(request, self.template_name, {'form': form})

@method_decorator(login_required(login_url='/login/hbp'), name='dispatch' )
class HomeValidationView(View):
    # model = ValidationTestDefinition
    # template_name = "validation_home.html"
    # login_url='/login/hbp/'

    # def get(self, request, *args, **kwargs):
    #     template = loader.get_template(self.template_name)
    #     return HttpResponse(template.render())


    # model = ValidationTestDefinition
    template_name = "validation_home.html"
    login_url='/login/hbp/'

    def get(self, request, *args, **kwargs):
        tests = ValidationTestDefinition.objects.all()
        models = ScientificModel.objects.all()
        tests = serializers.serialize("json", tests)
        models = serializers.serialize("json", models) 

        return render(request, self.template_name, { 'tests':tests, 'models':models})




<<<<<<< HEAD
#class AllModelAndTest(APIView):

#     def get(self, request, format=None, **kwargs):
#        models = ScientificModel.objects.all()
#        tests = ValidationTestDefinition.objects.all()

#        serializer_context = {
#            'request': request,
#        }


#        model_serializer = ScientificModelSerializer(models, context=serializer_context, many=True )#data=request.data)
#        test_serializer = ValidationTestDefinitionSerializer(tests, context=serializer_context, many=True)
#        configview_serializer = configviewSerializer(models, context=serializer_context, many=True )#data=request.data)


        #need to transform model_serializer.data :
        # "resource_uri": "/models/{}".format(model.pk)

        #also need to join "code" data throught serializer



#        return Response({
#            'models': model_serializer.data,
#            'tests': test_serializer.data,
#        })

=======
#@method_decorator(login_required(login_url='/login/hbp'), name='dispatch' )
#class configviewDetailView(LoginRequiredMixin, DetailView):  
#    model = configview
#    template_name = "config_view_detail.html"
#    login_url='/login/hbp/'

#    def get_context_data(self, **kwargs):
#        context = super(configviewDetailView, self).get_context_data(**kwargs)
#        context["section"] = "models"
#        context["build_info"] = settings.BUILD_INFO
#        return context



#class configviewListResource(View):
#    serializer = configviewSerializer
#    login_url='/login/hbp/'

#    def post(self, request, *args, **kwargs):
         
#         print ("configviewListResource POST")
#         form = configviewForm(json.loads(request.body))
#         if form.is_valid():
#             model = form.save()
#             content = self.serializer.serialize(model)
#             return HttpResponse(content, content_type="application/json; charset=utf-8", status=201)
#         else:
#             print(form.data)
#             return HttpResponseBadRequest(str(form.errors))  # todo: plain text

#    def get(self, request, *args, **kwargs):
#        print ("configviewListResource GET")
        
#        models = configview.objects.all()
#        content = self.serializer.serialize(models)
#        return HttpResponse(content, content_type="application/json; charset=utf-8", status=200)




#class configviewCreateView(View):
  
#    model = configview
#    template_name = "config_view.html"
#    login_url='/login/hbp/'
#    form = configviewForm
#    serializer = configviewSerializer
#    def get(self, request, *args, **kwargs):
#        model_configview = configview()
#        form = self.form(instance = model_configview)
#        return render(request, self.template_name, {'form': form})
   

#    def post(self, request, *args, **kwargs):
#         model_creation_configview = configview()
#         form = self.form(request.POST, instance=model_creation_configview)
#         if form.is_valid():
#            form = form.save(commit=False)
#            form.access_control = 3348 #self.get_collab_id()
#            form.save()
#            return HttpResponseRedirect(form.id)
 
#         return render(request, self.template_name, {'form': form}, status=400) 

    
#    def get_collab_id(self):
#        social_auth = self.request.user.social_auth.get()
#        print("social auth", social_auth.extra_data )
        
#        headers = {
#            'Authorization': get_auth_header(self.request.user.social_auth.get())
#        }

        #to get collab_id
#        svc_url = settings.HBP_COLLAB_SERVICE_URL
#        context = self.request.session["next"][6:]
#        url = '%scollab/context/%s/' % (svc_url, context)
#        res = requests.get(url, headers=headers)
#        collab_id = res.json()['collab']['id']
#        return collab_id
     






#class configviewEditView(DetailView):
#    model = configview
#    form_class = configviewForm
    #template_name = "config_view_edit.html"
#    template_name = "config_view_detail.tpl.html"
#    login_url='/login/hbp/'

#    def get_context_data(self, **kwargs):
#        context = super(configviewEditView, self).get_context_data(**kwargs)
#        context["section"] = "models"
#        context["build_info"] = settings.BUILD_INFO
#        return context

#    def get(self, request, *args, **kwargs):
#        print(self.get_object().id)
#        h = configview.objects.get(id = self.get_object().id)
#        form = self.form_class(instance = h)
#        return render(request, self.template_name, {'form': form, 'object':h})
    
#    def post(self, request, *args, **kwargs):
#        m = self.get_object()
#        form = self.form_class(request.POST, instance=m)
#        if form.is_valid():
#            form = form.save(commit=False)
#            form.save()
#            return self.redirect(request, pk=m.id)
#        return render(request, self.template_name, {'form': form, "object": m})
    
#    @classmethod    
#    def redirect(self, request, *args, **kwargs): 
#        url = reverse("config-view-detail-view", kwargs = { 'pk':kwargs['pk']})
#        return HttpResponseRedirect(url)







#class configviewDetail(APIView):

#    def get(self, request, format=None, **kwargs):
#        serializer_contextconfigview = {
#            'request': request,
#        }
#        tests_configview = configview.objects.filter(id = self.kwargs['id'])
#        configview_serializer = configviewSerializer(tests, context=serializer_context, many=True)        

#        return Response({
#                    'tests_configview': configview_serializer.data,
#                })




#class configviewRest(APIView):
    
#     def get(self, request, format=None, **kwargs):

#        serializer_contextconfigview = {'request': request,}

#        logger.debug("get -- s : " + str(request.GET.items))


#        for key, value in self.request.GET.items():
#            if key == 'id':
#                tests_configview = configview.objects.filter(id = value)
#            else:
#                tests_configview = configview.objects.all()

#        configview_serializer = configviewSerializer(tests_configview, context=serializer_contextconfigview, many=True)

#        return Response({
#            'tests_configview': configview_serializer.data,
#        })

        
#     def post(self, request, format=None):
#        serializer_context = {'request': request,}
#
#        test_serializer = configviewSerializer(data=request.data['test_data'], context=serializer_context)
#        if test_serializer.is_valid():
#            test = test_serializer.save() 
#        else:
#            return Response(test_serializer.errors, status=status.HTTP_400_BAD_REQUEST)
#
#        code_serializer = configviewSerializer(data=request.data['code_data'], context=serializer_context)
#        if code_serializer.is_valid():
#            code_serializer.save(test_definition_id=test.id)
#        else:
#            return Response(code_serializer.errors, status=status.HTTP_400_BAD_REQUEST)
#        
#        return Response(status=status.HTTP_201_CREATED)








#class AllModelAndTest(APIView):

#     def get(self, request, format=None, **kwargs):
#        models = ScientificModel.objects.all()
#        tests = ValidationTestDefinition.objects.all()

#        serializer_context = {
#            'request': request,
#        }


#        model_serializer = ScientificModelSerializer(models, context=serializer_context, many=True )#data=request.data)
#        test_serializer = ValidationTestDefinitionSerializer(tests, context=serializer_context, many=True)
#        configview_serializer = configviewSerializer(models, context=serializer_context, many=True )#data=request.data)


        #need to transform model_serializer.data :
        # "resource_uri": "/models/{}".format(model.pk)

        #also need to join "code" data throught serializer



#        return Response({
#            'models': model_serializer.data,
#            'tests': test_serializer.data,
#        })

>>>>>>> 68eaf168



# class TestDetail(APIView):

#     def get(self, request, format=None, **kwargs):
#         serializer_context = {
#             'request': request,
#         }
#         # print (self.kwargs.__dict__)
#         tests = ValidationTestDefinition.objects.filter(id = self.kwargs['id'])
#         test_serializer = ValidationTestDefinitionSerializer(tests, context=serializer_context, many=True)        

#         return Response({
#                     'tests': test_serializer.data,
#                 })


class AuthorizedCollabParameterRest(APIView):
    
    def get(self, request, format=None, **kwargs):
        serializer_context = {'request': request,}

        data_modalities = Param_DataModalities.objects.all()
        data_modalities_serializer = Param_DataModalitiesSerializer(data_modalities, context=serializer_context, many=True)
        
        test_type = Param_TestType.objects.all()
        test_type_serializer = Param_TestTypeSerializer(test_type, context=serializer_context, many=True)
        
        species = Param_Species.objects.all()
        species_serializer = Param_SpeciesSerializer(species, context=serializer_context, many=True)
        
        brain_region = Param_BrainRegion.objects.all()
        brain_region_serializer = Param_BrainRegionSerializer(brain_region, context=serializer_context, many=True)
        
        cell_type = Param_CellType.objects.all()
        cell_type_serializer = Param_CellTypeSerializer(cell_type, context=serializer_context, many=True)
        
        model_type = Param_ModelType.objects.all()
        model_type_serializer = Param_ModelTypeSerializer(model_type, context=serializer_context, many=True)     

        return Response({
            'data_modalities': data_modalities_serializer.data,
            'test_type' : test_type_serializer.data,
            'species' : species_serializer.data,
            'brain_region' : brain_region_serializer.data,
            'cell_type' : cell_type_serializer.data,
            'model_type' : model_type_serializer.data,
        })


class CollabParameterRest(APIView):
      
      def get(self, request, format=None, **kwargs):
 
         serializer_context = {'request': request,}
         id = str(len(request.GET.getlist('id')))
 
         if(id == '0'):
             param = CollabParameters.objects.all()
         else:
             for key, value in self.request.GET.items():
                 if key == 'id':
                     param = CollabParameters.objects.filter(id = value)
 
         param_serializer = CollabParametersSerializer(param, context=serializer_context, many=True)
 
         return Response({
             'param': param_serializer.data,
         })
 
 
      def post(self, request, format=None):
         serializer_context = {'request': request,}
 
         param_serializer = CollabParametersSerializer(data=request.data['test_data'], context=serializer_context)
         if param_serializer.is_valid():
             param = param_serializer.save() 
         else:
             return Response(param_serializer.errors, status=status.HTTP_400_BAD_REQUEST)
         
         return Response(status=status.HTTP_201_CREATED)




class ScientificModelInstanceRest (APIView):
    def post(self, request, format=None):
        serializer_context = {'request': request,}
        model_id = str(len(request.POST.getlist('id')))

        serializer = ScientificModelInstanceSerializer(data=request.data, context=serializer_context)
        
        if serializer.is_valid():        
            serializer.save(model_id=model_id)  #need to see how to get this value throught kwargs or other ?
            return Response(status=status.HTTP_201_CREATED) #put inside .is_valid

        return Response(serializer.errors, status=status.HTTP_400_BAD_REQUEST)


class ScientificModelRest(APIView):
    
    def get(self, request, format=None, **kwargs):
        serializer_context = {
            'request': request,
        }
        model_id = str(len(request.GET.getlist('id')))

        if(model_id == '0'):
            models = ScientificModel.objects.all()
            model_serializer = ScientificModelSerializer(models, context=serializer_context, many=True )
            return Response({
            'models': model_serializer.data,
            })
        else:
            for key, value in self.request.GET.items():
                if key == 'id':
                    models = ScientificModel.objects.filter(id=value)
                    model_instance = ScientificModelInstance.objects.filter(model_id=value)
                    model_images = ScientificModelImage.objects.filter(model_id=value)
            model_serializer = ScientificModelSerializer(models, context=serializer_context, many=True )#data=request.data)
            model_instance_serializer = ScientificModelInstanceSerializer(model_instance, context=serializer_context, many=True )
            model_image_serializer = ScientificModelImageSerializer(model_images, context=serializer_context, many=True )
        #need to transform model_serializer.data :
        # "resource_uri": "/models/{}".format(model.pk)

            return Response({
                'models': model_serializer.data,
                'model_instances': model_instance_serializer.data,
                'models_images': model_image_serializer.data,
            })

    def post(self, request, format=None):
        serializer_context = {'request': request,}
        print('fdeqr')
        model_serializer = ScientificModelSerializer(data=request.data['model'], context=serializer_context)
        if model_serializer.is_valid():
            model = model_serializer.save()
        else:
            return Response(model_serializer.errors, status=status.HTTP_400_BAD_REQUEST)

        model_instance_serializer = ScientificModelInstanceSerializer(data=request.data['model_instance'], context=serializer_context)
        if model_instance_serializer.is_valid():
            model_instance_serializer.save(model_id=model.id)
        else:
            return Response(model_instance_serializer.errors, status=status.HTTP_400_BAD_REQUEST)
        print(request.data['model_image'])
        if request.data['model_image']!={}:
            for i in request.data['model_image']:
                model_image_serializer = ScientificModelImageSerializer(data=i, context=serializer_context)
                if model_image_serializer.is_valid():
                    print("is valid")
                    model_image_serializer.save(model_id=model.id)
                else:
                    print('is not valid')
                    return Response(model_image_serializer.errors, status=status.HTTP_400_BAD_REQUEST)

        return Response(status=status.HTTP_201_CREATED)

class ValidationTestCodeRest(APIView):

     def get(self, request, format=None, **kwargs):
    
        serializer_context = {'request': request,}
        nb_id = str(len(request.GET.getlist('id')))
        nb_td_id = str(len(request.GET.getlist('test_definition_id')))

        if nb_id == '0' and nb_td_id == '0':
            tests = ValidationTestCode.objects.all()
        else:
            for key, value in self.request.GET.items():
                if key == 'id':
                    tests = ValidationTestCode.objects.filter(id = value)
                if key == 'test_definition_id':
                    tests = ValidationTestCode.objects.filter(test_definition_id = value)

        test_serializer = ValidationTestCodeSerializer(tests, context=serializer_context, many=True)
        return Response({
            'tests': test_serializer.data,
        })


     def post(self, request, format=None):
        serializer_context = {'request': request,}
        test_id = str(len(request.POST.getlist('id')))

        serializer = ValidationTestCodeSerializer(data=request.data, context=serializer_context)
        
        if serializer.is_valid():        
            serializer.save(test_definition_id=test_id)  #need to see how to get this value throught kwargs or other ?
            return Response(status=status.HTTP_201_CREATED) #put inside .is_valid

        return Response(serializer.errors, status=status.HTTP_400_BAD_REQUEST)

     def get_serializer_class(self):
         print (self.request.method)
        #  if self.request.method in ('GET', )
        #      return ValidationTestDefinitionWithCodesReadSerializer
         return ValidationTestCodeSerializer


class ValidationTestDefinitionRest(APIView):
    
     def get(self, request, format=None, **kwargs):

        serializer_context = {'request': request,}
        nb_id = str(len(request.GET.getlist('id')))

        if(nb_id == '0'):
            tests = ValidationTestDefinition.objects.all()
        else:
            for key, value in self.request.GET.items():
                if key == 'id':
                    tests = ValidationTestDefinition.objects.filter(id = value)

        test_serializer = ValidationTestDefinitionSerializer(tests, context=serializer_context, many=True)

        return Response({
            'tests': test_serializer.data,
        })


     def post(self, request, format=None):
        serializer_context = {'request': request,}

        test_serializer = ValidationTestDefinitionSerializer(data=request.data['test_data'], context=serializer_context)
        if test_serializer.is_valid():
            test = test_serializer.save() 
        else:
            return Response(test_serializer.errors, status=status.HTTP_400_BAD_REQUEST)

        code_serializer = ValidationTestCodeSerializer(data=request.data['code_data'], context=serializer_context)
        if code_serializer.is_valid():
            code_serializer.save(test_definition_id=test.id)
        else:
            return Response(code_serializer.errors, status=status.HTTP_400_BAD_REQUEST)
        
        return Response(status=status.HTTP_201_CREATED)


class TestCommentRest(APIView):
    def get(self, request, format=None, **kwargs):
        serializer_context = {'request': request,}
        nb_id = str(len(request.GET.getlist('id')))
        nb_test_id = str(len(request.GET.getlist('test_id')))

        if nb_id == '0' and nb_test_id == '0':
            comments = Comment.objects.all()
        else:
            for key, value in self.request.GET.items():
                if key == 'id':
                    comments = Comment.objects.filter(id = value)
                if key == 'test_id':
                    logger.info("value : " + value)
                    comments = Comment.objects.filter(test_id = value)

        comment_serializer = CommentSerializer(comments, context=serializer_context, many=True)

        return Response({
            'comments': comment_serializer.data,
        })

<<<<<<< HEAD

    def post(self, request, format=None):
        serializer_context = {'request': request,}

        param_serializer = CollabParametersSerializer(data=request.data['test_data'], context=serializer_context)
        if param_serializer.is_valid():
            param = param_serializer.save() 
        else:
            return Response(param_serializer.errors, status=status.HTTP_400_BAD_REQUEST)
        
        return Response(status=status.HTTP_201_CREATED)




def _get_collab_id(self):
    social_auth = self.request.user.social_auth.get()
    print("social auth", social_auth.extra_data )

    headers = {
        'Authorization': get_auth_header(self.request.user.social_auth.get())
    }

    #to get collab_id
    svc_url = settings.HBP_COLLAB_SERVICE_URL
    context = self.request.session["next"][6:]
    url = '%scollab/context/%s/' % (svc_url, context)
    res = requests.get(url, headers=headers)
    collab_id = res.json()['collab']['id']
    return collab_id



=======
>>>>>>> 68eaf168
# @method_decorator(login_required(login_url='/login/hbp'), name='dispatch' )
# class ValidationTestResultEdit(TemplateView): 
#     template_name = "simple_result_edit.html"
#     model = ValidationTestResult
#     form_class = ValidationTestResultForm

#     serializer = ValidationTestResultSerializer
#     login_url='/login/hbp/'

#     def get(self, request, *args, **kwargs):

#         h = ValidationTestResult()
#         form = self.form_class(instance = h)

#         return render(request, self.template_name, {'form': form, })


#     def post(self, request, *args, **kwargs):
#         """Add a result"""
       
#         result_creation = ValidationTestResult()
#         form = self.form_class(request.POST, instance=result_creation)

#         if form.is_valid():
#             result = form.save()
#             content = self.serializer.serialize(test)
#             return HttpResponse(content, content_type="application/json; charset=utf-8", status=201)
#         else:
#             print(form.data)
#             return HttpResponseBadRequest(str(form.errors))  # todo: plain text

# #############################################################
###views for model catalog api
@method_decorator(login_required(login_url='/login/hbp'), name='dispatch' )
class ModelCatalogView(View):

    template_name = "model_catalog.html"
    login_url='/login/hbp/'

    def get(self, request, *args, **kwargs):
        models = ScientificModel.objects.all()
        models = serializers.serialize("json", models) 
        return render(request, self.template_name, {'models':models})

        <|MERGE_RESOLUTION|>--- conflicted
+++ resolved
@@ -37,7 +37,7 @@
                         ScientificModelImage,   
                         Comment,
 
-<<<<<<< HEAD
+
                         Param_DataModalities,
                         Param_TestType,
                         Param_Species,
@@ -45,17 +45,11 @@
                         Param_CellType,
                         Param_ModelType,
 
-=======
->>>>>>> 68eaf168
 #                        configview,
 
                         CollabParameters,)
 
 
-<<<<<<< HEAD
-
-=======
->>>>>>> 68eaf168
 from .forms import (ValidationTestDefinitionForm, 
                         ValidationTestCodeForm,
                         ScientificModelForm,
@@ -75,7 +69,6 @@
                             ValidationTestCodeSerializer,
                             ValidationTestDefinitionWithCodesReadSerializer,
                             CommentSerializer,
-<<<<<<< HEAD
 
                             CollabParametersSerializer,
 
@@ -89,15 +82,6 @@
                             )
 
 
-
-
-
-=======
-#                         configviewSerializer,   
-                            )
-
-
->>>>>>> 68eaf168
 from django.shortcuts import get_object_or_404
 
 from django.core import serializers
@@ -1100,9 +1084,6 @@
         return render(request, self.template_name, { 'tests':tests, 'models':models})
 
 
-
-
-<<<<<<< HEAD
 #class AllModelAndTest(APIView):
 
 #     def get(self, request, format=None, **kwargs):
@@ -1131,224 +1112,8 @@
 #            'tests': test_serializer.data,
 #        })
 
-=======
-#@method_decorator(login_required(login_url='/login/hbp'), name='dispatch' )
-#class configviewDetailView(LoginRequiredMixin, DetailView):  
-#    model = configview
-#    template_name = "config_view_detail.html"
-#    login_url='/login/hbp/'
-
-#    def get_context_data(self, **kwargs):
-#        context = super(configviewDetailView, self).get_context_data(**kwargs)
-#        context["section"] = "models"
-#        context["build_info"] = settings.BUILD_INFO
-#        return context
-
-
-
-#class configviewListResource(View):
-#    serializer = configviewSerializer
-#    login_url='/login/hbp/'
-
-#    def post(self, request, *args, **kwargs):
-         
-#         print ("configviewListResource POST")
-#         form = configviewForm(json.loads(request.body))
-#         if form.is_valid():
-#             model = form.save()
-#             content = self.serializer.serialize(model)
-#             return HttpResponse(content, content_type="application/json; charset=utf-8", status=201)
-#         else:
-#             print(form.data)
-#             return HttpResponseBadRequest(str(form.errors))  # todo: plain text
-
-#    def get(self, request, *args, **kwargs):
-#        print ("configviewListResource GET")
-        
-#        models = configview.objects.all()
-#        content = self.serializer.serialize(models)
-#        return HttpResponse(content, content_type="application/json; charset=utf-8", status=200)
-
-
-
-
-#class configviewCreateView(View):
-  
-#    model = configview
-#    template_name = "config_view.html"
-#    login_url='/login/hbp/'
-#    form = configviewForm
-#    serializer = configviewSerializer
-#    def get(self, request, *args, **kwargs):
-#        model_configview = configview()
-#        form = self.form(instance = model_configview)
-#        return render(request, self.template_name, {'form': form})
-   
-
-#    def post(self, request, *args, **kwargs):
-#         model_creation_configview = configview()
-#         form = self.form(request.POST, instance=model_creation_configview)
-#         if form.is_valid():
-#            form = form.save(commit=False)
-#            form.access_control = 3348 #self.get_collab_id()
-#            form.save()
-#            return HttpResponseRedirect(form.id)
- 
-#         return render(request, self.template_name, {'form': form}, status=400) 
-
-    
-#    def get_collab_id(self):
-#        social_auth = self.request.user.social_auth.get()
-#        print("social auth", social_auth.extra_data )
-        
-#        headers = {
-#            'Authorization': get_auth_header(self.request.user.social_auth.get())
-#        }
-
-        #to get collab_id
-#        svc_url = settings.HBP_COLLAB_SERVICE_URL
-#        context = self.request.session["next"][6:]
-#        url = '%scollab/context/%s/' % (svc_url, context)
-#        res = requests.get(url, headers=headers)
-#        collab_id = res.json()['collab']['id']
-#        return collab_id
-     
-
-
-
-
-
-
-#class configviewEditView(DetailView):
-#    model = configview
-#    form_class = configviewForm
-    #template_name = "config_view_edit.html"
-#    template_name = "config_view_detail.tpl.html"
-#    login_url='/login/hbp/'
-
-#    def get_context_data(self, **kwargs):
-#        context = super(configviewEditView, self).get_context_data(**kwargs)
-#        context["section"] = "models"
-#        context["build_info"] = settings.BUILD_INFO
-#        return context
-
-#    def get(self, request, *args, **kwargs):
-#        print(self.get_object().id)
-#        h = configview.objects.get(id = self.get_object().id)
-#        form = self.form_class(instance = h)
-#        return render(request, self.template_name, {'form': form, 'object':h})
-    
-#    def post(self, request, *args, **kwargs):
-#        m = self.get_object()
-#        form = self.form_class(request.POST, instance=m)
-#        if form.is_valid():
-#            form = form.save(commit=False)
-#            form.save()
-#            return self.redirect(request, pk=m.id)
-#        return render(request, self.template_name, {'form': form, "object": m})
-    
-#    @classmethod    
-#    def redirect(self, request, *args, **kwargs): 
-#        url = reverse("config-view-detail-view", kwargs = { 'pk':kwargs['pk']})
-#        return HttpResponseRedirect(url)
-
-
-
-
-
-
-
-#class configviewDetail(APIView):
-
-#    def get(self, request, format=None, **kwargs):
-#        serializer_contextconfigview = {
-#            'request': request,
-#        }
-#        tests_configview = configview.objects.filter(id = self.kwargs['id'])
-#        configview_serializer = configviewSerializer(tests, context=serializer_context, many=True)        
-
-#        return Response({
-#                    'tests_configview': configview_serializer.data,
-#                })
-
-
-
-
-#class configviewRest(APIView):
-    
-#     def get(self, request, format=None, **kwargs):
-
-#        serializer_contextconfigview = {'request': request,}
-
-#        logger.debug("get -- s : " + str(request.GET.items))
-
-
-#        for key, value in self.request.GET.items():
-#            if key == 'id':
-#                tests_configview = configview.objects.filter(id = value)
-#            else:
-#                tests_configview = configview.objects.all()
-
-#        configview_serializer = configviewSerializer(tests_configview, context=serializer_contextconfigview, many=True)
-
-#        return Response({
-#            'tests_configview': configview_serializer.data,
-#        })
-
-        
-#     def post(self, request, format=None):
-#        serializer_context = {'request': request,}
-#
-#        test_serializer = configviewSerializer(data=request.data['test_data'], context=serializer_context)
-#        if test_serializer.is_valid():
-#            test = test_serializer.save() 
-#        else:
-#            return Response(test_serializer.errors, status=status.HTTP_400_BAD_REQUEST)
-#
-#        code_serializer = configviewSerializer(data=request.data['code_data'], context=serializer_context)
-#        if code_serializer.is_valid():
-#            code_serializer.save(test_definition_id=test.id)
-#        else:
-#            return Response(code_serializer.errors, status=status.HTTP_400_BAD_REQUEST)
-#        
-#        return Response(status=status.HTTP_201_CREATED)
-
-
-
-
-
-
-
-
-#class AllModelAndTest(APIView):
-
-#     def get(self, request, format=None, **kwargs):
-#        models = ScientificModel.objects.all()
-#        tests = ValidationTestDefinition.objects.all()
-
-#        serializer_context = {
-#            'request': request,
-#        }
-
-
-#        model_serializer = ScientificModelSerializer(models, context=serializer_context, many=True )#data=request.data)
-#        test_serializer = ValidationTestDefinitionSerializer(tests, context=serializer_context, many=True)
-#        configview_serializer = configviewSerializer(models, context=serializer_context, many=True )#data=request.data)
-
-
-        #need to transform model_serializer.data :
-        # "resource_uri": "/models/{}".format(model.pk)
-
-        #also need to join "code" data throught serializer
-
-
-
-#        return Response({
-#            'models': model_serializer.data,
-#            'tests': test_serializer.data,
-#        })
-
->>>>>>> 68eaf168
+
+
 
 
 
@@ -1611,7 +1376,7 @@
             'comments': comment_serializer.data,
         })
 
-<<<<<<< HEAD
+
 
     def post(self, request, format=None):
         serializer_context = {'request': request,}
@@ -1645,8 +1410,7 @@
 
 
 
-=======
->>>>>>> 68eaf168
+
 # @method_decorator(login_required(login_url='/login/hbp'), name='dispatch' )
 # class ValidationTestResultEdit(TemplateView): 
 #     template_name = "simple_result_edit.html"
