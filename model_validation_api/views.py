--- conflicted
+++ resolved
@@ -186,8 +186,8 @@
 
 def get_collab_id_from_app_id (app_id):
     collab_param = CollabParameters.objects.filter(id = app_id)
+    print(collab_param.values('collab_id'))
     collab_id = collab_param.values('collab_id')[0]['collab_id']
-
     return collab_id
 
 @method_decorator(login_required(login_url='/login/hbp'), name='dispatch' )
@@ -262,10 +262,7 @@
     url = '%scollab/context/%s/' % (svc_url, ctx)
     res = requests.get(url, headers=headers)
     collab_id = res.json()['collab']['id']
-<<<<<<< HEAD
-=======
-
->>>>>>> 0530f2e6
+
     return collab_id
 
 class AppIDRest(APIView): 
@@ -436,7 +433,6 @@
             'request': request,
         }
         model_id = str(len(request.GET.getlist('id')))
-        
         app_id = request.GET.getlist('app_id')[0]
         collab_id = get_collab_id_from_app_id(app_id)
 
@@ -813,9 +809,7 @@
             model_instances = ScientificModelInstance.objects.filter(model_id=model_id).values("id")
         except:    
             model_instances = [ScientificModelInstance.objects.get(model_id= model_id).id]
-
-        results_all= ValidationTestResult.objects.filter(model_instance_id__in = model_instances ).select_related()
-  
+        results_all= ValidationTestResult.objects.filter(model_instance_id__in = model_instances )
         list_code_id = []
         if list_test_id == []:
             def_ids = results_all.values_list('test_code__test_definition_id', flat=True).distinct()
