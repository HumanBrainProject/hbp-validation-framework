"""


"""
import pprint

import json
import logging
from urlparse import urlparse, parse_qs
from datetime import date
from django.shortcuts import render
from django.core.urlresolvers import reverse
from django.forms.models import model_to_dict
from django.views.generic import View, ListView, DetailView, TemplateView
from django.contrib.auth.mixins import LoginRequiredMixin
from django.contrib.auth.decorators import login_required
from django.utils.decorators import method_decorator
from django.http import (HttpResponse, JsonResponse,
                         HttpResponseBadRequest,     # 400
                         HttpResponseForbidden,      # 403
                         HttpResponseNotFound,       # 404
                         HttpResponseNotAllowed,     # 405
                         HttpResponseNotModified,    # 304
                         HttpResponseRedirect)       # 302
from django.db.models import Max, Count
from django.conf import settings
from django.template import loader
import requests
from hbp_app_python_auth.auth import get_access_token, get_auth_header

from .models import (ValidationTestDefinition, 
                        ValidationTestCode,
                        ValidationTestResult, 
                        ScientificModel, 
                        ScientificModelInstance,
                        ScientificModelImage,   
                        Comments,
                        Tickets,
                        Param_DataModalities,
                        Param_TestType,
                        Param_Species,
                        Param_BrainRegion,
                        Param_CellType,
                        Param_ModelType,
                        CollabParameters,)


# from .forms import (ValidationTestDefinitionForm, 
#                         ValidationTestCodeForm,
#                         ScientificModelForm,
#                         ScientificModelImageForm,  
#                         ScientificTestForm, 
#                         ValidationTestResultForm, 
#                         ScientificModelInstanceForm,
#                         CommentForm,
# #                        configviewForm,  
#                         )

from .serializer import (ValidationTestDefinitionSerializer, 
                            ScientificModelSerializer,
                            ScientificModelReadOnlySerializer, 
                            ScientificModelFullReadOnlySerializer,
                            ScientificModelInstanceSerializer,
                            ScientificModelImageSerializer,
                            ValidationTestResultSerializer,
                            ValidationTestResultReadOnlySerializer,
                            ValidationModelResultReadOnlySerializer,
                            ValidationTestCodeSerializer,
                            ValidationTestDefinitionWithCodesReadSerializer,
                            CommentSerializer,
                            TicketReadOnlySerializer,
                            TicketSerializer,

                            CollabParametersSerializer,

                            Param_DataModalitiesSerializer,
                            Param_TestTypeSerializer,
                            Param_SpeciesSerializer,
                            Param_BrainRegionSerializer,
                            Param_CellTypeSerializer,
                            Param_ModelTypeSerializer,
  
                            )


from django.shortcuts import get_object_or_404

from django.core import serializers


#rest_framework
from rest_framework import (viewsets,
                            status,
                            mixins,
                            generics,
                            permissions,)

from rest_framework.views import APIView
from rest_framework.response import Response
from django.views.decorators.csrf import csrf_exempt, csrf_protect, ensure_csrf_cookie


from .user_auth_functions import _is_collaborator, is_authorised


#dirty logg ... need a module 
import logging

from logging.handlers import RotatingFileHandler
logger = logging.getLogger("model_validation_api")
logger.setLevel(logging.DEBUG)
formatter = logging.Formatter('%(asctime)s :: %(levelname)s :: %(message)s')
file_handler = RotatingFileHandler('activity.log', 'a', 1000000, 1)
file_handler.setLevel(logging.DEBUG)
file_handler.setFormatter(formatter)
logger.addHandler(file_handler)
stream_handler = logging.StreamHandler()
stream_handler.setLevel(logging.DEBUG)
logger.addHandler(stream_handler)









CROSSREF_URL = "http://api.crossref.org/works/"
# VALID_FILTER_NAMES = ('name', 'age', 'brain_region', 'cell_type',
#                       'data_type', 'data_modality', 'test_type',
#                       'author', 'species', 'data_location', 'publication')
# VALID_MODEL_FILTER_NAMES = ('brain_region', 'cell_type',
#                             'author', 'species')
# VALID_RESULT_FILTERS = {
#     'model': 'model_instance__model__name__icontains',
#     'validation': 'test_definition__test_definition__name__icontains',
#     'project': 'project',
#     'collab_id': 'project',
#     'brain_region': 'test_definition__test_definition__brain_region__icontains',
# }






# def get_admin_list(request):
#     url = 'https://services.humanbrainproject.eu/idm/v1/api/group/hbp-neuromorphic-platform-admin/members'
#     headers = get_authorization_header(request)
#     res = requests.get(url, headers=headers)
#     logger.debug(headers)
#     if res.status_code != 200:
#         raise Exception("Couldn't get list of administrators." + res.content + str(headers))
#     data = res.json()
#     assert data['page']['totalPages'] == 1
#     admins = [user['id'] for user in data['_embedded']['users']]
#     return admins



def get_collab_id_from_app_id (app_id):
    collab_param = CollabParameters.objects.filter(id = app_id)
    print(collab_param.values('collab_id'))
    collab_id = collab_param.values('collab_id')[0]['collab_id']
    return collab_id

@method_decorator(login_required(login_url='/login/hbp'), name='dispatch' )
class HomeValidationView(View):
    template_name = "validation_framework/validation_home.html"
    login_url='/login/hbp/'

    def get(self, request, *args, **kwargs): 
        tests = ValidationTestDefinition.objects.all()
        models = ScientificModel.objects.all()
        tests = serializers.serialize("json", tests)
        models = serializers.serialize("json", models) 


        return render(request, self.template_name, { 'tests':tests, 'models':models})

    

class AuthorizedCollabParameterRest(APIView):


    def get(self, request,  format=None, **kwargs):
 

        serializer_context = {'request': request,}

        data_modalities = Param_DataModalities.objects.all()
        data_modalities_serializer = Param_DataModalitiesSerializer(data_modalities, context=serializer_context, many=True)
        
        test_type = Param_TestType.objects.all()
        test_type_serializer = Param_TestTypeSerializer(test_type, context=serializer_context, many=True)
        
        species = Param_Species.objects.all()
        species_serializer = Param_SpeciesSerializer(species, context=serializer_context, many=True)
        
        brain_region = Param_BrainRegion.objects.all()
        brain_region_serializer = Param_BrainRegionSerializer(brain_region, context=serializer_context, many=True)
        
        cell_type = Param_CellType.objects.all()
        cell_type_serializer = Param_CellTypeSerializer(cell_type, context=serializer_context, many=True)
        
        model_type = Param_ModelType.objects.all()
        model_type_serializer = Param_ModelTypeSerializer(model_type, context=serializer_context, many=True)     

        return Response({
            'data_modalities': data_modalities_serializer.data,
            'test_type' : test_type_serializer.data,
            'species' : species_serializer.data,
            'brain_region' : brain_region_serializer.data,
            'cell_type' : cell_type_serializer.data,
            'model_type' : model_type_serializer.data,
        })

class CollabIDRest(APIView): 
    def get(self, request, format=None, **kwargs):
        if self.request.user == "AnonymousUser" :
            collab_id = 0
        else :         
            collab_id = _get_collab_id(request)

        return Response({
            'collab_id': collab_id,
        })

def _get_collab_id(request):
    social_auth = request.user.social_auth.get()
    headers = {
        'Authorization': get_auth_header(request.user.social_auth.get())
    }
    ctx = request.GET.getlist('ctx')[0]
    svc_url = settings.HBP_COLLAB_SERVICE_URL    
    url = '%scollab/context/%s/' % (svc_url, ctx)
    res = requests.get(url, headers=headers)
    collab_id = res.json()['collab']['id']

    return collab_id

class AppIDRest(APIView): 
    def get(self, request, format=None, **kwargs):

        if self.request.user == "AnonymousUser" :
            app_id = 0
        else :         
            app_id = _get_app_id(request)

        return Response({
            'app_id': app_id,
        })

def _get_app_id(request):
    social_auth = request.user.social_auth.get()
    headers = {
        'Authorization': get_auth_header(request.user.social_auth.get())
    }
    #to get collab_id
    svc_url = settings.HBP_COLLAB_SERVICE_URL    
    ctx = request.GET.getlist('ctx')[0]
    
    url = '%scollab/context/%s/' % (svc_url, ctx)
    res = requests.get(url, headers=headers)
    app_id = res.json()['id']
    
    return app_id

class ParametersConfigurationRest( APIView): #LoginRequiredMixin, 

    def get(self, request, format=None, **kwargs):
        serializer_context = {'request': request,}

        id = request.GET.getlist('app_id')[0]
        param = CollabParameters.objects.filter(id = id)
        param_serializer = CollabParametersSerializer(param, context=serializer_context, many=True)

        return Response({
            'param': param_serializer.data,
        })
 

    def post(self, request, format=None):
        # ctx = request.GET.getlist('ctx')[0]
        app_id = request.GET.getlist('app_id')[0]
        collab_id = request.GET.getlist('collab_id')[0]

        if not is_authorised(request, collab_id):
            return HttpResponseForbidden() 

        serializer_context = {'request': request,}
        param_serializer = CollabParametersSerializer(data=request.data, context=serializer_context)
        if param_serializer.is_valid():
            param = param_serializer.save(id =request.data['id'] ) 
        else:
            return Response(param_serializer.errors, status=status.HTTP_400_BAD_REQUEST)
         
        return Response(status=status.HTTP_201_CREATED)

    def put(self, request, format=None):
        # ctx = request.GET.getlist('ctx')[0]
        app_id = request.GET.getlist('app_id')[0]
        collab_id = get_collab_id_from_app_id(app_id)

        if not is_authorised(request, collab_id):
            return HttpResponseForbidden()
        
        serializer_context = {'request': request,}
  
        param = CollabParameters.objects.get(id = app_id )
        param_serializer = CollabParametersSerializer(param, data=request.data, context=serializer_context )

        if param_serializer.is_valid():         
            param_serializer.save()
            return Response(param_serializer.data)
        return Response(param_serializer.errors, status=status.HTTP_400_BAD_REQUEST)



class ScientificModelInstanceRest (APIView):
    def post(self, request, format=None):
        app_id = request.GET.getlist('app_id')[0]
        collab_id = get_collab_id_from_app_id(app_id)

        if not is_authorised(request, collab_id):
            return HttpResponseForbidden()

        serializer_context = {'request': request,}
        serializer = ScientificModelInstanceSerializer(data=request.data, context=serializer_context)
        if serializer.is_valid():        
            serializer.save(model_id=request.data['model_id'])
            return Response(status=status.HTTP_201_CREATED)

        return Response(serializer.errors, status=status.HTTP_400_BAD_REQUEST)
    
    def put(self, request, format=None):
        app_id = request.GET.getlist('app_id')[0]
        collab_id = get_collab_id_from_app_id(app_id)

        if not is_authorised(request, collab_id):
            return HttpResponseForbidden()


        for instance in request.data:
            model_instance = ScientificModelInstance.objects.get(id=instance['id'])
            serializer_context = {'request': request,}

            model_serializer = ScientificModelInstanceSerializer(model_instance, data=instance, context=serializer_context)
            if model_serializer.is_valid() :
                model_instance = model_serializer.save()
            else: 
                return Response(model_serializer.errors, status=status.HTTP_400_BAD_REQUEST)
        return Response( status=status.HTTP_201_CREATED) 



class ScientificModelImageRest (APIView):

    def post(self, request, format=None):
        app_id = request.GET.getlist('app_id')[0]
        collab_id = get_collab_id_from_app_id(app_id)

        if not is_authorised(request, collab_id):
            return HttpResponseForbidden()

        serializer_context = {'request': request,}
        serializer = ScientificModelImageSerializer(data=request.data['model_image'], context=serializer_context)
        if serializer.is_valid():        
            serializer.save(model_id=request.data['model_id'])
            return Response(status=status.HTTP_201_CREATED) 
        return Response(serializer.errors, status=status.HTTP_400_BAD_REQUEST)
    
    def put(self, request, format=None):
        app_id = request.GET.getlist('app_id')[0]
        collab_id = get_collab_id_from_app_id(app_id)

        if not is_authorised(request, collab_id):
            return HttpResponseForbidden()

        for image in request.data:
            model_image = ScientificModelImage.objects.get(id=image['id'])
            serializer_context = {'request': request,}
            # check if data is ok else return error
            model_serializer = ScientificModelImageSerializer(model_image, data=image, context=serializer_context)
            if model_serializer.is_valid() :
                model_image = model_serializer.save()
            else: 
                return Response(model_serializer.errors, status=status.HTTP_400_BAD_REQUEST)
        return Response( status=status.HTTP_202_ACCEPTED) 

    def delete(self, request, format=None):
        app_id = request.GET.getlist('app_id')[0]
        collab_id = get_collab_id_from_app_id(app_id)

        if not is_authorised(request, collab_id):
            return HttpResponseForbidden()

        image = ScientificModelImage.objects.get(id=request.query_params['id']).delete()
        return Response( status=status.HTTP_200_OK) 




class ScientificModelRest(APIView):
    def get(self, request, format=None, **kwargs):
        serializer_context = {
            'request': request,
        }
<<<<<<< HEAD
        model_id = str(len(request.GET.getlist('id')))
        app_id = request.GET.getlist('app_id')[0]
        collab_id = get_collab_id_from_app_id(app_id)
=======
>>>>>>> 63cdf9b7


        #if model id not specified
        if(len(request.GET.getlist('id')) == 0):

            web_app = request.GET.getlist('web_app')
            name =request.GET.getlist('name')
            description =request.GET.getlist('description')
            species =request.GET.getlist('species')
            brain_region =request.GET.getlist('brain_region')
            cell_type =request.GET.getlist('cell_type')
            author =request.GET.getlist('author')
            model_type =request.GET.getlist('model_type')
            private =request.GET.getlist('private')
            code_format =request.GET.getlist('code_format')
            access_control =request.GET.getlist('access_control')


            #if the request comes from the webapp using collab_parameters
            if len(web_app) > 0 and web_app[0] == 'True' :        
                
                app_id = request.GET.getlist('app_id')[0]
                collab_id = get_collab_id_from_app_id(app_id)

                collab_params = CollabParameters.objects.get(id = app_id )

                all_ctx_from_collab = CollabParameters.objects.filter(collab_id = collab_id).distinct()

                if is_authorised(request, collab_id) :
                    rq1 = ScientificModel.objects.filter(
                        private=1,
                        access_control__in=all_ctx_from_collab.values("id"), 
                        species__in=collab_params.species.split(","), 
                        brain_region__in=collab_params.brain_region.split(","), 
                        cell_type__in=collab_params.cell_type.split(","), 
                        model_type__in=collab_params.model_type.split(",")).prefetch_related()
                else :
                    rq1 = []
                    
    
                rq2 = ScientificModel.objects.filter (
                    private=0, 
                    species__in=collab_params.species.split(","), 
                    brain_region__in=collab_params.brain_region.split(","), 
                    cell_type__in=collab_params.cell_type.split(","), 
                    model_type__in=collab_params.model_type.split(",")).prefetch_related()

                if len(rq1) >0:
                    models  = (rq1 | rq2).distinct()
                else:
                    models = rq2
                
                model_serializer = ScientificModelFullReadOnlySerializer(models, context=serializer_context, many=True )
                return Response({
                'models': model_serializer.data,
                })
            

            else :                 
                q = ScientificModel.objects.all()

                if len(name) > 0 :
                    q = q.filter(name__in = name)
                if len(description) > 0 :
                    q = q.filter(description__in = description)  
                if len(species) > 0 :
                    q = q.filter(species__in = species)   
                if len(brain_region) > 0 :
                   q = q.filter(brain_region__in = brain_region)   
                if len(cell_type ) > 0 :
                    q = q.filter(cell_type__in = cell_type )
                if len(author) > 0 :
                    q = q.filter(author__in = author)   
                if len(model_type) > 0 :
                    q = q.filter(model_type__in = model_type)
                if len(code_format) > 0 :
                    q = q.filter(code_format__in = code_format)    
                if len(access_control) > 0 :
                    q = q.filter(access_control__in = access_control)
                       
                #For each models, check if collab member, if not then just return the publics....
                list_app_id = q.values("access_control").distinct()
                for app_id in list_app_id :
                    app_id = app_id['access_control']
                    collab_id = get_collab_id_from_app_id(app_id)
                    if not is_authorised(request, collab_id) :
                        #exclude it here
                        q.exclude(access_control=app_id, private=1)


                models = q
                model_serializer = ScientificModelReadOnlySerializer(models, context=serializer_context, many=True )

                return Response({
                'models': model_serializer.data,
                })

        # a model ID has been specified 
        else:
        
            id =request.GET.getlist('id')[0]
            models = ScientificModel.objects.filter(id=id)

            #check if private 
            if models.values("private")[0]["private"] == 1 :
                #if private check if collab member
                app_id = models.values("access_control")[0]['access_control']
                collab_id = get_collab_id_from_app_id(app_id)
                if not is_authorised(request, collab_id) :
                    return HttpResponse('Unauthorized', status=401)
            
            model_serializer = ScientificModelFullReadOnlySerializer(models, context=serializer_context, many=True )

            return Response({
                'models': model_serializer.data,
            })

    def post(self, request, format=None):

        app_id = request.GET.getlist('app_id')[0]
        collab_id = get_collab_id_from_app_id(app_id)

        if not is_authorised(request, collab_id):
            return HttpResponseForbidden()

        serializer_context = {'request': request,}
        # check if data is ok else return error
        model_serializer = ScientificModelSerializer(data=request.data['model'], context=serializer_context)
        model_instance_serializer = ScientificModelInstanceSerializer(data=request.data['model_instance'], context=serializer_context)
        if model_serializer.is_valid() is not True:
            return Response(model_serializer.errors, status=status.HTTP_400_BAD_REQUEST)
        if model_instance_serializer.is_valid() is not True:    
            return Response(model_instance_serializer.errors, status=status.HTTP_400_BAD_REQUEST)
        if request.data['model_image']!={}:
            for i in request.data['model_image']:
                model_image_serializer = ScientificModelImageSerializer(data=i, context=serializer_context)  
                if model_image_serializer.is_valid()  is not True:
                    return Response(model_image_serializer.errors, status=status.HTTP_400_BAD_REQUEST)
        # if no error save all 
        # model = model_serializer.save(access_control_id=ctx)
        model = model_serializer.save(access_control_id=app_id)
        model_instance_serializer.save(model_id=model.id)    
        if request.data['model_image']!={}:
            for i in request.data['model_image']: 
                model_image_serializer = ScientificModelImageSerializer(data=i, context=serializer_context)
                if model_image_serializer.is_valid():          
                    model_image_serializer.save(model_id=model.id)

        return Response({'uuid':model.id}, status=status.HTTP_201_CREATED)

    def put(self, request, format=None):
        app_id = request.GET.getlist('app_id')[0]
        collab_id = get_collab_id_from_app_id(app_id)

        if not is_authorised(request, collab_id):
            return HttpResponseForbidden()

        ## save only modifications on model tables. if want to modify images or instances, do separate put.  
        ##get objects 
        value = request.data['models'][0]
        model = ScientificModel.objects.get(id=value['id'])
        serializer_context = {'request': request,}

        # check if data is ok else return error
        model_serializer = ScientificModelSerializer(model, data=value, context=serializer_context)
        if model_serializer.is_valid() :
            model = model_serializer.save()
        else: 
            return Response(model_serializer.errors, status=status.HTTP_400_BAD_REQUEST)
        return Response( status=status.HTTP_201_CREATED) 



class ValidationTestCodeRest(APIView):

     def get(self, request, format=None, **kwargs):
        serializer_context = {'request': request,}
        nb_id = str(len(request.GET.getlist('id')))
        nb_td_id = str(len(request.GET.getlist('test_definition_id')))

        if nb_id == '0' and nb_td_id == '0':
            tests = ValidationTestCode.objects.all()
        else:
            for key, value in self.request.GET.items():
                if key == 'id':
                    tests = ValidationTestCode.objects.filter(id = value)
                if key == 'test_definition_id':
                    tests = ValidationTestCode.objects.filter(test_definition_id = value)

        test_serializer = ValidationTestCodeSerializer(tests, context=serializer_context, many=True)
        return Response({
            'tests': test_serializer.data,
        })


     def post(self, request, format=None):
        app_id = request.GET.getlist('app_id')[0]
        collab_id = get_collab_id_from_app_id(app_id)

        if not is_authorised(request, collab_id):
            return HttpResponseForbidden()

        serializer_context = {'request': request,}
        test_id = request.query_params['id']#str(len(request.POST.getlist('id')))
        serializer = ValidationTestCodeSerializer(data=request.data, context=serializer_context)
        
        if serializer.is_valid():        
            serializer.save(test_definition_id=test_id)  #need to see how to get this value throught kwargs or other ?
            return Response(status=status.HTTP_201_CREATED) #put inside .is_valid

        return Response(serializer.errors, status=status.HTTP_400_BAD_REQUEST)

     def get_serializer_class(self):
        #  if self.request.method in ('GET', )
        #      return ValidationTestDefinitionWithCodesReadSerializer
         return ValidationTestCodeSerializer



class ValidationTestDefinitionRest(APIView):
    
    def get(self, request, format=None, **kwargs):
        serializer_context = {'request': request,}
        nb_id = str(len(request.GET.getlist('id')))
        
        app_id = request.query_params['app_id']
        collab_id = get_collab_id_from_app_id(app_id)

        if(nb_id == '0'):
            collab_params = CollabParameters.objects.get(id = app_id )

            all_ctx_from_collab = CollabParameters.objects.filter(collab_id = collab_id).distinct()  
            tests= ValidationTestDefinition.objects.filter (
                species__in=collab_params.species.split(","), 
                brain_region__in=collab_params.brain_region.split(","), 
                cell_type__in=collab_params.cell_type.split(","),
                data_modality__in=collab_params.data_modalities.split(","),
                test_type__in=collab_params.test_type.split(",")).prefetch_related().distinct()
        else:
            
            for key, value in self.request.GET.items():
                if key == 'id':
                    tests = ValidationTestDefinition.objects.filter(id = value)

        test_serializer = ValidationTestDefinitionSerializer(tests, context=serializer_context, many=True)

        return Response({
            'tests': test_serializer.data,
        })


    def post(self, request, format=None):
        # ctx = request.GET.getlist('ctx')[0]
        app_id = request.GET.getlist('app_id')[0]
        collab_id = get_collab_id_from_app_id(app_id)
        if not is_authorised(request, collab_id):
            return HttpResponseForbidden()

        serializer_context = {'request': request,}

        test_serializer = ValidationTestDefinitionSerializer(data=request.data['test_data'], context=serializer_context)
        if test_serializer.is_valid():
            test = test_serializer.save() 
        else:
            return Response(test_serializer.errors, status=status.HTTP_400_BAD_REQUEST)

        code_serializer = ValidationTestCodeSerializer(data=request.data['code_data'], context=serializer_context)
        if code_serializer.is_valid():
            code_serializer.save(test_definition_id=test.id)
        else:
            return Response(code_serializer.errors, status=status.HTTP_400_BAD_REQUEST)
        
        return Response(status=status.HTTP_201_CREATED)

    def put(self, request, format=None):
        app_id = request.GET.getlist('app_id')[0]
        collab_id = get_collab_id_from_app_id(app_id)
        if not is_authorised(request, collab_id):
            return HttpResponseForbidden()
        value = request.data
        test = ValidationTestDefinition.objects.get(id=value['id'])
        serializer_context = {'request': request,}

        # check if data is ok else return error
        test_serializer = ValidationTestDefinitionSerializer(test, data=value, context=serializer_context)
        if test_serializer.is_valid() :
            test = test_serializer.save()
        else: 
            return Response(test_serializer.errors, status=status.HTTP_400_BAD_REQUEST)
        return Response( status=status.HTTP_201_CREATED) 

class TestTicketRest(APIView):
    def get(self, request, format=None, **kwargs):
        logger.debug("*** TestCommentRest get ***")
        serializer_context = {'request': request,}
        nb_test_id = request.query_params['test_id']
        tickets = Tickets.objects.filter(test_id = nb_test_id)
        for ticket in tickets:
            ticket.comments = Comments.objects.filter(Ticket_id = ticket.id)
        ticket_serializer = TicketReadOnlySerializer(tickets, context=serializer_context, many=True)

        return Response({
            'tickets': ticket_serializer.data,
            'user_connected':str(request.user)
        })
  
    def post(self, request, format=None):
        serializer_context = {'request': request,}
        request.data['author'] = str(request.user)
        param_serializer = TicketSerializer(data=request.data, context=serializer_context)
        if param_serializer.is_valid():
            param = param_serializer.save(test_id=request.data['test_id'])
        else:
            return Response(param_serializer.errors, status=status.HTTP_400_BAD_REQUEST)
        new_ticket = Tickets.objects.filter(id=param.id)
        new_ticket_serializer = TicketReadOnlySerializer(new_ticket, context=serializer_context, many=True)
        return Response({'new_ticket' : new_ticket_serializer.data})

    def put(self, request, format=None):
        app_id = request.GET.getlist('app_id')[0]
        collab_id = get_collab_id_from_app_id(app_id)

        if not is_authorised(request, collab_id):
            return HttpResponseForbidden()
        
        serializer_context = {'request': request,}
        ticket_id = request.data['id']
        ticket = Tickets.objects.get(id=ticket_id)
        param_serializer = TicketSerializer(ticket, data=request.data, context=serializer_context )

        if param_serializer.is_valid():         
            param_serializer.save()
            return Response(param_serializer.data)
        return Response(param_serializer.errors, status=status.HTTP_400_BAD_REQUEST)



class TestCommentRest(APIView):
    def get(self, request, format=None, **kwargs):
        logger.debug("*** TestCommentRest get ***")
        serializer_context = {'request': request,}
        nb_ticket_id = str(len(request.GET.getlist('Ticket_id')))

        comments = Comments.objects.filter(Ticket_id = nb_ticket_id)
        comments_serializer = CommentsSerializer(comments, context=serializer_context, many=True)

        return Response({
            'comments': comments_serializer.data,
        })
  
    def post(self, request, format=None):
        serializer_context = {'request': request,}
        request.data['author'] = str(request.user)
        param_serializer = CommentSerializer(data=request.data, context=serializer_context)
        if param_serializer.is_valid():
            param = param_serializer.save(Ticket_id=request.data['Ticket_id'])
        else:
            return Response(param_serializer.errors, status=status.HTTP_400_BAD_REQUEST)
        new_comment = Comments.objects.filter(id=param.id)
        new_comment_serializer = CommentSerializer (new_comment, context=serializer_context, many=True)
        return Response({'new_comment' : new_comment_serializer.data})

    def put(self, request, format=None):
        app_id = request.query_params['app_id']
        collab_id = get_collab_id_from_app_id(app_id)
        if not is_authorised(request, collab_id):
            return HttpResponseForbidden()
        
        serializer_context = {'request': request,}
        comment_id = request.data['id']
        comment = Comments.objects.get(id=comment_id)
        param_serializer = CommentSerializer(comment, data=request.data, context=serializer_context )

        if param_serializer.is_valid():         
            param_serializer.save()
            return Response(param_serializer.data)
        return Response(param_serializer.errors, status=status.HTTP_400_BAD_REQUEST)

# @method_decorator(login_required(login_url='/login/hbp'), name='dispatch' )
class ModelCatalogView(View):

    template_name = "model_catalog/model_catalog.html"
    login_url='/login/hbp/'

    def get(self, request, *args, **kwargs):
        models = ScientificModel.objects.all()
        models = serializers.serialize("json", models) 
        return render(request, self.template_name, {'models':models})

# @method_decorator(login_required(login_url='/login/hbp'), name='dispatch' )
class ParametersConfigurationValidationView(View):
    
    template_name = "configuration/parameters-configuration.html"
    login_url='/login/hbp/'
    def get(self, request, *args, **kwargs):
       return render(request, self.template_name, {'app_type': "validation_app"})

# @method_decorator(login_required(login_url='/login/hbp'), name='dispatch' )
class ParametersConfigurationModelView(View):
    
    template_name = "configuration/parameters-configuration.html"
    login_url='/login/hbp/'


    def get(self, request, *args, **kwargs):
        return render(request, self.template_name, {'app_type': "model_catalog"})


class IsCollabMemberRest (APIView):
    def get(self, request, format=None, **kwargs):
        app_id = request.GET.getlist('app_id')[0]
        collab_id = get_collab_id_from_app_id(app_id)
        
        is_member = is_authorised(request, collab_id) 
        

        return Response({
            'is_member':  is_member,
        })


class ValidationResultRest (APIView):
    def get(self, request, format=None, **kwargs):
        serializer_context = {'request': request,}

        test_result_id = request.query_params['id']

        validation_result =  ValidationTestResult.objects.get(id = test_result_id )
        result_serializer = ValidationTestResultReadOnlySerializer(validation_result, context=serializer_context) 
        
        return Response({
            'data': result_serializer.data,
        })

class ValidationModelResultRest (APIView):
    def get(self, request, format=None, **kwargs):
        serializer_context = {'request': request,}
        model_id  = request.query_params['model_id']
        list_test_id  = request.GET.getlist('list_id')

        try :      
            model_instances = ScientificModelInstance.objects.filter(model_id=model_id).values("id")
        except:    
            model_instances = [ScientificModelInstance.objects.get(model_id= model_id).id]
        results_all= ValidationTestResult.objects.filter(model_version_id__in = model_instances )
        list_code_id = []
        if list_test_id == []:
            def_ids = results_all.values_list('test_code__test_definition_id', flat=True).distinct()
            for def_id in def_ids:
                last_code_id = results_all.filter(test_code__test_definition_id = def_id).order_by('-test_code__timestamp').first().test_code_id
                list_code_id.append(last_code_id)
            versions = list_code_id
        else:
            if list_test_id[0] == 'all':
                versions = results_all.values_list('test_code_id', flat=True).distinct()
            else:
                versions = list_test_id
        result_serialized=[]
        new_id = []
        for version in versions:
            r =results_all.filter(test_code_id = version)
            r_serializer = ValidationModelResultReadOnlySerializer(r, context = serializer_context, many=True)
            result_serialized.append(r_serializer.data)  
            #change the label to generalize datablock_id
            version_object = ValidationTestCode.objects.get(id=version)
            new_id.append({"id":"T"+str(version_object.test_definition_id) +"C"+str(version_object.id)})   
        #get list of all test_code to show in checkbox
        versions_id = results_all.values_list("test_code_id", flat=True).distinct() 
        versions_all = ValidationTestCode.objects.filter(id__in=versions_id).order_by('test_definition_id')
        versions_all_ser = ValidationTestCodeSerializer(versions_all, many=True).data
        return Response({
            'data': result_serialized,
            'data_block_id':new_id,
            'versions_id_all': versions_all_ser,
        })    

class ValidationTestResultRest (APIView):
    def get(self, request, format=None, **kwargs):

        serializer_context = {'request': request,}
        
        test_definition_id = request.query_params['test_id']
        list_model_id  = request.GET.getlist('list_id')
        try : 
            test_codes = ValidationTestCode.objects.filter(test_definition_id= test_definition_id).values("id")
        except:
            test_codes = [ValidationTestCode.objects.get(test_definition_id= test_definition_id).id]   
        #need to rename in model test_code_id
        results_all = ValidationTestResult.objects.filter(test_code_id__in = test_codes)

        list_version_id = []
        if list_model_id == []:
            def_ids = results_all.values_list('model_version__model_id', flat=True).distinct()
            for def_id in def_ids:
                last_version_id = results_all.filter(model_version__model_id = def_id).order_by('-model_version__timestamp').first().model_version_id
                list_version_id.append(last_version_id)
            versions = list_version_id
        else:
            if list_model_id[0] == 'all':
                versions = results_all.values_list('model_version_id', flat=True).distinct()
            else:
                versions = list_model_id
        # model_instance_id = list(results_all.values("model_instance_id").distinct())
        result_serialized = []
        new_id = []
        for version in versions:
            r = results_all.filter(model_version_id = version)
            r_serializer = ValidationTestResultReadOnlySerializer(r, context = serializer_context, many=True)
            result_serialized.append(r_serializer.data)  
            #change the label to generalize datablock_id
            version_object = ScientificModelInstance.objects.get(id=version)
            new_id.append({"id":"M"+str(version_object.model_id)+"V"+str(version_object.id)})
        #get list of all model_versions to show in checkbox
        versions_id = results_all.values_list("model_version_id", flat=True).distinct() 
        versions_all = ScientificModelInstance.objects.filter(id__in=versions_id).order_by('model_id')
        versions_all_ser =ScientificModelInstanceSerializer(versions_all, many=True).data
        return Response({
            'data': result_serialized,
            'data_block_id': new_id,
            'versions_id_all': versions_all_ser,
        })

class ParametersConfigurationView(View):
    
    template_name = "configuration/parameters-configuration.html"
    login_url='/login/hbp/'

    def get(self, request, *args, **kwargs):
        return render(request, self.template_name)



#############################
#### can still be useful ####
#############################

# def notify_coordinators(request, project):
#     coordinators = get_admin_list(request)
#     url = 'https://services.humanbrainproject.eu/stream/v0/api/notification/'
#     #url = 'https://stream.humanbrainproject.eu/api/v0/notifications/'
#     headers = get_authorization_header(request)
#     targets = [{"type": "HBPUser", "id": id} for id in coordinators]
#     payload = {
#         "summary": "New access request for the Neuromorphic Computing Platform: {}".format(project.title),
#         "targets": targets,
#         "object": {
#             "type": "HBPCollaboratoryContext",
#             "id": "346173bb-887c-4a47-a8fb-0da5d5980dfc"
#         }
#     }
#     res = requests.post(url, json=payload, headers=headers)
#     if res.status_code not in (200, 204):
#         logger.error("Unable to notify coordinators. {}: {}".format(res.status_code, res.content))
#         return False
#     return True







# @method_decorator(login_required(login_url='/login/hbp'), name='dispatch' )
# class ValidationTestDefinitionSearchResource(View):
#     serializer = ValidationTestDefinitionSerializer
#     login_url='/login/hbp/'

#     def get(self, request, *args, **kwargs):
#         filters = {}
#         for key, value in request.GET.items():
#             if key not in VALID_FILTER_NAMES:
#                 return HttpResponseBadRequest("{} is not a valid filter".format(key))
#             else:
#                 filters[key + "__contains"] = value  # should handle multiple values
#         tests = ValidationTestDefinition.objects.filter(**filters)
# #        raise Exception(str(filters))
#         content = self.serializer.serialize(tests)
#         return HttpResponse(content, content_type="application/json; charset=utf-8", status=200)


    # def get_collab_id(self):
    #     social_auth = self.request.user.social_auth.get()
    #     print("social auth", social_auth.extra_data )
    #     # import hbp_service_client.document_service.client as doc_service_client
    #     # access_token = get_access_token(self.request.user.social_auth.get())
    #     # dsc = doc_service_client.Client.new(access_token)

    #     headers = {
    #         'Authorization': get_auth_header(self.request.user.social_auth.get())
    #     }

    #     #to get collab_id
    #     svc_url = settings.HBP_COLLAB_SERVICE_URL
    #     context = self.request.session["next"][6:]
    #     url = '%scollab/context/%s/' % (svc_url, context)
    #     res = requests.get(url, headers=headers)
    #     collab_id = res.json()['collab']['id']
    #     return collab_id



# @method_decorator(login_required(login_url='/login/hbp'), name='dispatch' )
# class SimpleResultDetailView(LoginRequiredMixin, DetailView):
    
#     model = ValidationTestResult
#     template_name = "simple_result_detail.html"

#     def get_context_data(self, **kwargs):
#         context = super(SimpleResultDetailView, self).get_context_data(**kwargs)
#         context["section"] = "results"
#         context["build_info"] = settings.BUILD_INFO
#         context["related_data"] = self.get_related_data(self.request.user)

#         if self.object.project:
#             context["collab_name"] = self.get_collab_name()
#         return context

#     def get_collab_name(self):
#         # import bbp_services.client as bsc
#         # services = bsc.get_services()

#         import hbp_service_client.document_service.client as doc_service_client
#         access_token = get_access_token(self.request.user.social_auth.get())
#         dsc = doc_service_client.Client.new(access_token)

#         headers = {
#             'Authorization': get_auth_header(self.request.user.social_auth.get())
#         }

#         #to get collab_id
#         svc_url = settings.HBP_COLLAB_SERVICE_URL
#         context = self.request.session["next"][6:]
#         url = '%scollab/context/%s/' % (svc_url, context)
#         res = requests.get(url, headers=headers)
#         collab_id = res.json()['collab']['id']

#         project = dsc.list_projects(collab_id=collab_id)["results"]

#         # url = services['collab_service']['prod']['url'] + "collab/{}/".format(self.object.project)
#         # url = services['collab_service']['prod']['url'] + "collab/{}/".format(dsc.list_projects(collab_id=2169)["results"][0]["name"])
#         url = "https://services.humanbrainproject.eu/collab/v0/collab/{}/".format(dsc.list_projects(collab_id=collab_id)["results"][0]["name"])
        
#         response = requests.get(url, headers=headers)
#         collab_name = response.json()["title"]

#         return collab_name

#     def get_collab_storage_url(self):
#         # import bbp_services.client as bsc
#         # services = bsc.get_services()

#         import hbp_service_client.document_service.client as doc_service_client
#         access_token = get_access_token(self.request.user.social_auth.get())
#         dsc = doc_service_client.Client.new(access_token)


#         headers = {
#             'Authorization': get_auth_header(self.request.user.social_auth.get())
#         }

#         #to get collab_id
#         svc_url = settings.HBP_COLLAB_SERVICE_URL
#         context = self.request.session["next"][6:]
#         url = '%scollab/context/%s/' % (svc_url, context)
#         res = requests.get(url, headers=headers)
#         collab_id = res.json()['collab']['id']

#         project = dsc.list_projects(collab_id=collab_id)["results"]

#         # url = services['collab_service']['prod']['url'] + "collab/{}/nav/all/".format(self.object.project)
#         url = "https://services.humanbrainproject.eu/collab/v0/collab/{}/nav/all/".format(dsc.list_projects(collab_id=collab_id)["results"][0]["name"])
        

#         response = requests.get(url, headers=headers)
#         if response.ok:
#             nav_items = response.json()
#             for item in nav_items:   
#                 if item["app_id"] == "31":  # Storage app

#                     # return "https://collab.humanbrainproject.eu/#/collab/{}/nav/{}".format(self.object.project, item["id"])
#                     return "https://collab.humanbrainproject.eu/#/collab/{}/nav/{}".format(dsc.list_projects(collab_id=collab_id)["results"][0]["name"], item["id"])
                    
#         else:
#             return ""

#     def get_related_data(self, user):
#         # assume for now that data is in collab

#         # from bbp_client.oidc.client import BBPOIDCClient
#         # from bbp_client.document_service.client import Client as DocClient
#         # import bbp_services.client as bsc
#         # services = bsc.get_services()

#         # oidc_client = BBPOIDCClient.bearer_auth(services['oidc_service']['prod']['url'], access_token)
#         # doc_client = DocClient(services['document_service']['prod']['url'], oidc_client) # a remplacer : creer instance de nouvelle classe : hbp_service client

#         import hbp_service_client.document_service.client as doc_service_client

#         access_token = get_access_token(user.social_auth.get())
#         dsc = doc_service_client.Client.new(access_token)

#         headers = {
#             'Authorization': get_auth_header(user.social_auth.get())
#         }

#         #to get collab_id
#         svc_url = settings.HBP_COLLAB_SERVICE_URL
#         context = self.request.session["next"][6:]
#         url = '%scollab/context/%s/' % (svc_url, context)
#         res = requests.get(url, headers=headers)
#         collab_id = res.json()['collab']['id']

#         project_dict = dsc.list_projects(collab_id=collab_id)
        
#         try :
#             dsc.create_folder("folder_test", project_dict["results"][0]["uuid"])

#         except:
#             print ("folder already exist")     

#         parse_result = urlparse(self.object.results_storage)

#         # print ("parse result : ")
#         # print (parse_result)
#         # print ("")

#         ###reste a voir ici... je ne comprend pas ce qui doit etre dans parse_result
#         if parse_result.scheme == "collab":
#         # if 1 :
#             list_folder = dsc.list_project_content(project_dict["results"][0]["uuid"])
#             # collab_folder = parse_result.path
#             collab_folder = list_folder["results"][0]
            
#             #return doc_client.listdir(collab_folder)
#             # folder_uuid = doc_client.get_standard_attr(collab_folder)['_uuid'] #a remplacer
#             folder_uuid = collab_folder["uuid"]
        
#             data = {
#                 "folder": {
#                     "path": collab_folder,
#                 }
#             }
#             if self.object.project:
#                 data["folder"]["url"] = self.get_collab_storage_url() + "?state=uuid={}".format(folder_uuid)
#             return data
#         else:
#             print("Storage not yet supported")

#         return {}<|MERGE_RESOLUTION|>--- conflicted
+++ resolved
@@ -407,13 +407,6 @@
         serializer_context = {
             'request': request,
         }
-<<<<<<< HEAD
-        model_id = str(len(request.GET.getlist('id')))
-        app_id = request.GET.getlist('app_id')[0]
-        collab_id = get_collab_id_from_app_id(app_id)
-=======
->>>>>>> 63cdf9b7
-
 
         #if model id not specified
         if(len(request.GET.getlist('id')) == 0):
