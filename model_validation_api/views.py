"""


"""
import pprint

import json
import logging
from urlparse import urlparse, parse_qs
from datetime import date
from django.shortcuts import render
from django.core.urlresolvers import reverse
from django.forms.models import model_to_dict
from django.views.generic import View, ListView, DetailView, TemplateView
from django.contrib.auth.mixins import LoginRequiredMixin
from django.contrib.auth.decorators import login_required
from django.utils.decorators import method_decorator
from django.http import (HttpResponse, JsonResponse,
                         HttpResponseBadRequest,     # 400
                         HttpResponseForbidden,      # 403
                         HttpResponseNotFound,       # 404
                         HttpResponseNotAllowed,     # 405
                         HttpResponseNotModified,    # 304
                         HttpResponseRedirect)       # 302

from django.conf import settings
from django.template import loader
import requests
from hbp_app_python_auth.auth import get_access_token, get_auth_header

from .models import (ValidationTestDefinition, 
                        ValidationTestCode,
                        ValidationTestResult, 
                        ScientificModelInstance, 
                        ScientificModel, 
                        ScientificModelInstance,
                        Comment,
                        ConfigView,)

from .forms import (ValidationTestDefinitionForm, 
                        ValidationTestCodeForm,
                        ScientificModelForm, 
                        ScientificTestForm, 
                        ValidationTestResultForm, 
                        ScientificModelInstanceForm,
                        CommentForm, 
                        ConfigViewForm)

from .serializer import (ValidationTestDefinitionSerializer, 
                            ScientificModelSerializer, 
                            ValidationTestResultSerializer,
                            ValidationTestCodeSerializer,

                            ValidationTestDefinitionWithCodesReadSerializer
                            
                            
                            )

from django.shortcuts import get_object_or_404

from django.core import serializers


#rest_framework
from rest_framework import (viewsets,
                            status,
                            mixins,
                            generics,
                            permissions,)

from rest_framework.views import APIView
from rest_framework.response import Response



CROSSREF_URL = "http://api.crossref.org/works/"
VALID_FILTER_NAMES = ('name', 'age', 'brain_region', 'cell_type',
                      'data_type', 'data_modality', 'test_type',
                      'author', 'species', 'data_location', 'publication')
VALID_MODEL_FILTER_NAMES = ('brain_region', 'cell_type',
                            'author', 'species')
VALID_RESULT_FILTERS = {
    'model': 'model_instance__model__name__icontains',
    'validation': 'test_definition__test_definition__name__icontains',
    'project': 'project',
    'collab_id': 'project',
    'brain_region': 'test_definition__test_definition__brain_region__icontains',
}

logger = logging.getLogger("model_validation_api")


def get_authorization_header(request):
    auth = request.META.get("HTTP_AUTHORIZATION", None)
    if auth is None:
        try:
#            auth = get_auth_header(request.user.social_auth.get())
            logger.debug("Got authorization from database")
        except AttributeError:
            pass
    # in case of 401 error, need to trap and redirect to login
    else:
        logger.debug("Got authorization from HTTP header")
    return {'Authorization': auth}


# def get_admin_list(request):
#     url = 'https://services.humanbrainproject.eu/idm/v1/api/group/hbp-neuromorphic-platform-admin/members'
#     headers = get_authorization_header(request)
#     res = requests.get(url, headers=headers)
#     logger.debug(headers)
#     if res.status_code != 200:
#         raise Exception("Couldn't get list of administrators." + res.content + str(headers))
#     data = res.json()
#     assert data['page']['totalPages'] == 1
#     admins = [user['id'] for user in data['_embedded']['users']]
#     return admins


# def is_admin(request):
#     try:
#         admins = get_admin_list(request)
#     except Exception as err:
#         logger.warning(err.message)
#         return False
#     try:
#         user_id = get_user(request)["id"]
#     except Exception as err:
#         logger.warning(err.message)
#         return False
#     return user_id in admins



# to put inside views
# if not _is_collaborator(request, ctx):
#             return HttpResponseForbidden()
def _is_collaborator(request, context):
    '''check access depending on context'''
    svc_url = settings.HBP_COLLAB_SERVICE_URL
    if not context:
        return False

    url = '%scollab/context/%s/' % (svc_url, context)

    headers = {'Authorization': get_auth_header(request.user.social_auth.get())}
    res = requests.get(url, headers=headers)

    if res.status_code != 200:
        return False

    collab_id = res.json()['collab']['id']
    url = '%scollab/%s/permissions/' % (svc_url, collab_id)
    res = requests.get(url, headers=headers)
    if res.status_code != 200:
        return False
    return res.json().get('UPDATE', False)


def get_user(request):
    url = "{}/user/me".format(settings.HBP_IDENTITY_SERVICE_URL)
    headers = get_authorization_header(request)
    logger.debug("Requesting user information for given access token")
    res = requests.get(url, headers=headers)
    if res.status_code != 200:
        logger.debug("Error" + res.content)
        raise Exception(res.content)
    logger.debug("User information retrieved")
    return res.json()


# def notify_coordinators(request, project):
#     coordinators = get_admin_list(request)
#     url = 'https://services.humanbrainproject.eu/stream/v0/api/notification/'
#     #url = 'https://stream.humanbrainproject.eu/api/v0/notifications/'
#     headers = get_authorization_header(request)
#     targets = [{"type": "HBPUser", "id": id} for id in coordinators]
#     payload = {
#         "summary": "New access request for the Neuromorphic Computing Platform: {}".format(project.title),
#         "targets": targets,
#         "object": {
#             "type": "HBPCollaboratoryContext",
#             "id": "346173bb-887c-4a47-a8fb-0da5d5980dfc"
#         }
#     }
#     res = requests.post(url, json=payload, headers=headers)
#     if res.status_code not in (200, 204):
#         logger.error("Unable to notify coordinators. {}: {}".format(res.status_code, res.content))
#         return False
#     return True



@method_decorator(login_required(login_url='/login/hbp'), name='dispatch' )
class ValidationTestDefinitionResource(View):
    serializer = ValidationTestDefinitionSerializer
    login_url='/login/hbp/'

    def _get_test(self, test_id):
        try:
            test = ValidationTestDefinition.objects.get(pk=test_id)
        except ValidationTestDefinition.DoesNotExist:
            test = None
        return test

    def get(self, request, *args, **kwargs):
        """View a test"""
        test = self._get_test(kwargs["test_id"])
        if test is None:
            return HttpResponseNotFound("No such test")
        code_version = request.GET.get("version", None)
        content = self.serializer.serialize(test, code_version)
        return HttpResponse(content, content_type="application/json; charset=utf-8", status=200)


@method_decorator(login_required(login_url='/login/hbp'), name='dispatch' )
class ValidationTestDefinitionListResource(View):
    serializer = ValidationTestDefinitionSerializer
    login_url='/login/hbp/'

    # NEEDS UPDATING NOW CODE IS A SEPARATE OBJECT
    def post(self, request, *args, **kwargs):
         """Add a test"""
         # if not is_admin(request):
         #     return HttpResponseForbidden("You do not have permission to add a test.")
         form = ValidationTestDefinitionForm(json.loads(request.body))
         if form.is_valid():
             test = form.save()
             content = self.serializer.serialize(test)
             return HttpResponse(content, content_type="application/json; charset=utf-8", status=201)
         else:
             print(form.data)
             return HttpResponseBadRequest(str(form.errors))  # todo: plain text

    def get(self, request, *args, **kwargs):
        tests = ValidationTestDefinition.objects.all()
        content = self.serializer.serialize(tests)
        return HttpResponse(content, content_type="application/json; charset=utf-8", status=200)


@method_decorator(login_required(login_url='/login/hbp'), name='dispatch' )
class ValidationTestDefinitionCreate(DetailView): 
    template_name = "simple_test_create.html"
    model = ValidationTestDefinition
    form_class = ValidationTestDefinitionForm
    form_class_code = ValidationTestCodeForm
    serializer = ValidationTestDefinitionSerializer
    login_url='/login/hbp/'

    def get(self, request, *args, **kwargs):    
        h = ValidationTestDefinition()
        form = self.form_class(instance = h)
        c = ValidationTestCode()
        formcode  = self.form_class_code(instance = c)
        return render(request, self.template_name, {'form': form, 'formcode':formcode })

    def post(self, request, *args, **kwargs):
        """Add a test"""
        # if not is_admin(request):
        #     return HttpResponseForbidden("You do not have permission to add a test.")
        #  form = ValidationTestDefinitionForm(json.loads(request.body))

        test_creation = ValidationTestDefinition()
        form = self.form_class(request.POST, instance=test_creation)
        test_code_creation = ValidationTestCode()

        if form.is_valid():
            #TODO :  add some check to verify that repository/path/version are correct. 
                    #possible to combine 2 models in one form ? yep :-) it is done
                form = form.save()
                test_code_creation.test_definition = ValidationTestDefinition.objects.get(id = form.id)
                test_code_creation.repository = request.POST.get("repository", None)
                test_code_creation.path = request.POST.get("path", None)
                test_code_creation.version = request.POST.get("version", None)
                test_code_creation.save()
                return self.redirect(request, pk=form.id)
        else:
            return render(request, self.template_name, {'form': form, 'formcode': formcode})  # todo: plain text

    @classmethod    
    def redirect(self, request, *args, **kwargs): ### use to go back to Test detail View
        # url = reverse('simple-detail-view', kwargs = {'pk': kwargs['pk']})
        url = reverse('simple-detail-view', kwargs = {'pk': kwargs['pk']})
        
        return HttpResponseRedirect(url)


@method_decorator(login_required(login_url='/login/hbp'), name='dispatch' )
class ValidationTestDefinitionSearchResource(View):
    serializer = ValidationTestDefinitionSerializer
    login_url='/login/hbp/'

    def get(self, request, *args, **kwargs):
        filters = {}
        for key, value in request.GET.items():
            if key not in VALID_FILTER_NAMES:
                return HttpResponseBadRequest("{} is not a valid filter".format(key))
            else:
                filters[key + "__contains"] = value  # should handle multiple values
        tests = ValidationTestDefinition.objects.filter(**filters)
#        raise Exception(str(filters))
        content = self.serializer.serialize(tests)
        return HttpResponse(content, content_type="application/json; charset=utf-8", status=200)


@method_decorator(login_required(login_url='/login/hbp'), name='dispatch' )
class SimpleTestListView(LoginRequiredMixin, ListView):
    model = ValidationTestDefinition
    template_name = "simple_test_list.html"
    login_url='/login/hbp/'           

    def get_queryset(self):
        # print("SimpleTestListView - get_queryset" + str(self.request.GET.items()))
        filters = {}
        if self.request.META['QUERY_STRING'].startswith("search="):
            search = ""
            search_cat = ""
            for key, value in self.request.GET.items():
                if key == 'search':
                    search = value
                if key == 'search_cat':
                    search_cat = value
            # print(search_cat, search)
            if search_cat in VALID_FILTER_NAMES:
                filters[search_cat + "__icontains"] = search
            else :
                for item in VALID_FILTER_NAMES:
                    filters[item + "__icontains"] = search
                    name_list = ValidationTestDefinition.objects.filter(name__contains=search)
                    species_list = ValidationTestDefinition.objects.filter(species__contains=search)
                    age_list = ValidationTestDefinition.objects.filter(age__contains=search)
                    brain_region_list = ValidationTestDefinition.objects.filter(brain_region__contains=search)
                    cell_type_list = ValidationTestDefinition.objects.filter(cell_type__contains=search)
                    data_location_list = ValidationTestDefinition.objects.filter(data_location__contains=search)
                    data_type_list = ValidationTestDefinition.objects.filter(data_type__contains=search)
                    data_modality_list = ValidationTestDefinition.objects.filter(data_modality__contains=search)
                    test_type_list = ValidationTestDefinition.objects.filter(test_type__contains=search)
                    author_list = ValidationTestDefinition.objects.filter(author__contains=search)
                    publication_list = ValidationTestDefinition.objects.filter(publication__contains=search)

                    self.object_list = (name_list|species_list|age_list|brain_region_list|cell_type_list|data_location_list|data_type_list|data_modality_list|test_type_list|author_list|publication_list).distinct()
                    return self.object_list
        else :
            for key, value in self.request.GET.items():
                search = value
                filters[key + "__icontains"] = search

        return ValidationTestDefinition.objects.filter(**filters)


    def get_context_data(self, **kwargs):
        context = super(SimpleTestListView, self).get_context_data(**kwargs)
        context["section"] = "tests"
        context["filters"] = {
            "species": ValidationTestDefinition.objects.values_list('species', flat=True).distinct(),
            "brain_region": ValidationTestDefinition.objects.values_list('brain_region', flat=True).distinct(),
            "cell_type": ValidationTestDefinition.objects.values_list('cell_type', flat=True).distinct(),
        }

        return context


@method_decorator(login_required(login_url='/login/hbp'), name='dispatch' )
class SimpleTestDetailView(LoginRequiredMixin, DetailView):
    model = ValidationTestDefinition
    template_name = "simple_test_detail.html"
    # template_name = "test_view.html"
    
    login_url='/login/hbp/'

    def get_context_data(self, **kwargs):
        context = super(SimpleTestDetailView, self).get_context_data(**kwargs)
        context["section"] = "tests"
        publication_field = context["object"].publication
        if publication_field.startswith("doi:"):
            crossref_metadata = self._get_crossref_metadata(publication_field)
            context["publication_detail"] = crossref_metadata
            if crossref_metadata:
                context["formatted_publication"] = self._format_publication(crossref_metadata)
        print (context)
        return context

    def _get_crossref_metadata(self, publication_field):
        prefix, doi = publication_field.split(":")
        try:
            response = requests.get(CROSSREF_URL + doi)
        except requests.ConnectionError:
            logger.warning("Unable to retrieve metadata for DOI {}".format(doi))
            return {}
        if response.ok:
            return response.json()['message']
        else:
            logger.warning("Unable to retrieve metadata for DOI {}".format(doi))
            return {}

    def _format_publication(self, pub_data):
        for author in pub_data["author"]:
            author["initials"] = "".join([name[0] for name in author["given"].split()])
        authors = [u"{family} {initials}".format(**author)
                   for author in pub_data["author"]]
        pub_data["authors"] = u", ".join(authors[:-1]) + u" and " + authors[-1]
        pub_data["year"] = pub_data["created"]["date-parts"][0][0]
        template = u"{authors} ({year}) {title[0]}. {short-container-title[0]} {volume}:{page} {URL}"
        return template.format(**pub_data)

@method_decorator(login_required(login_url='/login/hbp'), name='dispatch' )
class NewSimpleTestDetailView(LoginRequiredMixin, DetailView):
    model = ValidationTestDefinition
    template_name = "simple_test_detail.html"
    form_class = CommentForm

    def get(self, request, *args, **kwargs):
        validation_code = ValidationTestCode.objects.filter(test_definition_id = self.kwargs['pk'])
        test = ValidationTestDefinition.objects.get(id = self.kwargs['pk'])

        comment = Comment.objects.filter(test = self.kwargs['pk'])

        cmt = Comment()
        form = self.form_class(instance = cmt)
        
        return render(request, self.template_name, {'form': form, 'validation_code':validation_code, 'test':test, 'comment':comment})


    def post(self, request, *args, **kwargs):
        validation_code = ValidationTestCode.objects.filter(test_definition_id = self.kwargs['pk'])
        test = ValidationTestDefinition.objects.get(id = self.kwargs['pk'])
        comment = Comment.objects.filter(test = self.kwargs['pk'])

        if request.POST.get('action', None) == 'edit_comment':
            form=self.edit_comment(request)
        else:    
            comment_creation = Comment()
            comment_creation.test = get_object_or_404(ValidationTestDefinition, pk=self.kwargs['pk'])      
       
            if request.method == 'POST':
                form = CommentForm(request.POST, instance=comment_creation)

                if form.is_valid(): 
                    form = form.save(commit=False)
                    form.author = request.user
                    form.save()
           
        cmt = Comment()
        form = self.form_class(instance = cmt)
                
        return render(request, self.template_name, {'form': form, 'validation_code':validation_code, 'test':test, 'comment':comment})


@method_decorator(login_required(login_url='/login/hbp'), name='dispatch' )
class SimpleTestEditView(DetailView):
    model = ValidationTestDefinition
    form_class = ValidationTestDefinitionForm
    template_name = "simple_test_edit.html"
    login_url='/login/hbp/'

    def get_context_data(self, **kwargs):
        context = super(SimpleTestEditView, self).get_context_data(**kwargs)
        context["section"] = "models"
        context["build_info"] = settings.BUILD_INFO
        return context

    def get(self, request, *args, **kwargs):
        print(self.get_object().id)
        h = ValidationTestDefinition.objects.get(id = self.get_object().id)
        form = self.form_class(instance = h)
        # print(str(form))
        return render(request, self.template_name, {'form': form, 'object':h})
    
    def post(self, request, *args, **kwargs):
        m = self.get_object()
        form = self.form_class(request.POST, instance=m)
        if form.is_valid():
            form = form.save(commit=False)
            form.save()
            return self.redirect(request, pk=m.id)
            # return render(request, "simple_test_detail.html", {'form': form, "object": m})
        return render(request, self.template_name, {'form': form, "object": m})

    @classmethod    
    def redirect(self, request, *args, **kwargs): 
        url = reverse("simple-detail-view", kwargs = { 'pk':kwargs['pk']})
        return HttpResponseRedirect(url)



@method_decorator(login_required(login_url='/login/hbp'), name='dispatch' )
# class ScientificModelResource(View):
#     serializer = ScientificModelSerializer
#     login_url='/login/hbp/'

#     def _get_model(self, model_id):
#         try:
#             model = ScientificModel.objects.get(pk=model_id)
#         except ScientificModel.DoesNotExist:
#             model = None
#         return model

#     def get(self, request, *args, **kwargs):
#         """View a model"""
#         model = self._get_model(kwargs["model_id"])
#         if model is None:
#             return HttpResponseNotFound("No such result")
#         content = self.serializer.serialize(model)
#         return HttpResponse(content, content_type="application/json; charset=utf-8", status=200)


@method_decorator(login_required(login_url='/login/hbp'), name='dispatch' )
class ScientificModelListResource(View):
    serializer = ScientificModelSerializer
    login_url='/login/hbp/'

    def post(self, request, *args, **kwargs):
         """Add a model"""
         print ("ScientificModelListResource POST")
         # if not is_admin(request):
         #     return HttpResponseForbidden("You do not have permission to add a result.")
         form = ScientificModelForm(json.loads(request.body))
         if form.is_valid():
             model = form.save()
             content = self.serializer.serialize(model)
             return HttpResponse(content, content_type="application/json; charset=utf-8", status=201)
         else:
             print(form.data)
             return HttpResponseBadRequest(str(form.errors))  # todo: plain text

    def get(self, request, *args, **kwargs):
        print ("ScientificModelListResource GET")
        
        models = ScientificModel.objects.all()
        content = self.serializer.serialize(models)
        return HttpResponse(content, content_type="application/json; charset=utf-8", status=200)


@method_decorator(login_required(login_url='/login/hbp'), name='dispatch' )
class SimpleModelListView(LoginRequiredMixin, ListView):
    model = ScientificModel
    template_name = "simple_model_list.html"
    login_url='/login/hbp/'
    
    def get_queryset(self):
        filters = {}

        for key, value in self.request.GET.items():
            if key in VALID_MODEL_FILTER_NAMES:
                filters[key + "__icontains"] = value

        return ScientificModel.objects.filter(**filters)

    def get(self, request, *args, **kwargs):
        if request.META['QUERY_STRING'].startswith("search="):
            name_list = ScientificModel.objects.filter(name__contains=request.META['QUERY_STRING'][7:])
            species_list =  ScientificModel.objects.filter(species__contains=request.META['QUERY_STRING'][7:])
            brain_region_list =  ScientificModel.objects.filter(brain_region__contains=request.META['QUERY_STRING'][7:])
            cell_type_list = ScientificModel.objects.filter(cell_type__contains=request.META['QUERY_STRING'][7:])
            author_list = ScientificModel.objects.filter(author__contains=request.META['QUERY_STRING'][7:])
            self.object_list = (name_list|species_list|brain_region_list|cell_type_list|author_list).distinct()

        else:
            self.object_list = self.get_queryset()
        context = self.get_context_data()
        return self.render_to_response(context)


    def get_context_data(self, **kwargs):
        context = super(SimpleModelListView, self).get_context_data(**kwargs)
        context["section"] = "models"
        context["build_info"] = settings.BUILD_INFO
        context["filters"] = {
            "species": ScientificModel.objects.values_list('species', flat=True).distinct(),
            "brain_region": ScientificModel.objects.values_list('brain_region', flat=True).distinct(),
            "cell_type": ScientificModel.objects.values_list('cell_type', flat=True).distinct(),
        }
        return context


@method_decorator(login_required(login_url='/login/hbp'), name='dispatch' )
class SimpleModelDetailView(LoginRequiredMixin, DetailView):
    model = ScientificModel
    template_name = "simple_model_detail.html"
    login_url='/login/hbp/'

    def get_context_data(self, **kwargs):
        context = super(SimpleModelDetailView, self).get_context_data(**kwargs)
        context["section"] = "models"
        context["build_info"] = settings.BUILD_INFO
        return context


@method_decorator(login_required(login_url='/login/hbp'), name='dispatch' )
class SimpleModelEditView(DetailView):
    model = ScientificModel
    form_class = ScientificModelForm
    template_name = "simple_model_edit.html"
    login_url='/login/hbp/'

    def get_context_data(self, **kwargs):
        context = super(SimpleModelEditView, self).get_context_data(**kwargs)
        context["section"] = "models"
        context["build_info"] = settings.BUILD_INFO
        return context

    def get(self, request, *args, **kwargs):
        print(self.get_object().id)
        h = ScientificModel.objects.get(id = self.get_object().id)
        form = self.form_class(instance = h)
        # print(str(form))
        return render(request, self.template_name, {'form': form, 'object':h})
    
    def post(self, request, *args, **kwargs):
        m = self.get_object()
        form = self.form_class(request.POST, instance=m)
        if form.is_valid():
            form = form.save(commit=False)
            form.save()
            return self.redirect(request, pk=m.id)
        return render(request, self.template_name, {'form': form, "object": m})
    
    @classmethod    
    def redirect(self, request, *args, **kwargs): 
        url = reverse("simple-model-detail-view", kwargs = { 'pk':kwargs['pk']})
        return HttpResponseRedirect(url)


@method_decorator(login_required(login_url='/login/hbp'), name='dispatch' )
class SimpleModelVersionView(DetailView):
    model = ScientificModelInstance
    form_class = ScientificModelInstanceForm
    template_name = "simple_model_version.html"
    login_url='/login/hbp/'

    def get_context_data(self, **kwargs):
        context = super(SimpleModelVersionView, self).get_context_data(**kwargs)
        context["section"] = "models"
        context["build_info"] = settings.BUILD_INFO
        return context

    def get(self, request, *args, **kwargs):
        qs = request.META['QUERY_STRING']
        if qs.startswith("modelID="):
            model_id = qs[8:] 
            h = ScientificModel.objects.get(id=model_id)
        else: 
            h = ScientificModel()
        instance = ScientificModelInstance()
        instance.model = h
        form = self.form_class(instance = instance)
        return render(request, self.template_name, {'form': form, 'object':h})
    
    def post(self, request, *args, **kwargs):

        form = self.form_class(request.POST)
        if form.is_valid():
            form = form.save(commit=False)
            form.save()
            return self.redirect(request, pk=form.model.id)
        return render(request, self.template_name, {'form': form})

    @classmethod    
    def redirect(self, request, *args, **kwargs): 
        url = reverse("simple-model-detail-view", kwargs = { 'pk':kwargs['pk']})
        return HttpResponseRedirect(url)


@method_decorator(login_required(login_url='/login/hbp'), name='dispatch' )
class SimpleModelCreateView(View):
    model = ScientificModel
    template_name = "simple_model_create.html"
    login_url='/login/hbp/'
    form_class = ScientificModelForm
    form_class_instance = ScientificModelInstanceForm
    serializer = ScientificModelSerializer
    def get(self, request, *args, **kwargs):
        h = ScientificModel()
        form = self.form_class(instance = h)
        model_instance = ScientificModelInstance()
        form_instance = self.form_class_instance(instance=model_instance)
        return render(request, self.template_name, {'form': form, 'form_instance': form_instance})
    
    def post(self, request, *args, **kwargs):
         model_creation = ScientificModel()
         form = self.form_class(request.POST, instance=model_creation)
         if form.is_valid():
            form = form.save(commit=False)
            form.access_control = 2180 #self.get_collab_id()
            form.save()
            # content = self.serializer.serialize(form)
            model_instance = ScientificModelInstance(model = ScientificModel.objects.get(id = form.id))
            form_instance = self.form_class_instance(instance = model_instance)
            form_instance = form_instance.save(commit=False)
            form_instance.model = ScientificModel.objects.get(id = form.id)
            form_instance.source = request.POST.get('source', None)
            form_instance.version = request.POST.get('version', None)
            form_instance.parameters = request.POST.get('parameters', None)
            form_instance.save()
            return HttpResponseRedirect(form.id)
 
         return render(request, self.template_name, {'form': form}, status=400) 
    def get_collab_id(self):
        social_auth = self.request.user.social_auth.get()
        print("social auth", social_auth.extra_data )
        # import hbp_service_client.document_service.client as doc_service_client
        # access_token = get_access_token(self.request.user.social_auth.get())
        # dsc = doc_service_client.Client.new(access_token)

        headers = {
            'Authorization': get_auth_header(self.request.user.social_auth.get())
        }

        #to get collab_id
        svc_url = settings.HBP_COLLAB_SERVICE_URL
        context = self.request.session["next"][6:]
        url = '%scollab/context/%s/' % (svc_url, context)
        res = requests.get(url, headers=headers)
        collab_id = res.json()['collab']['id']
        return collab_id

@method_decorator(login_required(login_url='/login/hbp'), name='dispatch' )
class ValidationTestResultResource(View):
    serializer = ValidationTestResultSerializer
    login_url='/login/hbp/'

    def _get_result(self, result_id):
        try:
            result = ValidationTestResult.objects.get(pk=result_id)
        except ValidationTestResult.DoesNotExist:
            result = None
        return result

    def get(self, request, *args, **kwargs):
        """View a result"""
        result = self._get_result(kwargs["result_id"])
        if result is None:
            return HttpResponseNotFound("No such result")
        content = self.serializer.serialize(result)
        return HttpResponse(content, content_type="application/json; charset=utf-8", status=200)


@method_decorator(login_required(login_url='/login/hbp'), name='dispatch' )
class ValidationTestResultView(View):  
    template_name = "simple_result_new_create.html"
    model = ValidationTestResult 
    form_class = ValidationTestResultForm

    serializer = ValidationTestResultSerializer
    login_url='/login/hbp/'


    def get(self, request, *args, **kwargs):

        h = ValidationTestResult()
        form = self.form_class(instance = h)

        return render(request, self.template_name, {'form': form, })


    def post(self, request, *args, **kwargs):
        """Add a test"""
      
        #result_creation = ValidationTestResult()
        test_creation = ValidationTestResult() 
        #form = self.form_class(request.POST, instance=result_creation)
        form = self.form_class(request.POST, instance=test_creation)

        if form.is_valid():
            form = form.save(commit=False)
            form.save()
            return HttpResponseRedirect(form.id)
        return render(request, self.template_name, {'form': form})


@method_decorator(login_required(login_url='/login/hbp'), name='dispatch' )
class ValidationTestResultListResource(View):
    serializer = ValidationTestResultSerializer
    login_url='/login/hbp/'

    def post(self, request, *args, **kwargs):
        """Add a result"""
         # if not is_admin(request):
         #     return HttpResponseForbidden("You do not have permission to add a result.")

        data = json.loads(request.body)

        sci_model = ScientificModel.objects.get(pk=data["model_instance"]["model_id"])
        model_instance, created = ScientificModelInstance.objects.get_or_create(model=sci_model,
                                                                            version=data["model_instance"]["version"],
                                                                            parameters=data["model_instance"]["parameters"])
        test_uri = data["test_definition"]
        parsed_uri = urlparse(test_uri)
        test_id = int(parsed_uri.path.split("/")[-1])
        test_instance_id = int(parse_qs(parsed_uri.query)['version'][0])
        test_instance = ValidationTestCode.objects.get(pk=test_instance_id)
        assert test_instance.test_definition.pk == test_id, "{} != {}".format(test_instance.test_definition.pk, test_id)   # sanity check

        new_test_result = ValidationTestResult(model_instance=model_instance,
                                               test_definition=test_instance,
                                               results_storage=data["results_storage"],
                                               result=float(data["result"]),  # should be a Quantity?
                                               passed=data["passed"],
                                               platform=json.dumps(data["platform"]),
                                               project=data.get("project", ""))
        new_test_result.save()
        content = self.serializer.serialize(new_test_result)
        return HttpResponse(content, content_type="application/json; charset=utf-8", status=201)

    def get(self, request, *args, **kwargs):
        results = ValidationTestResult.objects.all()
        content = self.serializer.serialize(results)

        return HttpResponse(content, content_type="application/json; charset=utf-8", status=200)


@method_decorator(login_required(login_url='/login/hbp'), name='dispatch' )
class SimpleResultListView(LoginRequiredMixin, ListView):
    model = ValidationTestResult
    template_name = "simple_result_list.html"
    login_url='/login/hbp/'

    def get_queryset(self):
        filters = {}
        for key, value in self.request.GET.items():
            if key in VALID_RESULT_FILTERS:
                filters[VALID_RESULT_FILTERS[key]] = value

        return ValidationTestResult.objects.all().filter(**filters).order_by('-timestamp')

    def get_context_data(self, **kwargs):
        context = super(SimpleResultListView, self).get_context_data(**kwargs)
        context["section"] = "results"
        context["build_info"] = settings.BUILD_INFO

        # create list of model and tests filters
        context["filters"] = {
            "models": ScientificModel.objects.values_list('name', flat=True),
            "tests": ValidationTestDefinition.objects.values_list('name', flat=True)
        }
        return context


@method_decorator(login_required(login_url='/login/hbp'), name='dispatch' )
class SimpleResultDetailView(LoginRequiredMixin, DetailView):
    
    model = ValidationTestResult
    template_name = "simple_result_detail.html"

    def get_context_data(self, **kwargs):
        context = super(SimpleResultDetailView, self).get_context_data(**kwargs)
        context["section"] = "results"
        context["build_info"] = settings.BUILD_INFO
        context["related_data"] = self.get_related_data(self.request.user)

        if self.object.project:
            context["collab_name"] = self.get_collab_name()
        return context

    def get_collab_name(self):
        # import bbp_services.client as bsc
        # services = bsc.get_services()

        import hbp_service_client.document_service.client as doc_service_client
        access_token = get_access_token(self.request.user.social_auth.get())
        dsc = doc_service_client.Client.new(access_token)

        headers = {
            'Authorization': get_auth_header(self.request.user.social_auth.get())
        }

        #to get collab_id
        svc_url = settings.HBP_COLLAB_SERVICE_URL
        context = self.request.session["next"][6:]
        url = '%scollab/context/%s/' % (svc_url, context)
        res = requests.get(url, headers=headers)
        collab_id = res.json()['collab']['id']

        project = dsc.list_projects(collab_id=collab_id)["results"]

        # url = services['collab_service']['prod']['url'] + "collab/{}/".format(self.object.project)
        # url = services['collab_service']['prod']['url'] + "collab/{}/".format(dsc.list_projects(collab_id=2169)["results"][0]["name"])
        url = "https://services.humanbrainproject.eu/collab/v0/collab/{}/".format(dsc.list_projects(collab_id=collab_id)["results"][0]["name"])
        
        response = requests.get(url, headers=headers)
        collab_name = response.json()["title"]

        return collab_name

    def get_collab_storage_url(self):
        # import bbp_services.client as bsc
        # services = bsc.get_services()

        import hbp_service_client.document_service.client as doc_service_client
        access_token = get_access_token(self.request.user.social_auth.get())
        dsc = doc_service_client.Client.new(access_token)


        headers = {
            'Authorization': get_auth_header(self.request.user.social_auth.get())
        }

        #to get collab_id
        svc_url = settings.HBP_COLLAB_SERVICE_URL
        context = self.request.session["next"][6:]
        url = '%scollab/context/%s/' % (svc_url, context)
        res = requests.get(url, headers=headers)
        collab_id = res.json()['collab']['id']

        project = dsc.list_projects(collab_id=collab_id)["results"]

        # url = services['collab_service']['prod']['url'] + "collab/{}/nav/all/".format(self.object.project)
        url = "https://services.humanbrainproject.eu/collab/v0/collab/{}/nav/all/".format(dsc.list_projects(collab_id=collab_id)["results"][0]["name"])
        

        response = requests.get(url, headers=headers)
        if response.ok:
            nav_items = response.json()
            for item in nav_items:   
                if item["app_id"] == "31":  # Storage app

                    # return "https://collab.humanbrainproject.eu/#/collab/{}/nav/{}".format(self.object.project, item["id"])
                    return "https://collab.humanbrainproject.eu/#/collab/{}/nav/{}".format(dsc.list_projects(collab_id=collab_id)["results"][0]["name"], item["id"])
                    
        else:
            return ""

    def get_related_data(self, user):
        # assume for now that data is in collab

        # from bbp_client.oidc.client import BBPOIDCClient
        # from bbp_client.document_service.client import Client as DocClient
        # import bbp_services.client as bsc
        # services = bsc.get_services()

        # oidc_client = BBPOIDCClient.bearer_auth(services['oidc_service']['prod']['url'], access_token)
        # doc_client = DocClient(services['document_service']['prod']['url'], oidc_client) # a remplacer : creer instance de nouvelle classe : hbp_service client

        import hbp_service_client.document_service.client as doc_service_client

        access_token = get_access_token(user.social_auth.get())
        dsc = doc_service_client.Client.new(access_token)

        headers = {
            'Authorization': get_auth_header(user.social_auth.get())
        }

        #to get collab_id
        svc_url = settings.HBP_COLLAB_SERVICE_URL
        context = self.request.session["next"][6:]
        url = '%scollab/context/%s/' % (svc_url, context)
        res = requests.get(url, headers=headers)
        collab_id = res.json()['collab']['id']

        project_dict = dsc.list_projects(collab_id=collab_id)
        
        try :
            dsc.create_folder("folder_test", project_dict["results"][0]["uuid"])

        except:
            print ("folder already exist")     

        parse_result = urlparse(self.object.results_storage)

        # print ("parse result : ")
        # print (parse_result)
        # print ("")

        ###reste a voir ici... je ne comprend pas ce qui doit etre dans parse_result
        if parse_result.scheme == "collab":
        # if 1 :
            list_folder = dsc.list_project_content(project_dict["results"][0]["uuid"])
            # collab_folder = parse_result.path
            collab_folder = list_folder["results"][0]
            
            #return doc_client.listdir(collab_folder)
            # folder_uuid = doc_client.get_standard_attr(collab_folder)['_uuid'] #a remplacer
            folder_uuid = collab_folder["uuid"]
        
            data = {
                "folder": {
                    "path": collab_folder,
                }
            }
            if self.object.project:
                data["folder"]["url"] = self.get_collab_storage_url() + "?state=uuid={}".format(folder_uuid)
            return data
        else:
            print("Storage not yet supported")

        return {}

@method_decorator(login_required(login_url='/login/hbp'), name='dispatch' )
class SimpleResultEditView(View):
    model = ValidationTestResult   
    template_name = "simple_result_create.html"
    login_url='/login/hbp/'
    form_class = ValidationTestResultForm
    serializer = ValidationTestResultSerializer

    def get(self, request, *args, **kwargs):

        h = ValidationTestResult()
        form = self.form_class(instance = h)
        datas = {}
        datas['models'] = list(ScientificModel.objects.all().distinct())
        datas['tests'] = list(ValidationTestDefinition.objects.all().distinct())
        print(datas)
        return render(request, self.template_name, {'form': form, 'datas':datas})


    def post(self, request, *args, **kwargs):
        """Add a test"""
        print('result', request.POST.get("model_select", None))
        result_creation = ValidationTestResult()
        #test_creation = ValidationTestResult() 
        form = self.form_class(request.POST, instance=result_creation)
        #form = self.form_class(request.POST, instance=test_creation)

        if form.is_valid():
            form = form.save(commit=False)
            form.save()
            return HttpResponseRedirect(form.id)
        return render(request, self.template_name, {'form': form})

@method_decorator(login_required(login_url='/login/hbp'), name='dispatch' )
class HomeValidationView(View):
    # model = ValidationTestDefinition
    # template_name = "validation_home.html"
    # login_url='/login/hbp/'

    # def get(self, request, *args, **kwargs):
    #     template = loader.get_template(self.template_name)
    #     return HttpResponse(template.render())


    # model = ValidationTestDefinition
    template_name = "validation_home.html"
    login_url='/login/hbp/'

    def get(self, request, *args, **kwargs):
        tests = ValidationTestDefinition.objects.all()
        models = ScientificModel.objects.all()
        tests = serializers.serialize("json", tests)
        models = serializers.serialize("json", models) 

        return render(request, self.template_name, { 'tests':tests, 'models':models})




class ConfigViewCreateView(View):
  
    model = ConfigView
    template_name = "Config_View.html"
    login_url='/login/hbp/'
    form = ConfigViewForm
    def get(self, request, *args, **kwargs):
        model_ConfigView = ConfigView()
        form = self.form(instance = model_ConfigView)
        return render(request, self.template_name, {'form': form})
   

    def post(self, request, *args, **kwargs):
         model_creation_ConfigView = ConfigView()
         form = self.form(request.POST, instance=model_creation_ConfigView)
         if form.is_valid():
            form = form.save(commit=False)
            form.access_control = 3348 #self.get_collab_id()
            form.save()
            return HttpResponseRedirect(form.id)
 
         return render(request, self.template_name, {'form': form}, status=400) 

# class AllModelAndTest(APIView):


class TestDetail(APIView):

    def get(self, request, format=None, **kwargs):
        serializer_context = {
            'request': request,
        }
        # print (self.kwargs.__dict__)
        tests = ValidationTestDefinition.objects.filter(id = self.kwargs['id'])
        test_serializer = ValidationTestDefinitionSerializer(tests, context=serializer_context, many=True)        

        return Response({
                    'tests': test_serializer.data,
                })


class ScientificModelRest(APIView):
    
    def get(self, request, format=None, **kwargs):
        serializer_context = {
            'request': request,
        }
        models = ScientificModel.objects.all()
        model_serializer = ScientificModelSerializer(models, context=serializer_context, many=True )#data=request.data)

        #need to transform model_serializer.data :
        # "resource_uri": "/models/{}".format(model.pk)

        return Response({
            'models': model_serializer.data,
        })


<<<<<<< HEAD
class ValidationTestDefinitionRest(APIView):
    
    serializer_class = ValidationTestDefinitionSerializer
    def get(self, request, format=None, **kwargs):
        serializer_context = {
            'request': request,
        }
        tests = ValidationTestDefinition.objects.filter(id = self.kwargs['pk'])
=======

     def post(self, request, format=None):
        serializer_context = {
            'request': request,
        }
        # model_serializer = ScientificModelSerializer(data=request.data, context=serializer_context)
        # if model_serializer.is_valid():

        #     #here specific stuffs
        #     serializer.save()

        
        # if serializer.is_valid():
        #     username = serializer.initial_data['username']
        #     last_name = serializer.initial_data['last_name']
        #     first_name = serializer.initial_data['first_name']
        #     email = serializer.initial_data['email']
        #     password = serializer.initial_data['password']
            
        #     usr = User.objects.create_user(username=username, last_name=last_name, first_name=first_name, email=email, password=password)
        #     usr.save()

        return Response(status=status.HTTP_201_CREATED) #put inside .is_valid
        # return Response(serializer.errors, status=status.HTTP_400_BAD_REQUEST)



class ValidationTestCodeRest(APIView):
    
     def post(self, request, format=None):
        serializer_context = {'request': request,}

        serializer_class = self.get_serializer_class()
        serializer = serializer_class(data=request.data, context=serializer_context)
        
        if serializer.is_valid():        
            serializer.save(test_definition_id='dc69613e9b0a468b9768f12b3562e176')  #need to see how to get this value throught kwargs or other ?
            return Response(status=status.HTTP_201_CREATED) #put inside .is_valid

        return Response(serializer.errors, status=status.HTTP_400_BAD_REQUEST)

     def get_serializer_class(self):
         print (self.request.method)
        #  if self.request.method in ('GET', )
        #      return ValidationTestDefinitionWithCodesReadSerializer
         return ValidationTestCodeSerializer




class ValidationTestDefinitionRest(APIView):
    
     def get(self, request, format=None, **kwargs):

        serializer_context = {'request': request,}
        tests = ValidationTestDefinition.objects.all()
        # serializer_class = self.get_serializer_class()
        # serializer = serializer_class(tests, context=serializer_context, many=True)
>>>>>>> 8dd68a30
        test_serializer = ValidationTestDefinitionSerializer(tests, context=serializer_context, many=True)

        return Response({
            'tests': test_serializer.data,
        })


<<<<<<< HEAD
=======
     def post(self, request, format=None):
        serializer_context = {'request': request,}
    
        test_serializer = ValidationTestDefinitionSerializer(data=request.data['test_data'], context=serializer_context)
        if test_serializer.is_valid():
            test = test_serializer.save() 
        else:
            return Response(test_serializer.errors, status=status.HTTP_400_BAD_REQUEST)

        code_serializer = ValidationTestCodeSerializer(data=request.data['code_data'], context=serializer_context)
        print ("ok1")
        if code_serializer.is_valid():
            print ("ok2")
            code_serializer.save(test_definition_id=test.id)
        else:
            print ("not ok")
            return Response(code_serializer.errors, status=status.HTTP_400_BAD_REQUEST)
        
        return Response(status=status.HTTP_201_CREATED)

    #  def get_serializer_class(self):
    #      print (self.request.method)
    #     #  if self.request.method in ('GET', )
    #     #  return ValidationTestDefinitionWithCodesReadSerializer
    #      return ValidationTestDefinitionSerializer



>>>>>>> 8dd68a30
# @method_decorator(login_required(login_url='/login/hbp'), name='dispatch' )
# class ValidationTestResultEdit(TemplateView): 
#     template_name = "simple_result_edit.html"
#     model = ValidationTestResult
#     form_class = ValidationTestResultForm

#     serializer = ValidationTestResultSerializer
#     login_url='/login/hbp/'

#     def get(self, request, *args, **kwargs):

#         h = ValidationTestResult()
#         form = self.form_class(instance = h)

#         return render(request, self.template_name, {'form': form, })


#     def post(self, request, *args, **kwargs):
#         """Add a result"""
       
#         result_creation = ValidationTestResult()
#         form = self.form_class(request.POST, instance=result_creation)

#         if form.is_valid():
#             result = form.save()
#             content = self.serializer.serialize(test)
#             return HttpResponse(content, content_type="application/json; charset=utf-8", status=201)
#         else:
#             print(form.data)
#             return HttpResponseBadRequest(str(form.errors))  # todo: plain text<|MERGE_RESOLUTION|>--- conflicted
+++ resolved
@@ -1102,7 +1102,6 @@
         })
 
 
-<<<<<<< HEAD
 class ValidationTestDefinitionRest(APIView):
     
     serializer_class = ValidationTestDefinitionSerializer
@@ -1111,66 +1110,6 @@
             'request': request,
         }
         tests = ValidationTestDefinition.objects.filter(id = self.kwargs['pk'])
-=======
-
-     def post(self, request, format=None):
-        serializer_context = {
-            'request': request,
-        }
-        # model_serializer = ScientificModelSerializer(data=request.data, context=serializer_context)
-        # if model_serializer.is_valid():
-
-        #     #here specific stuffs
-        #     serializer.save()
-
-        
-        # if serializer.is_valid():
-        #     username = serializer.initial_data['username']
-        #     last_name = serializer.initial_data['last_name']
-        #     first_name = serializer.initial_data['first_name']
-        #     email = serializer.initial_data['email']
-        #     password = serializer.initial_data['password']
-            
-        #     usr = User.objects.create_user(username=username, last_name=last_name, first_name=first_name, email=email, password=password)
-        #     usr.save()
-
-        return Response(status=status.HTTP_201_CREATED) #put inside .is_valid
-        # return Response(serializer.errors, status=status.HTTP_400_BAD_REQUEST)
-
-
-
-class ValidationTestCodeRest(APIView):
-    
-     def post(self, request, format=None):
-        serializer_context = {'request': request,}
-
-        serializer_class = self.get_serializer_class()
-        serializer = serializer_class(data=request.data, context=serializer_context)
-        
-        if serializer.is_valid():        
-            serializer.save(test_definition_id='dc69613e9b0a468b9768f12b3562e176')  #need to see how to get this value throught kwargs or other ?
-            return Response(status=status.HTTP_201_CREATED) #put inside .is_valid
-
-        return Response(serializer.errors, status=status.HTTP_400_BAD_REQUEST)
-
-     def get_serializer_class(self):
-         print (self.request.method)
-        #  if self.request.method in ('GET', )
-        #      return ValidationTestDefinitionWithCodesReadSerializer
-         return ValidationTestCodeSerializer
-
-
-
-
-class ValidationTestDefinitionRest(APIView):
-    
-     def get(self, request, format=None, **kwargs):
-
-        serializer_context = {'request': request,}
-        tests = ValidationTestDefinition.objects.all()
-        # serializer_class = self.get_serializer_class()
-        # serializer = serializer_class(tests, context=serializer_context, many=True)
->>>>>>> 8dd68a30
         test_serializer = ValidationTestDefinitionSerializer(tests, context=serializer_context, many=True)
 
         return Response({
@@ -1178,37 +1117,6 @@
         })
 
 
-<<<<<<< HEAD
-=======
-     def post(self, request, format=None):
-        serializer_context = {'request': request,}
-    
-        test_serializer = ValidationTestDefinitionSerializer(data=request.data['test_data'], context=serializer_context)
-        if test_serializer.is_valid():
-            test = test_serializer.save() 
-        else:
-            return Response(test_serializer.errors, status=status.HTTP_400_BAD_REQUEST)
-
-        code_serializer = ValidationTestCodeSerializer(data=request.data['code_data'], context=serializer_context)
-        print ("ok1")
-        if code_serializer.is_valid():
-            print ("ok2")
-            code_serializer.save(test_definition_id=test.id)
-        else:
-            print ("not ok")
-            return Response(code_serializer.errors, status=status.HTTP_400_BAD_REQUEST)
-        
-        return Response(status=status.HTTP_201_CREATED)
-
-    #  def get_serializer_class(self):
-    #      print (self.request.method)
-    #     #  if self.request.method in ('GET', )
-    #     #  return ValidationTestDefinitionWithCodesReadSerializer
-    #      return ValidationTestDefinitionSerializer
-
-
-
->>>>>>> 8dd68a30
 # @method_decorator(login_required(login_url='/login/hbp'), name='dispatch' )
 # class ValidationTestResultEdit(TemplateView): 
 #     template_name = "simple_result_edit.html"
