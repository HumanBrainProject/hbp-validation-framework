"""


"""
import pprint

import json
import logging
from urlparse import urlparse, parse_qs
from datetime import date
from django.shortcuts import render
from django.core.urlresolvers import reverse
from django.forms.models import model_to_dict
from django.views.generic import View, ListView, DetailView, TemplateView
from django.contrib.auth.mixins import LoginRequiredMixin
from django.contrib.auth.decorators import login_required
from django.utils.decorators import method_decorator
from django.http import (HttpResponse, JsonResponse,
                         HttpResponseBadRequest,     # 400
                         HttpResponseForbidden,      # 403
                         HttpResponseNotFound,       # 404
                         HttpResponseNotAllowed,     # 405
                         HttpResponseNotModified,    # 304
                         HttpResponseRedirect)       # 302

from django.conf import settings
from django.template import loader
import requests
from hbp_app_python_auth.auth import get_access_token, get_auth_header

from .models import (ValidationTestDefinition, 
                        ValidationTestCode,
                        ValidationTestResult, 
                        ScientificModelInstance, 
                        ScientificModel, 
                        ScientificModelInstance,
                        Comment,
                        ConfigView,)

from .forms import (ValidationTestDefinitionForm, 
                        ValidationTestCodeForm,
                        ScientificModelForm, 
                        ScientificTestForm, 
                        ValidationTestResultForm, 
                        ScientificModelInstanceForm,
                        CommentForm, 
                        ConfigViewForm)

from .serializer import (ValidationTestDefinitionSerializer, 
                            ScientificModelSerializer, 
                            ValidationTestResultSerializer)

from django.shortcuts import get_object_or_404

from django.core import serializers


#rest_framework
from rest_framework import (viewsets,
                            status,
                            mixins,
                            generics,
                            permissions,)

from rest_framework.views import APIView
from rest_framework.response import Response



CROSSREF_URL = "http://api.crossref.org/works/"
VALID_FILTER_NAMES = ('name', 'age', 'brain_region', 'cell_type',
                      'data_type', 'data_modality', 'test_type',
                      'author', 'species', 'data_location', 'publication')
VALID_MODEL_FILTER_NAMES = ('brain_region', 'cell_type',
                            'author', 'species')
VALID_RESULT_FILTERS = {
    'model': 'model_instance__model__name__icontains',
    'validation': 'test_definition__test_definition__name__icontains',
    'project': 'project',
    'collab_id': 'project',
    'brain_region': 'test_definition__test_definition__brain_region__icontains',
}

logger = logging.getLogger("model_validation_api")


def get_authorization_header(request):
    auth = request.META.get("HTTP_AUTHORIZATION", None)
    if auth is None:
        try:
#            auth = get_auth_header(request.user.social_auth.get())
            logger.debug("Got authorization from database")
        except AttributeError:
            pass
    # in case of 401 error, need to trap and redirect to login
    else:
        logger.debug("Got authorization from HTTP header")
    return {'Authorization': auth}


# def get_admin_list(request):
#     url = 'https://services.humanbrainproject.eu/idm/v1/api/group/hbp-neuromorphic-platform-admin/members'
#     headers = get_authorization_header(request)
#     res = requests.get(url, headers=headers)
#     logger.debug(headers)
#     if res.status_code != 200:
#         raise Exception("Couldn't get list of administrators." + res.content + str(headers))
#     data = res.json()
#     assert data['page']['totalPages'] == 1
#     admins = [user['id'] for user in data['_embedded']['users']]
#     return admins


# def is_admin(request):
#     try:
#         admins = get_admin_list(request)
#     except Exception as err:
#         logger.warning(err.message)
#         return False
#     try:
#         user_id = get_user(request)["id"]
#     except Exception as err:
#         logger.warning(err.message)
#         return False
#     return user_id in admins



# to put inside views
# if not _is_collaborator(request, ctx):
#             return HttpResponseForbidden()
def _is_collaborator(request, context):
    '''check access depending on context'''
    svc_url = settings.HBP_COLLAB_SERVICE_URL
    if not context:
        return False

    url = '%scollab/context/%s/' % (svc_url, context)

    headers = {'Authorization': get_auth_header(request.user.social_auth.get())}
    res = requests.get(url, headers=headers)

    if res.status_code != 200:
        return False

    collab_id = res.json()['collab']['id']
    url = '%scollab/%s/permissions/' % (svc_url, collab_id)
    res = requests.get(url, headers=headers)
    if res.status_code != 200:
        return False
    return res.json().get('UPDATE', False)


def get_user(request):
    url = "{}/user/me".format(settings.HBP_IDENTITY_SERVICE_URL)
    headers = get_authorization_header(request)
    logger.debug("Requesting user information for given access token")
    res = requests.get(url, headers=headers)
    if res.status_code != 200:
        logger.debug("Error" + res.content)
        raise Exception(res.content)
    logger.debug("User information retrieved")
    return res.json()


# def notify_coordinators(request, project):
#     coordinators = get_admin_list(request)
#     url = 'https://services.humanbrainproject.eu/stream/v0/api/notification/'
#     #url = 'https://stream.humanbrainproject.eu/api/v0/notifications/'
#     headers = get_authorization_header(request)
#     targets = [{"type": "HBPUser", "id": id} for id in coordinators]
#     payload = {
#         "summary": "New access request for the Neuromorphic Computing Platform: {}".format(project.title),
#         "targets": targets,
#         "object": {
#             "type": "HBPCollaboratoryContext",
#             "id": "346173bb-887c-4a47-a8fb-0da5d5980dfc"
#         }
#     }
#     res = requests.post(url, json=payload, headers=headers)
#     if res.status_code not in (200, 204):
#         logger.error("Unable to notify coordinators. {}: {}".format(res.status_code, res.content))
#         return False
#     return True



@method_decorator(login_required(login_url='/login/hbp'), name='dispatch' )
class ValidationTestDefinitionResource(View):
    serializer = ValidationTestDefinitionSerializer
    login_url='/login/hbp/'

    def _get_test(self, test_id):
        try:
            test = ValidationTestDefinition.objects.get(pk=test_id)
        except ValidationTestDefinition.DoesNotExist:
            test = None
        return test

    def get(self, request, *args, **kwargs):
        """View a test"""
        test = self._get_test(kwargs["test_id"])
        if test is None:
            return HttpResponseNotFound("No such test")
        code_version = request.GET.get("version", None)
        content = self.serializer.serialize(test, code_version)
        return HttpResponse(content, content_type="application/json; charset=utf-8", status=200)


@method_decorator(login_required(login_url='/login/hbp'), name='dispatch' )
class ValidationTestDefinitionListResource(View):
    serializer = ValidationTestDefinitionSerializer
    login_url='/login/hbp/'

    # NEEDS UPDATING NOW CODE IS A SEPARATE OBJECT
    def post(self, request, *args, **kwargs):
         """Add a test"""
         # if not is_admin(request):
         #     return HttpResponseForbidden("You do not have permission to add a test.")
         form = ValidationTestDefinitionForm(json.loads(request.body))
         if form.is_valid():
             test = form.save()
             content = self.serializer.serialize(test)
             return HttpResponse(content, content_type="application/json; charset=utf-8", status=201)
         else:
             print(form.data)
             return HttpResponseBadRequest(str(form.errors))  # todo: plain text

    def get(self, request, *args, **kwargs):
        tests = ValidationTestDefinition.objects.all()
        content = self.serializer.serialize(tests)
        return HttpResponse(content, content_type="application/json; charset=utf-8", status=200)


@method_decorator(login_required(login_url='/login/hbp'), name='dispatch' )
class ValidationTestDefinitionCreate(DetailView): 
    template_name = "simple_test_create.html"
    model = ValidationTestDefinition
    form_class = ValidationTestDefinitionForm
    form_class_code = ValidationTestCodeForm
    serializer = ValidationTestDefinitionSerializer
    login_url='/login/hbp/'

    def get(self, request, *args, **kwargs):    
        h = ValidationTestDefinition()
        form = self.form_class(instance = h)
        c = ValidationTestCode()
        formcode  = self.form_class_code(instance = c)
        return render(request, self.template_name, {'form': form, 'formcode':formcode })

    def post(self, request, *args, **kwargs):
        """Add a test"""
        # if not is_admin(request):
        #     return HttpResponseForbidden("You do not have permission to add a test.")
        #  form = ValidationTestDefinitionForm(json.loads(request.body))

        test_creation = ValidationTestDefinition()
        form = self.form_class(request.POST, instance=test_creation)
        test_code_creation = ValidationTestCode()

        if form.is_valid():
            #TODO :  add some check to verify that repository/path/version are correct. 
                    #possible to combine 2 models in one form ? yep :-) it is done
                form = form.save()
                test_code_creation.test_definition = ValidationTestDefinition.objects.get(id = form.id)
                test_code_creation.repository = request.POST.get("repository", None)
                test_code_creation.path = request.POST.get("path", None)
                test_code_creation.version = request.POST.get("version", None)
                test_code_creation.save()
                return self.redirect(request, pk=form.id)
        else:
            return render(request, self.template_name, {'form': form, 'formcode': formcode})  # todo: plain text

    @classmethod    
    def redirect(self, request, *args, **kwargs): ### use to go back to Test detail View
        # url = reverse('simple-detail-view', kwargs = {'pk': kwargs['pk']})
        url = reverse('simple-detail-view', kwargs = {'pk': kwargs['pk']})
        
        return HttpResponseRedirect(url)


@method_decorator(login_required(login_url='/login/hbp'), name='dispatch' )
class ValidationTestDefinitionSearchResource(View):
    serializer = ValidationTestDefinitionSerializer
    login_url='/login/hbp/'

    def get(self, request, *args, **kwargs):
        filters = {}
        for key, value in request.GET.items():
            if key not in VALID_FILTER_NAMES:
                return HttpResponseBadRequest("{} is not a valid filter".format(key))
            else:
                filters[key + "__contains"] = value  # should handle multiple values
        tests = ValidationTestDefinition.objects.filter(**filters)
#        raise Exception(str(filters))
        content = self.serializer.serialize(tests)
        return HttpResponse(content, content_type="application/json; charset=utf-8", status=200)


@method_decorator(login_required(login_url='/login/hbp'), name='dispatch' )
class SimpleTestListView(LoginRequiredMixin, ListView):
    model = ValidationTestDefinition
    template_name = "simple_test_list.html"
    login_url='/login/hbp/'           

    def get_queryset(self):
        # print("SimpleTestListView - get_queryset" + str(self.request.GET.items()))
        filters = {}
        if self.request.META['QUERY_STRING'].startswith("search="):
            search = ""
            search_cat = ""
            for key, value in self.request.GET.items():
                if key == 'search':
                    search = value
                if key == 'search_cat':
                    search_cat = value
            # print(search_cat, search)
            if search_cat in VALID_FILTER_NAMES:
                filters[search_cat + "__icontains"] = search
            else :
                for item in VALID_FILTER_NAMES:
                    filters[item + "__icontains"] = search
                    name_list = ValidationTestDefinition.objects.filter(name__contains=search)
                    species_list = ValidationTestDefinition.objects.filter(species__contains=search)
                    age_list = ValidationTestDefinition.objects.filter(age__contains=search)
                    brain_region_list = ValidationTestDefinition.objects.filter(brain_region__contains=search)
                    cell_type_list = ValidationTestDefinition.objects.filter(cell_type__contains=search)
                    data_location_list = ValidationTestDefinition.objects.filter(data_location__contains=search)
                    data_type_list = ValidationTestDefinition.objects.filter(data_type__contains=search)
                    data_modality_list = ValidationTestDefinition.objects.filter(data_modality__contains=search)
                    test_type_list = ValidationTestDefinition.objects.filter(test_type__contains=search)
                    author_list = ValidationTestDefinition.objects.filter(author__contains=search)
                    publication_list = ValidationTestDefinition.objects.filter(publication__contains=search)

                    self.object_list = (name_list|species_list|age_list|brain_region_list|cell_type_list|data_location_list|data_type_list|data_modality_list|test_type_list|author_list|publication_list).distinct()
                    return self.object_list
        else :
            for key, value in self.request.GET.items():
                search = value
                filters[key + "__icontains"] = search

        return ValidationTestDefinition.objects.filter(**filters)


    def get_context_data(self, **kwargs):
        context = super(SimpleTestListView, self).get_context_data(**kwargs)
        context["section"] = "tests"
        context["filters"] = {
            "species": ValidationTestDefinition.objects.values_list('species', flat=True).distinct(),
            "brain_region": ValidationTestDefinition.objects.values_list('brain_region', flat=True).distinct(),
            "cell_type": ValidationTestDefinition.objects.values_list('cell_type', flat=True).distinct(),
        }

        return context


@method_decorator(login_required(login_url='/login/hbp'), name='dispatch' )
class SimpleTestDetailView(LoginRequiredMixin, DetailView):
    model = ValidationTestDefinition
    template_name = "simple_test_detail.html"
    # template_name = "test_view.html"
    
    login_url='/login/hbp/'

    def get_context_data(self, **kwargs):
        context = super(SimpleTestDetailView, self).get_context_data(**kwargs)
        context["section"] = "tests"
        publication_field = context["object"].publication
        if publication_field.startswith("doi:"):
            crossref_metadata = self._get_crossref_metadata(publication_field)
            context["publication_detail"] = crossref_metadata
            if crossref_metadata:
                context["formatted_publication"] = self._format_publication(crossref_metadata)
        print (context)
        return context

    def _get_crossref_metadata(self, publication_field):
        prefix, doi = publication_field.split(":")
        try:
            response = requests.get(CROSSREF_URL + doi)
        except requests.ConnectionError:
            logger.warning("Unable to retrieve metadata for DOI {}".format(doi))
            return {}
        if response.ok:
            return response.json()['message']
        else:
            logger.warning("Unable to retrieve metadata for DOI {}".format(doi))
            return {}

    def _format_publication(self, pub_data):
        for author in pub_data["author"]:
            author["initials"] = "".join([name[0] for name in author["given"].split()])
        authors = [u"{family} {initials}".format(**author)
                   for author in pub_data["author"]]
        pub_data["authors"] = u", ".join(authors[:-1]) + u" and " + authors[-1]
        pub_data["year"] = pub_data["created"]["date-parts"][0][0]
        template = u"{authors} ({year}) {title[0]}. {short-container-title[0]} {volume}:{page} {URL}"
        return template.format(**pub_data)

@method_decorator(login_required(login_url='/login/hbp'), name='dispatch' )
class NewSimpleTestDetailView(LoginRequiredMixin, DetailView):
    model = ValidationTestDefinition
    template_name = "simple_test_detail.html"
    form_class = CommentForm

    def get(self, request, *args, **kwargs):
        validation_code = ValidationTestCode.objects.filter(test_definition_id = self.kwargs['pk'])
        test = ValidationTestDefinition.objects.get(id = self.kwargs['pk'])

        comment = Comment.objects.filter(test = self.kwargs['pk'])

        cmt = Comment()
        form = self.form_class(instance = cmt)
        
        return render(request, self.template_name, {'form': form, 'validation_code':validation_code, 'test':test, 'comment':comment})


    def post(self, request, *args, **kwargs):
        validation_code = ValidationTestCode.objects.filter(test_definition_id = self.kwargs['pk'])
        test = ValidationTestDefinition.objects.get(id = self.kwargs['pk'])
        comment = Comment.objects.filter(test = self.kwargs['pk'])

        if request.POST.get('action', None) == 'edit_comment':
            form=self.edit_comment(request)
        else:    
            comment_creation = Comment()
            comment_creation.test = get_object_or_404(ValidationTestDefinition, pk=self.kwargs['pk'])      
       
            if request.method == 'POST':
                form = CommentForm(request.POST, instance=comment_creation)

                if form.is_valid(): 
                    form = form.save(commit=False)
                    form.author = request.user
                    form.save()
           
        cmt = Comment()
        form = self.form_class(instance = cmt)
                
        return render(request, self.template_name, {'form': form, 'validation_code':validation_code, 'test':test, 'comment':comment})


@method_decorator(login_required(login_url='/login/hbp'), name='dispatch' )
class SimpleTestEditView(DetailView):
    model = ValidationTestDefinition
    form_class = ValidationTestDefinitionForm
    template_name = "simple_test_edit.html"
    login_url='/login/hbp/'

    def get_context_data(self, **kwargs):
        context = super(SimpleTestEditView, self).get_context_data(**kwargs)
        context["section"] = "models"
        context["build_info"] = settings.BUILD_INFO
        return context

    def get(self, request, *args, **kwargs):
        print(self.get_object().id)
        h = ValidationTestDefinition.objects.get(id = self.get_object().id)
        form = self.form_class(instance = h)
        # print(str(form))
        return render(request, self.template_name, {'form': form, 'object':h})
    
    def post(self, request, *args, **kwargs):
        m = self.get_object()
        form = self.form_class(request.POST, instance=m)
        if form.is_valid():
            form = form.save(commit=False)
            form.save()
            return self.redirect(request, pk=m.id)
            # return render(request, "simple_test_detail.html", {'form': form, "object": m})
        return render(request, self.template_name, {'form': form, "object": m})

    @classmethod    
    def redirect(self, request, *args, **kwargs): 
        url = reverse("simple-detail-view", kwargs = { 'pk':kwargs['pk']})
        return HttpResponseRedirect(url)



@method_decorator(login_required(login_url='/login/hbp'), name='dispatch' )
class ScientificModelResource(View):
    serializer = ScientificModelSerializer
    login_url='/login/hbp/'

    def _get_model(self, model_id):
        try:
            model = ScientificModel.objects.get(pk=model_id)
        except ScientificModel.DoesNotExist:
            model = None
        return model

    def get(self, request, *args, **kwargs):
        """View a model"""
        model = self._get_model(kwargs["model_id"])
        if model is None:
            return HttpResponseNotFound("No such result")
        content = self.serializer.serialize(model)
        return HttpResponse(content, content_type="application/json; charset=utf-8", status=200)


@method_decorator(login_required(login_url='/login/hbp'), name='dispatch' )
class ScientificModelListResource(View):
    serializer = ScientificModelSerializer
    login_url='/login/hbp/'

    def post(self, request, *args, **kwargs):
         """Add a model"""
         print ("ScientificModelListResource POST")
         # if not is_admin(request):
         #     return HttpResponseForbidden("You do not have permission to add a result.")
         form = ScientificModelForm(json.loads(request.body))
         if form.is_valid():
             model = form.save()
             content = self.serializer.serialize(model)
             return HttpResponse(content, content_type="application/json; charset=utf-8", status=201)
         else:
             print(form.data)
             return HttpResponseBadRequest(str(form.errors))  # todo: plain text

    def get(self, request, *args, **kwargs):
        print ("ScientificModelListResource GET")
        
        models = ScientificModel.objects.all()
        content = self.serializer.serialize(models)
        return HttpResponse(content, content_type="application/json; charset=utf-8", status=200)


@method_decorator(login_required(login_url='/login/hbp'), name='dispatch' )
class SimpleModelListView(LoginRequiredMixin, ListView):
    model = ScientificModel
    template_name = "simple_model_list.html"
    login_url='/login/hbp/'
    
    def get_queryset(self):
        filters = {}

        for key, value in self.request.GET.items():
            if key in VALID_MODEL_FILTER_NAMES:
                filters[key + "__icontains"] = value

        return ScientificModel.objects.filter(**filters)

    def get(self, request, *args, **kwargs):
        if request.META['QUERY_STRING'].startswith("search="):
            name_list = ScientificModel.objects.filter(name__contains=request.META['QUERY_STRING'][7:])
            species_list =  ScientificModel.objects.filter(species__contains=request.META['QUERY_STRING'][7:])
            brain_region_list =  ScientificModel.objects.filter(brain_region__contains=request.META['QUERY_STRING'][7:])
            cell_type_list = ScientificModel.objects.filter(cell_type__contains=request.META['QUERY_STRING'][7:])
            author_list = ScientificModel.objects.filter(author__contains=request.META['QUERY_STRING'][7:])
            self.object_list = (name_list|species_list|brain_region_list|cell_type_list|author_list).distinct()

        else:
            self.object_list = self.get_queryset()
        context = self.get_context_data()
        return self.render_to_response(context)


    def get_context_data(self, **kwargs):
        context = super(SimpleModelListView, self).get_context_data(**kwargs)
        context["section"] = "models"
        context["build_info"] = settings.BUILD_INFO
        context["filters"] = {
            "species": ScientificModel.objects.values_list('species', flat=True).distinct(),
            "brain_region": ScientificModel.objects.values_list('brain_region', flat=True).distinct(),
            "cell_type": ScientificModel.objects.values_list('cell_type', flat=True).distinct(),
        }
        return context


@method_decorator(login_required(login_url='/login/hbp'), name='dispatch' )
class SimpleModelDetailView(LoginRequiredMixin, DetailView):
    model = ScientificModel
    template_name = "simple_model_detail.html"
    login_url='/login/hbp/'

    def get_context_data(self, **kwargs):
        context = super(SimpleModelDetailView, self).get_context_data(**kwargs)
        context["section"] = "models"
        context["build_info"] = settings.BUILD_INFO
        return context


@method_decorator(login_required(login_url='/login/hbp'), name='dispatch' )
class SimpleModelEditView(DetailView):
    model = ScientificModel
    form_class = ScientificModelForm
    template_name = "simple_model_edit.html"
    login_url='/login/hbp/'

    def get_context_data(self, **kwargs):
        context = super(SimpleModelEditView, self).get_context_data(**kwargs)
        context["section"] = "models"
        context["build_info"] = settings.BUILD_INFO
        return context

    def get(self, request, *args, **kwargs):
        print(self.get_object().id)
        h = ScientificModel.objects.get(id = self.get_object().id)
        form = self.form_class(instance = h)
        # print(str(form))
        return render(request, self.template_name, {'form': form, 'object':h})
    
    def post(self, request, *args, **kwargs):
        m = self.get_object()
        form = self.form_class(request.POST, instance=m)
        if form.is_valid():
            form = form.save(commit=False)
            form.save()
            return self.redirect(request, pk=m.id)
        return render(request, self.template_name, {'form': form, "object": m})
    
    @classmethod    
    def redirect(self, request, *args, **kwargs): 
        url = reverse("simple-model-detail-view", kwargs = { 'pk':kwargs['pk']})
        return HttpResponseRedirect(url)


@method_decorator(login_required(login_url='/login/hbp'), name='dispatch' )
class SimpleModelVersionView(DetailView):
    model = ScientificModelInstance
    form_class = ScientificModelInstanceForm
    template_name = "simple_model_version.html"
    login_url='/login/hbp/'

    def get_context_data(self, **kwargs):
        context = super(SimpleModelVersionView, self).get_context_data(**kwargs)
        context["section"] = "models"
        context["build_info"] = settings.BUILD_INFO
        return context

    def get(self, request, *args, **kwargs):
        qs = request.META['QUERY_STRING']
        if qs.startswith("modelID="):
            model_id = qs[8:] 
            h = ScientificModel.objects.get(id=model_id)
        else: 
            h = ScientificModel()
        instance = ScientificModelInstance()
        instance.model = h
        form = self.form_class(instance = instance)
        return render(request, self.template_name, {'form': form, 'object':h})
    
    def post(self, request, *args, **kwargs):

        form = self.form_class(request.POST)
        if form.is_valid():
            form = form.save(commit=False)
            form.save()
            return self.redirect(request, pk=form.model.id)
        return render(request, self.template_name, {'form': form})

    @classmethod    
    def redirect(self, request, *args, **kwargs): 
        url = reverse("simple-model-detail-view", kwargs = { 'pk':kwargs['pk']})
        return HttpResponseRedirect(url)


@method_decorator(login_required(login_url='/login/hbp'), name='dispatch' )
class SimpleModelCreateView(View):
    model = ScientificModel
    template_name = "simple_model_create.html"
    login_url='/login/hbp/'
    form_class = ScientificModelForm
    form_class_instance = ScientificModelInstanceForm
    serializer = ScientificModelSerializer
    def get(self, request, *args, **kwargs):
        h = ScientificModel()
        form = self.form_class(instance = h)
        model_instance = ScientificModelInstance()
        form_instance = self.form_class_instance(instance=model_instance)
        return render(request, self.template_name, {'form': form, 'form_instance': form_instance})
    
    def post(self, request, *args, **kwargs):
         model_creation = ScientificModel()
         form = self.form_class(request.POST, instance=model_creation)
         if form.is_valid():
            form = form.save(commit=False)
            form.access_control = 2180 #self.get_collab_id()
            form.save()
            # content = self.serializer.serialize(form)
            model_instance = ScientificModelInstance(model = ScientificModel.objects.get(id = form.id))
            form_instance = self.form_class_instance(instance = model_instance)
            form_instance = form_instance.save(commit=False)
            form_instance.model = ScientificModel.objects.get(id = form.id)
            form_instance.source = request.POST.get('source', None)
            form_instance.version = request.POST.get('version', None)
            form_instance.parameters = request.POST.get('parameters', None)
            form_instance.save()
            return HttpResponseRedirect(form.id)
 
         return render(request, self.template_name, {'form': form}, status=400) 
    def get_collab_id(self):
        social_auth = self.request.user.social_auth.get()
        print("social auth", social_auth.extra_data )
        # import hbp_service_client.document_service.client as doc_service_client
        # access_token = get_access_token(self.request.user.social_auth.get())
        # dsc = doc_service_client.Client.new(access_token)

        headers = {
            'Authorization': get_auth_header(self.request.user.social_auth.get())
        }

        #to get collab_id
        svc_url = settings.HBP_COLLAB_SERVICE_URL
        context = self.request.session["next"][6:]
        url = '%scollab/context/%s/' % (svc_url, context)
        res = requests.get(url, headers=headers)
        collab_id = res.json()['collab']['id']
        return collab_id

@method_decorator(login_required(login_url='/login/hbp'), name='dispatch' )
class ValidationTestResultResource(View):
    serializer = ValidationTestResultSerializer
    login_url='/login/hbp/'

    def _get_result(self, result_id):
        try:
            result = ValidationTestResult.objects.get(pk=result_id)
        except ValidationTestResult.DoesNotExist:
            result = None
        return result

    def get(self, request, *args, **kwargs):
        """View a result"""
        result = self._get_result(kwargs["result_id"])
        if result is None:
            return HttpResponseNotFound("No such result")
        content = self.serializer.serialize(result)
        return HttpResponse(content, content_type="application/json; charset=utf-8", status=200)


@method_decorator(login_required(login_url='/login/hbp'), name='dispatch' )
class ValidationTestResultView(View):  
    template_name = "simple_result_new_create.html"
    model = ValidationTestResult 
    form_class = ValidationTestResultForm

    serializer = ValidationTestResultSerializer
    login_url='/login/hbp/'


    def get(self, request, *args, **kwargs):

        h = ValidationTestResult()
        form = self.form_class(instance = h)

        return render(request, self.template_name, {'form': form, })


    def post(self, request, *args, **kwargs):
        """Add a test"""
      
        #result_creation = ValidationTestResult()
        test_creation = ValidationTestResult() 
        #form = self.form_class(request.POST, instance=result_creation)
        form = self.form_class(request.POST, instance=test_creation)

        if form.is_valid():
            form = form.save(commit=False)
            form.save()
            return HttpResponseRedirect(form.id)
        return render(request, self.template_name, {'form': form})


@method_decorator(login_required(login_url='/login/hbp'), name='dispatch' )
class ValidationTestResultListResource(View):
    serializer = ValidationTestResultSerializer
    login_url='/login/hbp/'

    def post(self, request, *args, **kwargs):
        """Add a result"""
         # if not is_admin(request):
         #     return HttpResponseForbidden("You do not have permission to add a result.")

        data = json.loads(request.body)

        sci_model = ScientificModel.objects.get(pk=data["model_instance"]["model_id"])
        model_instance, created = ScientificModelInstance.objects.get_or_create(model=sci_model,
                                                                            version=data["model_instance"]["version"],
                                                                            parameters=data["model_instance"]["parameters"])
        test_uri = data["test_definition"]
        parsed_uri = urlparse(test_uri)
        test_id = int(parsed_uri.path.split("/")[-1])
        test_instance_id = int(parse_qs(parsed_uri.query)['version'][0])
        test_instance = ValidationTestCode.objects.get(pk=test_instance_id)
        assert test_instance.test_definition.pk == test_id, "{} != {}".format(test_instance.test_definition.pk, test_id)   # sanity check

        new_test_result = ValidationTestResult(model_instance=model_instance,
                                               test_definition=test_instance,
                                               results_storage=data["results_storage"],
                                               result=float(data["result"]),  # should be a Quantity?
                                               passed=data["passed"],
                                               platform=json.dumps(data["platform"]),
                                               project=data.get("project", ""))
        new_test_result.save()
        content = self.serializer.serialize(new_test_result)
        return HttpResponse(content, content_type="application/json; charset=utf-8", status=201)

    def get(self, request, *args, **kwargs):
        results = ValidationTestResult.objects.all()
        content = self.serializer.serialize(results)

        return HttpResponse(content, content_type="application/json; charset=utf-8", status=200)


@method_decorator(login_required(login_url='/login/hbp'), name='dispatch' )
class SimpleResultListView(LoginRequiredMixin, ListView):
    model = ValidationTestResult
    template_name = "simple_result_list.html"
    login_url='/login/hbp/'

    def get_queryset(self):
        filters = {}
        for key, value in self.request.GET.items():
            if key in VALID_RESULT_FILTERS:
                filters[VALID_RESULT_FILTERS[key]] = value

        return ValidationTestResult.objects.all().filter(**filters).order_by('-timestamp')

    def get_context_data(self, **kwargs):
        context = super(SimpleResultListView, self).get_context_data(**kwargs)
        context["section"] = "results"
        context["build_info"] = settings.BUILD_INFO

        # create list of model and tests filters
        context["filters"] = {
            "models": ScientificModel.objects.values_list('name', flat=True),
            "tests": ValidationTestDefinition.objects.values_list('name', flat=True)
        }
        return context


@method_decorator(login_required(login_url='/login/hbp'), name='dispatch' )
class SimpleResultDetailView(LoginRequiredMixin, DetailView):
    
    model = ValidationTestResult
    template_name = "simple_result_detail.html"

    def get_context_data(self, **kwargs):
        context = super(SimpleResultDetailView, self).get_context_data(**kwargs)
        context["section"] = "results"
        context["build_info"] = settings.BUILD_INFO
        context["related_data"] = self.get_related_data(self.request.user)

        if self.object.project:
            context["collab_name"] = self.get_collab_name()
        return context

    def get_collab_name(self):
        # import bbp_services.client as bsc
        # services = bsc.get_services()

        import hbp_service_client.document_service.client as doc_service_client
        access_token = get_access_token(self.request.user.social_auth.get())
        dsc = doc_service_client.Client.new(access_token)

        headers = {
            'Authorization': get_auth_header(self.request.user.social_auth.get())
        }

        #to get collab_id
        svc_url = settings.HBP_COLLAB_SERVICE_URL
        context = self.request.session["next"][6:]
        url = '%scollab/context/%s/' % (svc_url, context)
        res = requests.get(url, headers=headers)
        collab_id = res.json()['collab']['id']

        project = dsc.list_projects(collab_id=collab_id)["results"]

        # url = services['collab_service']['prod']['url'] + "collab/{}/".format(self.object.project)
        # url = services['collab_service']['prod']['url'] + "collab/{}/".format(dsc.list_projects(collab_id=2169)["results"][0]["name"])
        url = "https://services.humanbrainproject.eu/collab/v0/collab/{}/".format(dsc.list_projects(collab_id=collab_id)["results"][0]["name"])
        
        response = requests.get(url, headers=headers)
        collab_name = response.json()["title"]

        return collab_name

    def get_collab_storage_url(self):
        # import bbp_services.client as bsc
        # services = bsc.get_services()

        import hbp_service_client.document_service.client as doc_service_client
        access_token = get_access_token(self.request.user.social_auth.get())
        dsc = doc_service_client.Client.new(access_token)


        headers = {
            'Authorization': get_auth_header(self.request.user.social_auth.get())
        }

        #to get collab_id
        svc_url = settings.HBP_COLLAB_SERVICE_URL
        context = self.request.session["next"][6:]
        url = '%scollab/context/%s/' % (svc_url, context)
        res = requests.get(url, headers=headers)
        collab_id = res.json()['collab']['id']

        project = dsc.list_projects(collab_id=collab_id)["results"]

        # url = services['collab_service']['prod']['url'] + "collab/{}/nav/all/".format(self.object.project)
        url = "https://services.humanbrainproject.eu/collab/v0/collab/{}/nav/all/".format(dsc.list_projects(collab_id=collab_id)["results"][0]["name"])
        

        response = requests.get(url, headers=headers)
        if response.ok:
            nav_items = response.json()
            for item in nav_items:   
                if item["app_id"] == "31":  # Storage app

                    # return "https://collab.humanbrainproject.eu/#/collab/{}/nav/{}".format(self.object.project, item["id"])
                    return "https://collab.humanbrainproject.eu/#/collab/{}/nav/{}".format(dsc.list_projects(collab_id=collab_id)["results"][0]["name"], item["id"])
                    
        else:
            return ""

    def get_related_data(self, user):
        # assume for now that data is in collab

        # from bbp_client.oidc.client import BBPOIDCClient
        # from bbp_client.document_service.client import Client as DocClient
        # import bbp_services.client as bsc
        # services = bsc.get_services()

        # oidc_client = BBPOIDCClient.bearer_auth(services['oidc_service']['prod']['url'], access_token)
        # doc_client = DocClient(services['document_service']['prod']['url'], oidc_client) # a remplacer : creer instance de nouvelle classe : hbp_service client

        import hbp_service_client.document_service.client as doc_service_client

        access_token = get_access_token(user.social_auth.get())
        dsc = doc_service_client.Client.new(access_token)

        headers = {
            'Authorization': get_auth_header(user.social_auth.get())
        }

        #to get collab_id
        svc_url = settings.HBP_COLLAB_SERVICE_URL
        context = self.request.session["next"][6:]
        url = '%scollab/context/%s/' % (svc_url, context)
        res = requests.get(url, headers=headers)
        collab_id = res.json()['collab']['id']

        project_dict = dsc.list_projects(collab_id=collab_id)
        
        try :
            dsc.create_folder("folder_test", project_dict["results"][0]["uuid"])

        except:
            print ("folder already exist")     

        parse_result = urlparse(self.object.results_storage)

        # print ("parse result : ")
        # print (parse_result)
        # print ("")

        ###reste a voir ici... je ne comprend pas ce qui doit etre dans parse_result
        if parse_result.scheme == "collab":
        # if 1 :
            list_folder = dsc.list_project_content(project_dict["results"][0]["uuid"])
            # collab_folder = parse_result.path
            collab_folder = list_folder["results"][0]
            
            #return doc_client.listdir(collab_folder)
            # folder_uuid = doc_client.get_standard_attr(collab_folder)['_uuid'] #a remplacer
            folder_uuid = collab_folder["uuid"]
        
            data = {
                "folder": {
                    "path": collab_folder,
                }
            }
            if self.object.project:
                data["folder"]["url"] = self.get_collab_storage_url() + "?state=uuid={}".format(folder_uuid)
            return data
        else:
            print("Storage not yet supported")

        return {}

@method_decorator(login_required(login_url='/login/hbp'), name='dispatch' )
class SimpleResultEditView(View):
    model = ValidationTestResult   
    template_name = "simple_result_create.html"
    login_url='/login/hbp/'
    form_class = ValidationTestResultForm
    serializer = ValidationTestResultSerializer

    def get(self, request, *args, **kwargs):

        h = ValidationTestResult()
        form = self.form_class(instance = h)
        datas = {}
        datas['models'] = list(ScientificModel.objects.all().distinct())
        datas['tests'] = list(ValidationTestDefinition.objects.all().distinct())
        print(datas)
        return render(request, self.template_name, {'form': form, 'datas':datas})


    def post(self, request, *args, **kwargs):
        """Add a test"""
        print('result', request.POST.get("model_select", None))
        result_creation = ValidationTestResult()
        #test_creation = ValidationTestResult() 
        form = self.form_class(request.POST, instance=result_creation)
        #form = self.form_class(request.POST, instance=test_creation)

        if form.is_valid():
            form = form.save(commit=False)
            form.save()
            return HttpResponseRedirect(form.id)
        return render(request, self.template_name, {'form': form})

@method_decorator(login_required(login_url='/login/hbp'), name='dispatch' )
class HomeValidationView(View):
    # model = ValidationTestDefinition
    # template_name = "validation_home.html"
    # login_url='/login/hbp/'

    # def get(self, request, *args, **kwargs):
    #     template = loader.get_template(self.template_name)
    #     return HttpResponse(template.render())


    # model = ValidationTestDefinition
    template_name = "validation_home.html"
    login_url='/login/hbp/'

    def get(self, request, *args, **kwargs):
        tests = ValidationTestDefinition.objects.all()
        models = ScientificModel.objects.all()
        tests = serializers.serialize("json", tests)
        models = serializers.serialize("json", models) 

        return render(request, self.template_name, { 'tests':tests, 'models':models})


<<<<<<< HEAD

class ConfigViewCreateView(View):
  
    model = ConfigView
    template_name = "Config_View.html"
    login_url='/login/hbp/'
    form = ConfigViewForm
    def get(self, request, *args, **kwargs):
        model_ConfigView = ConfigView()
        form = self.form(instance = model_ConfigView)
        return render(request, self.template_name, {'form': form})
   

    def post(self, request, *args, **kwargs):
         model_creation_ConfigView = ConfigView()
         form = self.form(request.POST, instance=model_creation_ConfigView)
         if form.is_valid():
            form = form.save(commit=False)
            form.access_control = 3348 #self.get_collab_id()
            form.save()
            return HttpResponseRedirect(form.id)
 
         return render(request, self.template_name, {'form': form}, status=400) 

class AllModelAndTest(APIView):
=======
>>>>>>> 1d3bed65

class TestDetail(APIView):

    def get(self, request, format=None, **kwargs):
        serializer_context = {
            'request': request,
        }
        # print (self.kwargs.__dict__)
        tests = ValidationTestDefinition.objects.filter(id = self.kwargs['id'])
        test_serializer = ValidationTestDefinitionSerializer(tests, context=serializer_context, many=True)        

        return Response({
                    'tests': test_serializer.data,
                })


class ScientificModelRest(APIView):
    
     def get(self, request, format=None, **kwargs):
        serializer_context = {
            'request': request,
        }
        models = ScientificModel.objects.all()
        model_serializer = ScientificModelSerializer(models, context=serializer_context, many=True )#data=request.data)

        #need to transform model_serializer.data :
        # "resource_uri": "/models/{}".format(model.pk)

        return Response({
            'models': model_serializer.data,
        })


class ValidationTestDefinitionRest(APIView):
    
     def get(self, request, format=None, **kwargs):
        serializer_context = {
            'request': request,
        }
        tests = ValidationTestDefinition.objects.all()
        test_serializer = ValidationTestDefinitionSerializer(tests, context=serializer_context, many=True)

        return Response({
            'tests': test_serializer.data,
        })



# @method_decorator(login_required(login_url='/login/hbp'), name='dispatch' )
# class ValidationTestResultEdit(TemplateView): 
#     template_name = "simple_result_edit.html"
#     model = ValidationTestResult
#     form_class = ValidationTestResultForm

#     serializer = ValidationTestResultSerializer
#     login_url='/login/hbp/'

#     def get(self, request, *args, **kwargs):

#         h = ValidationTestResult()
#         form = self.form_class(instance = h)

#         return render(request, self.template_name, {'form': form, })


#     def post(self, request, *args, **kwargs):
#         """Add a result"""
       
#         result_creation = ValidationTestResult()
#         form = self.form_class(request.POST, instance=result_creation)

#         if form.is_valid():
#             result = form.save()
#             content = self.serializer.serialize(test)
#             return HttpResponse(content, content_type="application/json; charset=utf-8", status=201)
#         else:
#             print(form.data)
#             return HttpResponseBadRequest(str(form.errors))  # todo: plain text<|MERGE_RESOLUTION|>--- conflicted
+++ resolved
@@ -1036,7 +1036,7 @@
         return render(request, self.template_name, { 'tests':tests, 'models':models})
 
 
-<<<<<<< HEAD
+
 
 class ConfigViewCreateView(View):
   
@@ -1062,8 +1062,7 @@
          return render(request, self.template_name, {'form': form}, status=400) 
 
 class AllModelAndTest(APIView):
-=======
->>>>>>> 1d3bed65
+
 
 class TestDetail(APIView):
 
