"""


"""
import pprint

import json
import logging
from urlparse import urlparse, parse_qs
from datetime import date
from django.shortcuts import render
from django.core.urlresolvers import reverse
from django.forms.models import model_to_dict
from django.views.generic import View, ListView, DetailView, TemplateView
from django.contrib.auth.mixins import LoginRequiredMixin
from django.contrib.auth.decorators import login_required
from django.utils.decorators import method_decorator
from django.http import (HttpResponse, JsonResponse,
                         HttpResponseBadRequest,     # 400
                         HttpResponseForbidden,      # 403
                         HttpResponseNotFound,       # 404
                         HttpResponseNotAllowed,     # 405
                         HttpResponseNotModified,    # 304
                         HttpResponseRedirect)       # 302

from django.conf import settings
from django.template import loader
import requests
from hbp_app_python_auth.auth import get_access_token, get_auth_header

from .models import (ValidationTestDefinition, 
                        ValidationTestCode,
                        ValidationTestResult, 
                        ScientificModelInstance, 
                        ScientificModel, 
                        ScientificModelInstance,
                        Comment,
                        ConfigView,)

from .forms import (ValidationTestDefinitionForm, 
                        ValidationTestCodeForm,
                        ScientificModelForm, 
                        ScientificTestForm, 
                        ValidationTestResultForm, 
                        ScientificModelInstanceForm,
                        CommentForm, 
                        ConfigViewForm)

from .serializer import (ValidationTestDefinitionSerializer, 
                            ScientificModelSerializer, 
                            ValidationTestResultSerializer,
                            ValidationTestCodeSerializer,

                            ValidationTestDefinitionWithCodesReadSerializer
                            
                            
                            )

from django.shortcuts import get_object_or_404

from django.core import serializers


#rest_framework
from rest_framework import (viewsets,
                            status,
                            mixins,
                            generics,
                            permissions,)

from rest_framework.views import APIView
from rest_framework.response import Response



CROSSREF_URL = "http://api.crossref.org/works/"
VALID_FILTER_NAMES = ('name', 'age', 'brain_region', 'cell_type',
                      'data_type', 'data_modality', 'test_type',
                      'author', 'species', 'data_location', 'publication')
VALID_MODEL_FILTER_NAMES = ('brain_region', 'cell_type',
                            'author', 'species')
VALID_RESULT_FILTERS = {
    'model': 'model_instance__model__name__icontains',
    'validation': 'test_definition__test_definition__name__icontains',
    'project': 'project',
    'collab_id': 'project',
    'brain_region': 'test_definition__test_definition__brain_region__icontains',
}

logger = logging.getLogger("model_validation_api")


def get_authorization_header(request):
    auth = request.META.get("HTTP_AUTHORIZATION", None)
    if auth is None:
        try:
#            auth = get_auth_header(request.user.social_auth.get())
            logger.debug("Got authorization from database")
        except AttributeError:
            pass
    # in case of 401 error, need to trap and redirect to login
    else:
        logger.debug("Got authorization from HTTP header")
    return {'Authorization': auth}


# def get_admin_list(request):
#     url = 'https://services.humanbrainproject.eu/idm/v1/api/group/hbp-neuromorphic-platform-admin/members'
#     headers = get_authorization_header(request)
#     res = requests.get(url, headers=headers)
#     logger.debug(headers)
#     if res.status_code != 200:
#         raise Exception("Couldn't get list of administrators." + res.content + str(headers))
#     data = res.json()
#     assert data['page']['totalPages'] == 1
#     admins = [user['id'] for user in data['_embedded']['users']]
#     return admins


# def is_admin(request):
#     try:
#         admins = get_admin_list(request)
#     except Exception as err:
#         logger.warning(err.message)
#         return False
#     try:
#         user_id = get_user(request)["id"]
#     except Exception as err:
#         logger.warning(err.message)
#         return False
#     return user_id in admins



# to put inside views
# if not _is_collaborator(request, ctx):
#             return HttpResponseForbidden()
def _is_collaborator(request, context):
    '''check access depending on context'''
    svc_url = settings.HBP_COLLAB_SERVICE_URL
    if not context:
        return False

    url = '%scollab/context/%s/' % (svc_url, context)

    headers = {'Authorization': get_auth_header(request.user.social_auth.get())}
    res = requests.get(url, headers=headers)

    if res.status_code != 200:
        return False

    collab_id = res.json()['collab']['id']
    url = '%scollab/%s/permissions/' % (svc_url, collab_id)
    res = requests.get(url, headers=headers)
    if res.status_code != 200:
        return False
    return res.json().get('UPDATE', False)


def get_user(request):
    url = "{}/user/me".format(settings.HBP_IDENTITY_SERVICE_URL)
    headers = get_authorization_header(request)
    logger.debug("Requesting user information for given access token")
    res = requests.get(url, headers=headers)
    if res.status_code != 200:
        logger.debug("Error" + res.content)
        raise Exception(res.content)
    logger.debug("User information retrieved")
    return res.json()


# def notify_coordinators(request, project):
#     coordinators = get_admin_list(request)
#     url = 'https://services.humanbrainproject.eu/stream/v0/api/notification/'
#     #url = 'https://stream.humanbrainproject.eu/api/v0/notifications/'
#     headers = get_authorization_header(request)
#     targets = [{"type": "HBPUser", "id": id} for id in coordinators]
#     payload = {
#         "summary": "New access request for the Neuromorphic Computing Platform: {}".format(project.title),
#         "targets": targets,
#         "object": {
#             "type": "HBPCollaboratoryContext",
#             "id": "346173bb-887c-4a47-a8fb-0da5d5980dfc"
#         }
#     }
#     res = requests.post(url, json=payload, headers=headers)
#     if res.status_code not in (200, 204):
#         logger.error("Unable to notify coordinators. {}: {}".format(res.status_code, res.content))
#         return False
#     return True



@method_decorator(login_required(login_url='/login/hbp'), name='dispatch' )
class ValidationTestDefinitionResource(View):
    serializer = ValidationTestDefinitionSerializer
    login_url='/login/hbp/'

    def _get_test(self, test_id):
        try:
            test = ValidationTestDefinition.objects.get(pk=test_id)
        except ValidationTestDefinition.DoesNotExist:
            test = None
        return test

    def get(self, request, *args, **kwargs):
        """View a test"""
        test = self._get_test(kwargs["test_id"])
        if test is None:
            return HttpResponseNotFound("No such test")
        code_version = request.GET.get("version", None)
        content = self.serializer.serialize(test, code_version)
        return HttpResponse(content, content_type="application/json; charset=utf-8", status=200)


@method_decorator(login_required(login_url='/login/hbp'), name='dispatch' )
class ValidationTestDefinitionListResource(View):
    serializer = ValidationTestDefinitionSerializer
    login_url='/login/hbp/'

    # NEEDS UPDATING NOW CODE IS A SEPARATE OBJECT
    def post(self, request, *args, **kwargs):
         """Add a test"""
         # if not is_admin(request):
         #     return HttpResponseForbidden("You do not have permission to add a test.")
         form = ValidationTestDefinitionForm(json.loads(request.body))
         if form.is_valid():
             test = form.save()
             content = self.serializer.serialize(test)
             return HttpResponse(content, content_type="application/json; charset=utf-8", status=201)
         else:
             print(form.data)
             return HttpResponseBadRequest(str(form.errors))  # todo: plain text

    def get(self, request, *args, **kwargs):
        tests = ValidationTestDefinition.objects.all()
        content = self.serializer.serialize(tests)
        return HttpResponse(content, content_type="application/json; charset=utf-8", status=200)


@method_decorator(login_required(login_url='/login/hbp'), name='dispatch' )
class ValidationTestDefinitionCreate(DetailView): 
    template_name = "simple_test_create.html"
    model = ValidationTestDefinition
    form_class = ValidationTestDefinitionForm
    form_class_code = ValidationTestCodeForm
    serializer = ValidationTestDefinitionSerializer
    login_url='/login/hbp/'

    def get(self, request, *args, **kwargs):    
        h = ValidationTestDefinition()
        form = self.form_class(instance = h)
        c = ValidationTestCode()
        formcode  = self.form_class_code(instance = c)
        return render(request, self.template_name, {'form': form, 'formcode':formcode })

    def post(self, request, *args, **kwargs):
        """Add a test"""
        # if not is_admin(request):
        #     return HttpResponseForbidden("You do not have permission to add a test.")
        #  form = ValidationTestDefinitionForm(json.loads(request.body))

        test_creation = ValidationTestDefinition()
        form = self.form_class(request.POST, instance=test_creation)
        test_code_creation = ValidationTestCode()

        if form.is_valid():
            #TODO :  add some check to verify that repository/path/version are correct. 
                    #possible to combine 2 models in one form ? yep :-) it is done
                form = form.save()
                test_code_creation.test_definition = ValidationTestDefinition.objects.get(id = form.id)
                test_code_creation.repository = request.POST.get("repository", None)
                test_code_creation.path = request.POST.get("path", None)
                test_code_creation.version = request.POST.get("version", None)
                test_code_creation.save()
                return self.redirect(request, pk=form.id)
        else:
            return render(request, self.template_name, {'form': form, 'formcode': formcode})  # todo: plain text

    @classmethod    
    def redirect(self, request, *args, **kwargs): ### use to go back to Test detail View
        # url = reverse('simple-detail-view', kwargs = {'pk': kwargs['pk']})
        url = reverse('simple-detail-view', kwargs = {'pk': kwargs['pk']})
        
        return HttpResponseRedirect(url)


@method_decorator(login_required(login_url='/login/hbp'), name='dispatch' )
class ValidationTestDefinitionSearchResource(View):
    serializer = ValidationTestDefinitionSerializer
    login_url='/login/hbp/'

    def get(self, request, *args, **kwargs):
        filters = {}
        for key, value in request.GET.items():
            if key not in VALID_FILTER_NAMES:
                return HttpResponseBadRequest("{} is not a valid filter".format(key))
            else:
                filters[key + "__contains"] = value  # should handle multiple values
        tests = ValidationTestDefinition.objects.filter(**filters)
#        raise Exception(str(filters))
        content = self.serializer.serialize(tests)
        return HttpResponse(content, content_type="application/json; charset=utf-8", status=200)


@method_decorator(login_required(login_url='/login/hbp'), name='dispatch' )
class SimpleTestListView(LoginRequiredMixin, ListView):
    model = ValidationTestDefinition
    template_name = "simple_test_list.html"
    login_url='/login/hbp/'           

    def get_queryset(self):
        # print("SimpleTestListView - get_queryset" + str(self.request.GET.items()))
        filters = {}
        if self.request.META['QUERY_STRING'].startswith("search="):
            search = ""
            search_cat = ""
            for key, value in self.request.GET.items():
                if key == 'search':
                    search = value
                if key == 'search_cat':
                    search_cat = value
            # print(search_cat, search)
            if search_cat in VALID_FILTER_NAMES:
                filters[search_cat + "__icontains"] = search
            else :
                for item in VALID_FILTER_NAMES:
                    filters[item + "__icontains"] = search
                    name_list = ValidationTestDefinition.objects.filter(name__contains=search)
                    species_list = ValidationTestDefinition.objects.filter(species__contains=search)
                    age_list = ValidationTestDefinition.objects.filter(age__contains=search)
                    brain_region_list = ValidationTestDefinition.objects.filter(brain_region__contains=search)
                    cell_type_list = ValidationTestDefinition.objects.filter(cell_type__contains=search)
                    data_location_list = ValidationTestDefinition.objects.filter(data_location__contains=search)
                    data_type_list = ValidationTestDefinition.objects.filter(data_type__contains=search)
                    data_modality_list = ValidationTestDefinition.objects.filter(data_modality__contains=search)
                    test_type_list = ValidationTestDefinition.objects.filter(test_type__contains=search)
                    author_list = ValidationTestDefinition.objects.filter(author__contains=search)
                    publication_list = ValidationTestDefinition.objects.filter(publication__contains=search)

                    self.object_list = (name_list|species_list|age_list|brain_region_list|cell_type_list|data_location_list|data_type_list|data_modality_list|test_type_list|author_list|publication_list).distinct()
                    return self.object_list
        else :
            for key, value in self.request.GET.items():
                search = value
                filters[key + "__icontains"] = search

        return ValidationTestDefinition.objects.filter(**filters)


    def get_context_data(self, **kwargs):
        context = super(SimpleTestListView, self).get_context_data(**kwargs)
        context["section"] = "tests"
        context["filters"] = {
            "species": ValidationTestDefinition.objects.values_list('species', flat=True).distinct(),
            "brain_region": ValidationTestDefinition.objects.values_list('brain_region', flat=True).distinct(),
            "cell_type": ValidationTestDefinition.objects.values_list('cell_type', flat=True).distinct(),
        }

        return context


@method_decorator(login_required(login_url='/login/hbp'), name='dispatch' )
class SimpleTestDetailView(LoginRequiredMixin, DetailView):
    model = ValidationTestDefinition
    template_name = "simple_test_detail.html"
    # template_name = "test_view.html"
    
    login_url='/login/hbp/'

    def get_context_data(self, **kwargs):
        context = super(SimpleTestDetailView, self).get_context_data(**kwargs)
        context["section"] = "tests"
        publication_field = context["object"].publication
        if publication_field.startswith("doi:"):
            crossref_metadata = self._get_crossref_metadata(publication_field)
            context["publication_detail"] = crossref_metadata
            if crossref_metadata:
                context["formatted_publication"] = self._format_publication(crossref_metadata)
        print (context)
        return context

    def _get_crossref_metadata(self, publication_field):
        prefix, doi = publication_field.split(":")
        try:
            response = requests.get(CROSSREF_URL + doi)
        except requests.ConnectionError:
            logger.warning("Unable to retrieve metadata for DOI {}".format(doi))
            return {}
        if response.ok:
            return response.json()['message']
        else:
            logger.warning("Unable to retrieve metadata for DOI {}".format(doi))
            return {}

    def _format_publication(self, pub_data):
        for author in pub_data["author"]:
            author["initials"] = "".join([name[0] for name in author["given"].split()])
        authors = [u"{family} {initials}".format(**author)
                   for author in pub_data["author"]]
        pub_data["authors"] = u", ".join(authors[:-1]) + u" and " + authors[-1]
        pub_data["year"] = pub_data["created"]["date-parts"][0][0]
        template = u"{authors} ({year}) {title[0]}. {short-container-title[0]} {volume}:{page} {URL}"
        return template.format(**pub_data)

@method_decorator(login_required(login_url='/login/hbp'), name='dispatch' )
class NewSimpleTestDetailView(LoginRequiredMixin, DetailView):
    model = ValidationTestDefinition
    template_name = "simple_test_detail.html"
    form_class = CommentForm

    def get(self, request, *args, **kwargs):
        validation_code = ValidationTestCode.objects.filter(test_definition_id = self.kwargs['pk'])
        test = ValidationTestDefinition.objects.get(id = self.kwargs['pk'])

        comment = Comment.objects.filter(test = self.kwargs['pk'])

        cmt = Comment()
        form = self.form_class(instance = cmt)
        
        return render(request, self.template_name, {'form': form, 'validation_code':validation_code, 'test':test, 'comment':comment})


    def post(self, request, *args, **kwargs):
        validation_code = ValidationTestCode.objects.filter(test_definition_id = self.kwargs['pk'])
        test = ValidationTestDefinition.objects.get(id = self.kwargs['pk'])
        comment = Comment.objects.filter(test = self.kwargs['pk'])

        if request.POST.get('action', None) == 'edit_comment':
            form=self.edit_comment(request)
        else:    
            comment_creation = Comment()
            comment_creation.test = get_object_or_404(ValidationTestDefinition, pk=self.kwargs['pk'])      
       
            if request.method == 'POST':
                form = CommentForm(request.POST, instance=comment_creation)

                if form.is_valid(): 
                    form = form.save(commit=False)
                    form.author = request.user
                    form.save()
           
        cmt = Comment()
        form = self.form_class(instance = cmt)
                
        return render(request, self.template_name, {'form': form, 'validation_code':validation_code, 'test':test, 'comment':comment})


@method_decorator(login_required(login_url='/login/hbp'), name='dispatch' )
class SimpleTestEditView(DetailView):
    model = ValidationTestDefinition
    form_class = ValidationTestDefinitionForm
    template_name = "simple_test_edit.html"
    login_url='/login/hbp/'

    def get_context_data(self, **kwargs):
        context = super(SimpleTestEditView, self).get_context_data(**kwargs)
        context["section"] = "models"
        context["build_info"] = settings.BUILD_INFO
        return context

    def get(self, request, *args, **kwargs):
        print(self.get_object().id)
        h = ValidationTestDefinition.objects.get(id = self.get_object().id)
        form = self.form_class(instance = h)
        # print(str(form))
        return render(request, self.template_name, {'form': form, 'object':h})
    
    def post(self, request, *args, **kwargs):
        m = self.get_object()
        form = self.form_class(request.POST, instance=m)
        if form.is_valid():
            form = form.save(commit=False)
            form.save()
            return self.redirect(request, pk=m.id)
            # return render(request, "simple_test_detail.html", {'form': form, "object": m})
        return render(request, self.template_name, {'form': form, "object": m})

    @classmethod    
    def redirect(self, request, *args, **kwargs): 
        url = reverse("simple-detail-view", kwargs = { 'pk':kwargs['pk']})
        return HttpResponseRedirect(url)



@method_decorator(login_required(login_url='/login/hbp'), name='dispatch' )
# class ScientificModelResource(View):
#     serializer = ScientificModelSerializer
#     login_url='/login/hbp/'

#     def _get_model(self, model_id):
#         try:
#             model = ScientificModel.objects.get(pk=model_id)
#         except ScientificModel.DoesNotExist:
#             model = None
#         return model

#     def get(self, request, *args, **kwargs):
#         """View a model"""
#         model = self._get_model(kwargs["model_id"])
#         if model is None:
#             return HttpResponseNotFound("No such result")
#         content = self.serializer.serialize(model)
#         return HttpResponse(content, content_type="application/json; charset=utf-8", status=200)


@method_decorator(login_required(login_url='/login/hbp'), name='dispatch' )
class ScientificModelListResource(View):
    serializer = ScientificModelSerializer
    login_url='/login/hbp/'

    def post(self, request, *args, **kwargs):
         """Add a model"""
         print ("ScientificModelListResource POST")
         # if not is_admin(request):
         #     return HttpResponseForbidden("You do not have permission to add a result.")
         form = ScientificModelForm(json.loads(request.body))
         if form.is_valid():
             model = form.save()
             content = self.serializer.serialize(model)
             return HttpResponse(content, content_type="application/json; charset=utf-8", status=201)
         else:
             print(form.data)
             return HttpResponseBadRequest(str(form.errors))  # todo: plain text

    def get(self, request, *args, **kwargs):
        print ("ScientificModelListResource GET")
        
        models = ScientificModel.objects.all()
        content = self.serializer.serialize(models)
        return HttpResponse(content, content_type="application/json; charset=utf-8", status=200)


@method_decorator(login_required(login_url='/login/hbp'), name='dispatch' )
class SimpleModelListView(LoginRequiredMixin, ListView):
    model = ScientificModel
    template_name = "simple_model_list.html"
    login_url='/login/hbp/'
    
    def get_queryset(self):
        filters = {}

        for key, value in self.request.GET.items():
            if key in VALID_MODEL_FILTER_NAMES:
                filters[key + "__icontains"] = value

        return ScientificModel.objects.filter(**filters)

    def get(self, request, *args, **kwargs):
        if request.META['QUERY_STRING'].startswith("search="):
            name_list = ScientificModel.objects.filter(name__contains=request.META['QUERY_STRING'][7:])
            species_list =  ScientificModel.objects.filter(species__contains=request.META['QUERY_STRING'][7:])
            brain_region_list =  ScientificModel.objects.filter(brain_region__contains=request.META['QUERY_STRING'][7:])
            cell_type_list = ScientificModel.objects.filter(cell_type__contains=request.META['QUERY_STRING'][7:])
            author_list = ScientificModel.objects.filter(author__contains=request.META['QUERY_STRING'][7:])
            self.object_list = (name_list|species_list|brain_region_list|cell_type_list|author_list).distinct()

        else:
            self.object_list = self.get_queryset()
        context = self.get_context_data()
        return self.render_to_response(context)


    def get_context_data(self, **kwargs):
        context = super(SimpleModelListView, self).get_context_data(**kwargs)
        context["section"] = "models"
        context["build_info"] = settings.BUILD_INFO
        context["filters"] = {
            "species": ScientificModel.objects.values_list('species', flat=True).distinct(),
            "brain_region": ScientificModel.objects.values_list('brain_region', flat=True).distinct(),
            "cell_type": ScientificModel.objects.values_list('cell_type', flat=True).distinct(),
        }
        return context


@method_decorator(login_required(login_url='/login/hbp'), name='dispatch' )
class SimpleModelDetailView(LoginRequiredMixin, DetailView):
    model = ScientificModel
    template_name = "simple_model_detail.html"
    login_url='/login/hbp/'

    def get_context_data(self, **kwargs):
        context = super(SimpleModelDetailView, self).get_context_data(**kwargs)
        context["section"] = "models"
        context["build_info"] = settings.BUILD_INFO
        return context


@method_decorator(login_required(login_url='/login/hbp'), name='dispatch' )
class SimpleModelEditView(DetailView):
    model = ScientificModel
    form_class = ScientificModelForm
    template_name = "simple_model_edit.html"
    login_url='/login/hbp/'

    def get_context_data(self, **kwargs):
        context = super(SimpleModelEditView, self).get_context_data(**kwargs)
        context["section"] = "models"
        context["build_info"] = settings.BUILD_INFO
        return context

    def get(self, request, *args, **kwargs):
        print(self.get_object().id)
        h = ScientificModel.objects.get(id = self.get_object().id)
        form = self.form_class(instance = h)
        # print(str(form))
        return render(request, self.template_name, {'form': form, 'object':h})
    
    def post(self, request, *args, **kwargs):
        m = self.get_object()
        form = self.form_class(request.POST, instance=m)
        if form.is_valid():
            form = form.save(commit=False)
            form.save()
            return self.redirect(request, pk=m.id)
        return render(request, self.template_name, {'form': form, "object": m})
    
    @classmethod    
    def redirect(self, request, *args, **kwargs): 
        url = reverse("simple-model-detail-view", kwargs = { 'pk':kwargs['pk']})
        return HttpResponseRedirect(url)


@method_decorator(login_required(login_url='/login/hbp'), name='dispatch' )
class SimpleModelVersionView(DetailView):
    model = ScientificModelInstance
    form_class = ScientificModelInstanceForm
    template_name = "simple_model_version.html"
    login_url='/login/hbp/'

    def get_context_data(self, **kwargs):
        context = super(SimpleModelVersionView, self).get_context_data(**kwargs)
        context["section"] = "models"
        context["build_info"] = settings.BUILD_INFO
        return context

    def get(self, request, *args, **kwargs):
        qs = request.META['QUERY_STRING']
        if qs.startswith("modelID="):
            model_id = qs[8:] 
            h = ScientificModel.objects.get(id=model_id)
        else: 
            h = ScientificModel()
        instance = ScientificModelInstance()
        instance.model = h
        form = self.form_class(instance = instance)
        return render(request, self.template_name, {'form': form, 'object':h})
    
    def post(self, request, *args, **kwargs):

        form = self.form_class(request.POST)
        if form.is_valid():
            form = form.save(commit=False)
            form.save()
            return self.redirect(request, pk=form.model.id)
        return render(request, self.template_name, {'form': form})

    @classmethod    
    def redirect(self, request, *args, **kwargs): 
        url = reverse("simple-model-detail-view", kwargs = { 'pk':kwargs['pk']})
        return HttpResponseRedirect(url)


@method_decorator(login_required(login_url='/login/hbp'), name='dispatch' )
class SimpleModelCreateView(View):
    model = ScientificModel
    template_name = "simple_model_create.html"
    login_url='/login/hbp/'
    form_class = ScientificModelForm
    form_class_instance = ScientificModelInstanceForm
    serializer = ScientificModelSerializer
    def get(self, request, *args, **kwargs):
        h = ScientificModel()
        form = self.form_class(instance = h)
        model_instance = ScientificModelInstance()
        form_instance = self.form_class_instance(instance=model_instance)
        return render(request, self.template_name, {'form': form, 'form_instance': form_instance})
    
    def post(self, request, *args, **kwargs):
         model_creation = ScientificModel()
         form = self.form_class(request.POST, instance=model_creation)
         if form.is_valid():
            form = form.save(commit=False)
            form.access_control = 2180 #self.get_collab_id()
            form.save()
            # content = self.serializer.serialize(form)
            model_instance = ScientificModelInstance(model = ScientificModel.objects.get(id = form.id))
            form_instance = self.form_class_instance(instance = model_instance)
            form_instance = form_instance.save(commit=False)
            form_instance.model = ScientificModel.objects.get(id = form.id)
            form_instance.source = request.POST.get('source', None)
            form_instance.version = request.POST.get('version', None)
            form_instance.parameters = request.POST.get('parameters', None)
            form_instance.save()
            return HttpResponseRedirect(form.id)
 
         return render(request, self.template_name, {'form': form}, status=400) 
    def get_collab_id(self):
        social_auth = self.request.user.social_auth.get()
        print("social auth", social_auth.extra_data )
        # import hbp_service_client.document_service.client as doc_service_client
        # access_token = get_access_token(self.request.user.social_auth.get())
        # dsc = doc_service_client.Client.new(access_token)

        headers = {
            'Authorization': get_auth_header(self.request.user.social_auth.get())
        }

        #to get collab_id
        svc_url = settings.HBP_COLLAB_SERVICE_URL
        context = self.request.session["next"][6:]
        url = '%scollab/context/%s/' % (svc_url, context)
        res = requests.get(url, headers=headers)
        collab_id = res.json()['collab']['id']
        return collab_id

@method_decorator(login_required(login_url='/login/hbp'), name='dispatch' )
class ValidationTestResultResource(View):
    serializer = ValidationTestResultSerializer
    login_url='/login/hbp/'

    def _get_result(self, result_id):
        try:
            result = ValidationTestResult.objects.get(pk=result_id)
        except ValidationTestResult.DoesNotExist:
            result = None
        return result

    def get(self, request, *args, **kwargs):
        """View a result"""
        result = self._get_result(kwargs["result_id"])
        if result is None:
            return HttpResponseNotFound("No such result")
        content = self.serializer.serialize(result)
        return HttpResponse(content, content_type="application/json; charset=utf-8", status=200)


@method_decorator(login_required(login_url='/login/hbp'), name='dispatch' )
class ValidationTestResultView(View):  
    template_name = "simple_result_new_create.html"
    model = ValidationTestResult 
    form_class = ValidationTestResultForm

    serializer = ValidationTestResultSerializer
    login_url='/login/hbp/'


    def get(self, request, *args, **kwargs):

        h = ValidationTestResult()
        form = self.form_class(instance = h)

        return render(request, self.template_name, {'form': form, })


    def post(self, request, *args, **kwargs):
        """Add a test"""
      
        #result_creation = ValidationTestResult()
        test_creation = ValidationTestResult() 
        #form = self.form_class(request.POST, instance=result_creation)
        form = self.form_class(request.POST, instance=test_creation)

        if form.is_valid():
            form = form.save(commit=False)
            form.save()
            return HttpResponseRedirect(form.id)
        return render(request, self.template_name, {'form': form})


@method_decorator(login_required(login_url='/login/hbp'), name='dispatch' )
class ValidationTestResultListResource(View):
    serializer = ValidationTestResultSerializer
    login_url='/login/hbp/'

    def post(self, request, *args, **kwargs):
        """Add a result"""
         # if not is_admin(request):
         #     return HttpResponseForbidden("You do not have permission to add a result.")

        data = json.loads(request.body)

        sci_model = ScientificModel.objects.get(pk=data["model_instance"]["model_id"])
        model_instance, created = ScientificModelInstance.objects.get_or_create(model=sci_model,
                                                                            version=data["model_instance"]["version"],
                                                                            parameters=data["model_instance"]["parameters"])
        test_uri = data["test_definition"]
        parsed_uri = urlparse(test_uri)
        test_id = int(parsed_uri.path.split("/")[-1])
        test_instance_id = int(parse_qs(parsed_uri.query)['version'][0])
        test_instance = ValidationTestCode.objects.get(pk=test_instance_id)
        assert test_instance.test_definition.pk == test_id, "{} != {}".format(test_instance.test_definition.pk, test_id)   # sanity check

        new_test_result = ValidationTestResult(model_instance=model_instance,
                                               test_definition=test_instance,
                                               results_storage=data["results_storage"],
                                               result=float(data["result"]),  # should be a Quantity?
                                               passed=data["passed"],
                                               platform=json.dumps(data["platform"]),
                                               project=data.get("project", ""))
        new_test_result.save()
        content = self.serializer.serialize(new_test_result)
        return HttpResponse(content, content_type="application/json; charset=utf-8", status=201)

    def get(self, request, *args, **kwargs):
        results = ValidationTestResult.objects.all()
        content = self.serializer.serialize(results)

        return HttpResponse(content, content_type="application/json; charset=utf-8", status=200)


@method_decorator(login_required(login_url='/login/hbp'), name='dispatch' )
class SimpleResultListView(LoginRequiredMixin, ListView):
    model = ValidationTestResult
    template_name = "simple_result_list.html"
    login_url='/login/hbp/'

    def get_queryset(self):
        filters = {}
        for key, value in self.request.GET.items():
            if key in VALID_RESULT_FILTERS:
                filters[VALID_RESULT_FILTERS[key]] = value

        return ValidationTestResult.objects.all().filter(**filters).order_by('-timestamp')

    def get_context_data(self, **kwargs):
        context = super(SimpleResultListView, self).get_context_data(**kwargs)
        context["section"] = "results"
        context["build_info"] = settings.BUILD_INFO

        # create list of model and tests filters
        context["filters"] = {
            "models": ScientificModel.objects.values_list('name', flat=True),
            "tests": ValidationTestDefinition.objects.values_list('name', flat=True)
        }
        return context


@method_decorator(login_required(login_url='/login/hbp'), name='dispatch' )
class SimpleResultDetailView(LoginRequiredMixin, DetailView):
    
    model = ValidationTestResult
    template_name = "simple_result_detail.html"

    def get_context_data(self, **kwargs):
        context = super(SimpleResultDetailView, self).get_context_data(**kwargs)
        context["section"] = "results"
        context["build_info"] = settings.BUILD_INFO
        context["related_data"] = self.get_related_data(self.request.user)

        if self.object.project:
            context["collab_name"] = self.get_collab_name()
        return context

    def get_collab_name(self):
        # import bbp_services.client as bsc
        # services = bsc.get_services()

        import hbp_service_client.document_service.client as doc_service_client
        access_token = get_access_token(self.request.user.social_auth.get())
        dsc = doc_service_client.Client.new(access_token)

        headers = {
            'Authorization': get_auth_header(self.request.user.social_auth.get())
        }

        #to get collab_id
        svc_url = settings.HBP_COLLAB_SERVICE_URL
        context = self.request.session["next"][6:]
        url = '%scollab/context/%s/' % (svc_url, context)
        res = requests.get(url, headers=headers)
        collab_id = res.json()['collab']['id']

        project = dsc.list_projects(collab_id=collab_id)["results"]

        # url = services['collab_service']['prod']['url'] + "collab/{}/".format(self.object.project)
        # url = services['collab_service']['prod']['url'] + "collab/{}/".format(dsc.list_projects(collab_id=2169)["results"][0]["name"])
        url = "https://services.humanbrainproject.eu/collab/v0/collab/{}/".format(dsc.list_projects(collab_id=collab_id)["results"][0]["name"])
        
        response = requests.get(url, headers=headers)
        collab_name = response.json()["title"]

        return collab_name

    def get_collab_storage_url(self):
        # import bbp_services.client as bsc
        # services = bsc.get_services()

        import hbp_service_client.document_service.client as doc_service_client
        access_token = get_access_token(self.request.user.social_auth.get())
        dsc = doc_service_client.Client.new(access_token)


        headers = {
            'Authorization': get_auth_header(self.request.user.social_auth.get())
        }

        #to get collab_id
        svc_url = settings.HBP_COLLAB_SERVICE_URL
        context = self.request.session["next"][6:]
        url = '%scollab/context/%s/' % (svc_url, context)
        res = requests.get(url, headers=headers)
        collab_id = res.json()['collab']['id']

        project = dsc.list_projects(collab_id=collab_id)["results"]

        # url = services['collab_service']['prod']['url'] + "collab/{}/nav/all/".format(self.object.project)
        url = "https://services.humanbrainproject.eu/collab/v0/collab/{}/nav/all/".format(dsc.list_projects(collab_id=collab_id)["results"][0]["name"])
        

        response = requests.get(url, headers=headers)
        if response.ok:
            nav_items = response.json()
            for item in nav_items:   
                if item["app_id"] == "31":  # Storage app

                    # return "https://collab.humanbrainproject.eu/#/collab/{}/nav/{}".format(self.object.project, item["id"])
                    return "https://collab.humanbrainproject.eu/#/collab/{}/nav/{}".format(dsc.list_projects(collab_id=collab_id)["results"][0]["name"], item["id"])
                    
        else:
            return ""

    def get_related_data(self, user):
        # assume for now that data is in collab

        # from bbp_client.oidc.client import BBPOIDCClient
        # from bbp_client.document_service.client import Client as DocClient
        # import bbp_services.client as bsc
        # services = bsc.get_services()

        # oidc_client = BBPOIDCClient.bearer_auth(services['oidc_service']['prod']['url'], access_token)
        # doc_client = DocClient(services['document_service']['prod']['url'], oidc_client) # a remplacer : creer instance de nouvelle classe : hbp_service client

        import hbp_service_client.document_service.client as doc_service_client

        access_token = get_access_token(user.social_auth.get())
        dsc = doc_service_client.Client.new(access_token)

        headers = {
            'Authorization': get_auth_header(user.social_auth.get())
        }

        #to get collab_id
        svc_url = settings.HBP_COLLAB_SERVICE_URL
        context = self.request.session["next"][6:]
        url = '%scollab/context/%s/' % (svc_url, context)
        res = requests.get(url, headers=headers)
        collab_id = res.json()['collab']['id']

        project_dict = dsc.list_projects(collab_id=collab_id)
        
        try :
            dsc.create_folder("folder_test", project_dict["results"][0]["uuid"])

        except:
            print ("folder already exist")     

        parse_result = urlparse(self.object.results_storage)

        # print ("parse result : ")
        # print (parse_result)
        # print ("")

        ###reste a voir ici... je ne comprend pas ce qui doit etre dans parse_result
        if parse_result.scheme == "collab":
        # if 1 :
            list_folder = dsc.list_project_content(project_dict["results"][0]["uuid"])
            # collab_folder = parse_result.path
            collab_folder = list_folder["results"][0]
            
            #return doc_client.listdir(collab_folder)
            # folder_uuid = doc_client.get_standard_attr(collab_folder)['_uuid'] #a remplacer
            folder_uuid = collab_folder["uuid"]
        
            data = {
                "folder": {
                    "path": collab_folder,
                }
            }
            if self.object.project:
                data["folder"]["url"] = self.get_collab_storage_url() + "?state=uuid={}".format(folder_uuid)
            return data
        else:
            print("Storage not yet supported")

        return {}

@method_decorator(login_required(login_url='/login/hbp'), name='dispatch' )
class SimpleResultEditView(View):
    model = ValidationTestResult   
    template_name = "simple_result_create.html"
    login_url='/login/hbp/'
    form_class = ValidationTestResultForm
    serializer = ValidationTestResultSerializer

    def get(self, request, *args, **kwargs):

        h = ValidationTestResult()
        form = self.form_class(instance = h)
        datas = {}
        datas['models'] = list(ScientificModel.objects.all().distinct())
        datas['tests'] = list(ValidationTestDefinition.objects.all().distinct())
        print(datas)
        return render(request, self.template_name, {'form': form, 'datas':datas})


    def post(self, request, *args, **kwargs):
        """Add a test"""
        print('result', request.POST.get("model_select", None))
        result_creation = ValidationTestResult()
        #test_creation = ValidationTestResult() 
        form = self.form_class(request.POST, instance=result_creation)
        #form = self.form_class(request.POST, instance=test_creation)

        if form.is_valid():
            form = form.save(commit=False)
            form.save()
            return HttpResponseRedirect(form.id)
        return render(request, self.template_name, {'form': form})

@method_decorator(login_required(login_url='/login/hbp'), name='dispatch' )
class HomeValidationView(View):
    # model = ValidationTestDefinition
    # template_name = "validation_home.html"
    # login_url='/login/hbp/'

    # def get(self, request, *args, **kwargs):
    #     template = loader.get_template(self.template_name)
    #     return HttpResponse(template.render())


    # model = ValidationTestDefinition
    template_name = "validation_home.html"
    login_url='/login/hbp/'

    def get(self, request, *args, **kwargs):
        tests = ValidationTestDefinition.objects.all()
        models = ScientificModel.objects.all()
        tests = serializers.serialize("json", tests)
        models = serializers.serialize("json", models) 

        return render(request, self.template_name, { 'tests':tests, 'models':models})




class ConfigViewCreateView(View):
  
    model = ConfigView
    template_name = "Config_View.html"
    login_url='/login/hbp/'
    form = ConfigViewForm
    def get(self, request, *args, **kwargs):
        model_ConfigView = ConfigView()
        form = self.form(instance = model_ConfigView)
        return render(request, self.template_name, {'form': form})
   

    def post(self, request, *args, **kwargs):
         model_creation_ConfigView = ConfigView()
         form = self.form(request.POST, instance=model_creation_ConfigView)
         if form.is_valid():
            form = form.save(commit=False)
            form.access_control = 3348 #self.get_collab_id()
            form.save()
            return HttpResponseRedirect(form.id)
 
         return render(request, self.template_name, {'form': form}, status=400) 

# class AllModelAndTest(APIView):


class TestDetail(APIView):

    def get(self, request, format=None, **kwargs):
        serializer_context = {
            'request': request,
        }
        # print (self.kwargs.__dict__)
        tests = ValidationTestDefinition.objects.filter(id = self.kwargs['id'])
        test_serializer = ValidationTestDefinitionSerializer(tests, context=serializer_context, many=True)        

        return Response({
                    'tests': test_serializer.data,
                })


class ScientificModelRest(APIView):
    
    def get(self, request, format=None, **kwargs):
        serializer_context = {
            'request': request,
        }
        models = ScientificModel.objects.all()
        model_serializer = ScientificModelSerializer(models, context=serializer_context, many=True )#data=request.data)

        #need to transform model_serializer.data :
        # "resource_uri": "/models/{}".format(model.pk)

        return Response({
            'models': model_serializer.data,
        })


class ValidationTestDefinitionRestList(APIView):
    
    serializer_class = ValidationTestDefinitionSerializer
    def get(self, request, format=None, **kwargs):
        serializer_context = {
            'request': request,
        }
<<<<<<< HEAD
        model_serializer = ScientificModelSerializer(data=request.data['model'], context=serializer_context)
    
        if model_serializer.is_valid():
            model = model_serializer.save():
        else:
            return Response(model_serializer.errors, status=status.HTTP_400_BAD_REQUEST)

        model_instance_serializer = ScientificModelInstanceSerializer(data=request.data['model_instance'], context=serializer_context)


        if model_instance_serializer.is_valid():
            model_instance_serializer.save(model_id=model.id)
        else:
            return Response(model_instance_serializer.errors, status=status.HTTP_400_BAD_REQUEST)
        
        return Response(status=status.HTTP_201_CREATED)





class ValidationTestCodeRest(APIView):
     def post(self, request, format=None):
        serializer_context = {'request': request,}

        serializer_class = self.get_serializer_class()
        serializer = serializer_class(data=request.data, context=serializer_context)
        
        if serializer.is_valid():        
            serializer.save(test_definition_id='dc69613e9b0a468b9768f12b3562e176')  #need to see how to get this value throught kwargs or other ?
            return Response(status=status.HTTP_201_CREATED) #put inside .is_valid

        return Response(serializer.errors, status=status.HTTP_400_BAD_REQUEST)

     def get_serializer_class(self):
         print (self.request.method)
        #  if self.request.method in ('GET', )
        #      return ValidationTestDefinitionWithCodesReadSerializer
         return ValidationTestCodeSerializer


class ValidationTestDefinitionRest(APIView):
    
     def get(self, request, format=None, **kwargs):

        serializer_context = {'request': request,}
=======
>>>>>>> 80b72285
        tests = ValidationTestDefinition.objects.all()
        test_serializer = ValidationTestDefinitionSerializer(tests, context=serializer_context, many=True)

        return Response({
            'tests': test_serializer.data,
        })

<<<<<<< HEAD

     def post(self, request, format=None):
        serializer_context = {'request': request,}
        
        print (request.data)

        test_serializer = ValidationTestDefinitionSerializer(data=request.data['test_data'], context=serializer_context)
        if test_serializer.is_valid():
            test = test_serializer.save() 
        else:
            return Response(test_serializer.errors, status=status.HTTP_400_BAD_REQUEST)

        code_serializer = ValidationTestCodeSerializer(data=request.data['code_data'], context=serializer_context)
        if code_serializer.is_valid():
            code_serializer.save(test_definition_id=test.id)
        else:
            return Response(code_serializer.errors, status=status.HTTP_400_BAD_REQUEST)
        
        return Response(status=status.HTTP_201_CREATED)
=======
class ValidationTestDefinitionRestFilter(APIView):
    
    serializer_class = ValidationTestDefinitionSerializer
    def get(self, request, format=None, **kwargs):
        serializer_context = {
            'request': request,
        }
        tests = ValidationTestDefinition.objects.filter(id = self.kwargs['pk'])
        test_serializer = ValidationTestDefinitionSerializer(tests, context=serializer_context, many=True)
>>>>>>> 80b72285

        return Response({
            'tests': test_serializer.data,
        })



# @method_decorator(login_required(login_url='/login/hbp'), name='dispatch' )
# class ValidationTestResultEdit(TemplateView): 
#     template_name = "simple_result_edit.html"
#     model = ValidationTestResult
#     form_class = ValidationTestResultForm

#     serializer = ValidationTestResultSerializer
#     login_url='/login/hbp/'

#     def get(self, request, *args, **kwargs):

#         h = ValidationTestResult()
#         form = self.form_class(instance = h)

#         return render(request, self.template_name, {'form': form, })


#     def post(self, request, *args, **kwargs):
#         """Add a result"""
       
#         result_creation = ValidationTestResult()
#         form = self.form_class(request.POST, instance=result_creation)

#         if form.is_valid():
#             result = form.save()
#             content = self.serializer.serialize(test)
#             return HttpResponse(content, content_type="application/json; charset=utf-8", status=201)
#         else:
#             print(form.data)
#             return HttpResponseBadRequest(str(form.errors))  # todo: plain text<|MERGE_RESOLUTION|>--- conflicted
+++ resolved
@@ -1102,6 +1102,24 @@
         })
 
 
+        model_serializer = ScientificModelSerializer(data=request.data['model'], context=serializer_context)
+    
+        if model_serializer.is_valid():
+            model = model_serializer.save()
+        else:
+            return Response(model_serializer.errors, status=status.HTTP_400_BAD_REQUEST)
+
+        model_instance_serializer = ScientificModelInstanceSerializer(data=request.data['model_instance'], context=serializer_context)
+
+
+        if model_instance_serializer.is_valid():
+            model_instance_serializer.save(model_id=model.id)
+        else:
+            return Response(model_instance_serializer.errors, status=status.HTTP_400_BAD_REQUEST)
+        
+        return Response(status=status.HTTP_201_CREATED)
+
+
 class ValidationTestDefinitionRestList(APIView):
     
     serializer_class = ValidationTestDefinitionSerializer
@@ -1109,25 +1127,6 @@
         serializer_context = {
             'request': request,
         }
-<<<<<<< HEAD
-        model_serializer = ScientificModelSerializer(data=request.data['model'], context=serializer_context)
-    
-        if model_serializer.is_valid():
-            model = model_serializer.save():
-        else:
-            return Response(model_serializer.errors, status=status.HTTP_400_BAD_REQUEST)
-
-        model_instance_serializer = ScientificModelInstanceSerializer(data=request.data['model_instance'], context=serializer_context)
-
-
-        if model_instance_serializer.is_valid():
-            model_instance_serializer.save(model_id=model.id)
-        else:
-            return Response(model_instance_serializer.errors, status=status.HTTP_400_BAD_REQUEST)
-        
-        return Response(status=status.HTTP_201_CREATED)
-
-
 
 
 
@@ -1156,8 +1155,7 @@
      def get(self, request, format=None, **kwargs):
 
         serializer_context = {'request': request,}
-=======
->>>>>>> 80b72285
+
         tests = ValidationTestDefinition.objects.all()
         test_serializer = ValidationTestDefinitionSerializer(tests, context=serializer_context, many=True)
 
@@ -1165,12 +1163,9 @@
             'tests': test_serializer.data,
         })
 
-<<<<<<< HEAD
 
      def post(self, request, format=None):
         serializer_context = {'request': request,}
-        
-        print (request.data)
 
         test_serializer = ValidationTestDefinitionSerializer(data=request.data['test_data'], context=serializer_context)
         if test_serializer.is_valid():
@@ -1185,7 +1180,7 @@
             return Response(code_serializer.errors, status=status.HTTP_400_BAD_REQUEST)
         
         return Response(status=status.HTTP_201_CREATED)
-=======
+
 class ValidationTestDefinitionRestFilter(APIView):
     
     serializer_class = ValidationTestDefinitionSerializer
@@ -1195,7 +1190,7 @@
         }
         tests = ValidationTestDefinition.objects.filter(id = self.kwargs['pk'])
         test_serializer = ValidationTestDefinitionSerializer(tests, context=serializer_context, many=True)
->>>>>>> 80b72285
+
 
         return Response({
             'tests': test_serializer.data,
