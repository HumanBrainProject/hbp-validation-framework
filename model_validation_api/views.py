--- conflicted
+++ resolved
@@ -657,14 +657,7 @@
         return Response(status=status.HTTP_201_CREATED)
 
     def put(self, request, format=None):
-<<<<<<< HEAD
-        ctx = get_url_ctx(request)
-        # print "PUT"        
-        # print request.META['QUERY_STRING']
-        # print ctx
-=======
-        ctx = request.GET.getlist('ctx')[0]
->>>>>>> 19b29926
+        ctx = request.GET.getlist('ctx')[0]
         if not _is_collaborator(request, ctx):
             return HttpResponseForbidden()
         value = request.data
