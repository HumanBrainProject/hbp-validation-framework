--- conflicted
+++ resolved
@@ -1034,87 +1034,47 @@
         return render(request, self.template_name, { 'tests':tests, 'models':models})
 
 
-    
-
-
-class TestList(APIView):
+
+class TestDetail(APIView):
+
     def get(self, request, format=None, **kwargs):
         serializer_context = {
             'request': request,
         }
-
-        tests = ValidationTestDefinition.objects.all()
-        test_serializer = ValidationTestDefinitionSerializer(tests, context=serializer_context, many=True)
+        # print (self.kwargs.__dict__)
+        tests = ValidationTestDefinition.objects.filter(id = self.kwargs['id'])
+        test_serializer = ValidationTestDefinitionSerializer(tests, context=serializer_context, many=True)        
 
         return Response({
-            'tests': test_serializer.data,
-        })
-
-class ModelList(APIView):
-        #need to transform model_serializer.data :
-        # "resource_uri": "/models/{}".format(model.pk)
-    def get(self, request, format=None, **kwargs):
+                    'tests': test_serializer.data,
+                })
+
+
+class ScientificModelRest(APIView):
+    
+     def get(self, request, format=None, **kwargs):
         serializer_context = {
             'request': request,
         }
         models = ScientificModel.objects.all()
-        model_serializer = ScientificModelSerializer(models, context=serializer_context, many=True )
+        model_serializer = ScientificModelSerializer(models, context=serializer_context, many=True )#data=request.data)
+
+        #need to transform model_serializer.data :
+        # "resource_uri": "/models/{}".format(model.pk)
 
         return Response({
             'models': model_serializer.data,
         })
 
 
-<<<<<<< HEAD
-class TestDetail(APIView):
-
-    def get(self, request, format=None, **kwargs):
-        print (self.kwargs.__dict__)
-        tests = ValidationTestDefinition.objects.filter(id = self.kwargs['id'])
-        test_serializer = ValidationTestDefinitionSerializer(tests, context=serializer_context, many=True)        
-=======
-class ScientificModelRest(APIView):
+class ValidationTestDefinitionRest(APIView):
     
      def get(self, request, format=None, **kwargs):
-        models = ScientificModel.objects.all()
-
         serializer_context = {
             'request': request,
         }
-
-        model_serializer = ScientificModelSerializer(models, context=serializer_context, many=True )#data=request.data)
-
-        #need to transform model_serializer.data :
-        # "resource_uri": "/models/{}".format(model.pk)
-
-        #also need to join "code" data throught serializer
-
-        return Response({
-            'models': model_serializer.data,
-        })
-
-
-class ValidationTestDefinitionRest(APIView):
-    
-     def get(self, request, format=None, **kwargs):
         tests = ValidationTestDefinition.objects.all()
-
-        serializer_context = {
-            'request': request,
-        }
-
         test_serializer = ValidationTestDefinitionSerializer(tests, context=serializer_context, many=True)
-
-        #need to transform model_serializer.data :
-        # "resource_uri": "/models/{}".format(model.pk)
-
-        #also need to join "code" data throught serializer
-
-        return Response({
-            'tests': test_serializer.data,
-        })
-
->>>>>>> c11e0c75
 
         return Response({
             'tests': test_serializer.data,
