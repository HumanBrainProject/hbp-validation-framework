--- conflicted
+++ resolved
@@ -36,12 +36,11 @@
                         ScientificModelInstance,
                         ScientificModelImage,   
                         Comment,
-<<<<<<< HEAD
+
                         configview)
-=======
+
                         CollabParameters,)
 
->>>>>>> 7fa7add6
 
 from .forms import (ValidationTestDefinitionForm, 
                         ValidationTestCodeForm,
@@ -50,23 +49,8 @@
                         ScientificTestForm, 
                         ValidationTestResultForm, 
                         ScientificModelInstanceForm,
-<<<<<<< HEAD
                         CommentForm,
-                        configviewForm)
-
-from .serializer import (ValidationTestDefinitionSerializer, 
-                         ScientificModelSerializer, 
-                         ValidationTestResultSerializer,
-
-#                         configviewSerializer,
-
-                         ValidationTestCodeSerializer,
-
-                         ValidationTestDefinitionWithCodesReadSerializer
-                            
-                            
-=======
-                        CommentForm, 
+                        configviewForm 
                         )
 
 from .serializer import (ValidationTestDefinitionSerializer, 
@@ -77,7 +61,7 @@
                             ValidationTestCodeSerializer,
                             ValidationTestDefinitionWithCodesReadSerializer,
                             CommentSerializer,
->>>>>>> 7fa7add6
+#                         configviewSerializer,   
                             )
 
 
@@ -1085,7 +1069,6 @@
 
 
 
-<<<<<<< HEAD
 #@method_decorator(login_required(login_url='/login/hbp'), name='dispatch' )
 #class configviewDetailView(LoginRequiredMixin, DetailView):  
 #    model = configview
@@ -1302,30 +1285,6 @@
 #            'tests': test_serializer.data,
 #        })
 
-=======
-# class ConfigViewCreateView(View):
-  
-#     model = CollabParameters
-#     template_name = "Config_View.html"
-#     login_url='/login/hbp/'
-#     # form = ConfigViewForm
-#     def get(self, request, *args, **kwargs):
-#         model_ConfigView = CollabParameters()
-#         form = self.form(instance = model_ConfigView)
-#         return render(request, self.template_name, {'form': form})
-   
-
-#     def post(self, request, *args, **kwargs):
-#          model_creation_ConfigView = ConfigView()
-#          form = self.form(request.POST, instance=model_creation_ConfigView)
-#          if form.is_valid():
-#             form = form.save(commit=False)
-#             form.access_control = 3348 #self.get_collab_id()
-#             form.save()
-#             return HttpResponseRedirect(form.id)
- 
-#          return render(request, self.template_name, {'form': form}, status=400) 
->>>>>>> 7fa7add6
 
 
 
