--- conflicted
+++ resolved
@@ -1168,7 +1168,6 @@
         })
 
 
-<<<<<<< HEAD
      def post(self, request, format=None):
         serializer_context = {'request': request,}
 
@@ -1190,9 +1189,6 @@
          return ValidationTestDefinitionSerializer
 
 
-
-=======
->>>>>>> 2dd02649
 
 # @method_decorator(login_required(login_url='/login/hbp'), name='dispatch' )
 # class ValidationTestResultEdit(TemplateView): 
