"""


"""
import pprint

import json
import logging
from urlparse import urlparse, parse_qs
from datetime import date
from django.shortcuts import render
from django.core.urlresolvers import reverse
from django.forms.models import model_to_dict
from django.views.generic import View, ListView, DetailView, TemplateView
from django.contrib.auth.mixins import LoginRequiredMixin
from django.contrib.auth.decorators import login_required
from django.utils.decorators import method_decorator
from django.http import (HttpResponse, JsonResponse,
                         HttpResponseBadRequest,     # 400
                         HttpResponseForbidden,      # 403
                         HttpResponseNotFound,       # 404
                         HttpResponseNotAllowed,     # 405
                         HttpResponseNotModified,    # 304
                         HttpResponseRedirect)       # 302
from django.db.models import Max, Count
from django.conf import settings
from django.template import loader
import requests
from hbp_app_python_auth.auth import get_access_token, get_auth_header

from .models import (ValidationTestDefinition, 
                        ValidationTestCode,
                        ValidationTestResult, 
                        ScientificModel, 
                        ScientificModelInstance,
                        ScientificModelImage,   
                        Comments,
                        Tickets,
                        Param_DataModalities,
                        Param_TestType,
                        Param_Species,
                        Param_BrainRegion,
                        Param_CellType,
                        Param_ModelType,
                        CollabParameters,)


# from .forms import (ValidationTestDefinitionForm, 
#                         ValidationTestCodeForm,
#                         ScientificModelForm,
#                         ScientificModelImageForm,  
#                         ScientificTestForm, 
#                         ValidationTestResultForm, 
#                         ScientificModelInstanceForm,
#                         CommentForm,
# #                        configviewForm,  
#                         )

from .serializer import (ValidationTestDefinitionSerializer, 
                            ScientificModelSerializer,
                            ScientificModelReadOnlySerializer, 
                            ScientificModelFullReadOnlySerializer,
                            ScientificModelInstanceSerializer,
                            ScientificModelImageSerializer,
                            ValidationTestResultSerializer,
                            ValidationTestResultReadOnlySerializer,
                            ValidationModelResultReadOnlySerializer,
                            ValidationTestCodeSerializer,
                            ValidationTestDefinitionWithCodesReadSerializer,
                            CommentSerializer,
                            TicketReadOnlySerializer,
                            TicketSerializer,

                            CollabParametersSerializer,

                            Param_DataModalitiesSerializer,
                            Param_TestTypeSerializer,
                            Param_SpeciesSerializer,
                            Param_BrainRegionSerializer,
                            Param_CellTypeSerializer,
                            Param_ModelTypeSerializer,
  
                            )


from django.shortcuts import get_object_or_404

from django.core import serializers


#rest_framework
from rest_framework import (viewsets,
                            status,
                            mixins,
                            generics,
                            permissions,)

from rest_framework.views import APIView
from rest_framework.response import Response
from django.views.decorators.csrf import csrf_exempt, csrf_protect, ensure_csrf_cookie


from .user_auth_functions import _is_collaborator, is_authorised


#dirty logg ... need a module 
import logging

from logging.handlers import RotatingFileHandler
logger = logging.getLogger("model_validation_api")
logger.setLevel(logging.DEBUG)
formatter = logging.Formatter('%(asctime)s :: %(levelname)s :: %(message)s')
file_handler = RotatingFileHandler('activity.log', 'a', 1000000, 1)
file_handler.setLevel(logging.DEBUG)
file_handler.setFormatter(formatter)
logger.addHandler(file_handler)
stream_handler = logging.StreamHandler()
stream_handler.setLevel(logging.DEBUG)
logger.addHandler(stream_handler)









CROSSREF_URL = "http://api.crossref.org/works/"
# VALID_FILTER_NAMES = ('name', 'age', 'brain_region', 'cell_type',
#                       'data_type', 'data_modality', 'test_type',
#                       'author', 'species', 'data_location', 'publication')
# VALID_MODEL_FILTER_NAMES = ('brain_region', 'cell_type',
#                             'author', 'species')
# VALID_RESULT_FILTERS = {
#     'model': 'model_instance__model__name__icontains',
#     'validation': 'test_definition__test_definition__name__icontains',
#     'project': 'project',
#     'collab_id': 'project',
#     'brain_region': 'test_definition__test_definition__brain_region__icontains',
# }






# def get_admin_list(request):
#     url = 'https://services.humanbrainproject.eu/idm/v1/api/group/hbp-neuromorphic-platform-admin/members'
#     headers = get_authorization_header(request)
#     res = requests.get(url, headers=headers)
#     logger.debug(headers)
#     if res.status_code != 200:
#         raise Exception("Couldn't get list of administrators." + res.content + str(headers))
#     data = res.json()
#     assert data['page']['totalPages'] == 1
#     admins = [user['id'] for user in data['_embedded']['users']]
#     return admins



def get_collab_id_from_app_id (app_id):
    collab_param = CollabParameters.objects.filter(id = app_id)
    print(collab_param.values('collab_id'))
    collab_id = collab_param.values('collab_id')[0]['collab_id']
    return collab_id

@method_decorator(login_required(login_url='/login/hbp'), name='dispatch' )
class HomeValidationView(View):
    template_name = "validation_framework/validation_home.html"
    login_url='/login/hbp/'

    def get(self, request, *args, **kwargs): 
        tests = ValidationTestDefinition.objects.all()
        models = ScientificModel.objects.all()
        tests = serializers.serialize("json", tests)
        models = serializers.serialize("json", models) 


        return render(request, self.template_name, { 'tests':tests, 'models':models})

    

class AuthorizedCollabParameterRest(APIView):

    def get(self, request,  format=None, **kwargs):
 

        serializer_context = {'request': request,}

        data_modalities = Param_DataModalities.objects.all()
        data_modalities_serializer = Param_DataModalitiesSerializer(data_modalities, context=serializer_context, many=True)
        
        test_type = Param_TestType.objects.all()
        test_type_serializer = Param_TestTypeSerializer(test_type, context=serializer_context, many=True)
        
        species = Param_Species.objects.all()
        species_serializer = Param_SpeciesSerializer(species, context=serializer_context, many=True)
        
        brain_region = Param_BrainRegion.objects.all()
        brain_region_serializer = Param_BrainRegionSerializer(brain_region, context=serializer_context, many=True)
        
        cell_type = Param_CellType.objects.all()
        cell_type_serializer = Param_CellTypeSerializer(cell_type, context=serializer_context, many=True)
        
        model_type = Param_ModelType.objects.all()
        model_type_serializer = Param_ModelTypeSerializer(model_type, context=serializer_context, many=True)     

        return Response({
            'data_modalities': data_modalities_serializer.data,
            'test_type' : test_type_serializer.data,
            'species' : species_serializer.data,
            'brain_region' : brain_region_serializer.data,
            'cell_type' : cell_type_serializer.data,
            'model_type' : model_type_serializer.data,
        })

class CollabIDRest(APIView): 
    def get(self, request, format=None, **kwargs):
        if self.request.user == "AnonymousUser" :
            collab_id = 0
        else :         
            collab_id = _get_collab_id(request)

        return Response({
            'collab_id': collab_id,
        })

def _get_collab_id(request):
    social_auth = request.user.social_auth.get()
    headers = {
        'Authorization': get_auth_header(request.user.social_auth.get())
    }
    ctx = request.GET.getlist('ctx')[0]
    svc_url = settings.HBP_COLLAB_SERVICE_URL    
    url = '%scollab/context/%s/' % (svc_url, ctx)
    res = requests.get(url, headers=headers)
    collab_id = res.json()['collab']['id']

    return collab_id

class AppIDRest(APIView): 
    def get(self, request, format=None, **kwargs):

        if self.request.user == "AnonymousUser" :
            app_id = 0
        else :         
            app_id = _get_app_id(request)

        return Response({
            'app_id': app_id,
        })

def _get_app_id(request):
    social_auth = request.user.social_auth.get()
    headers = {
        'Authorization': get_auth_header(request.user.social_auth.get())
    }
    #to get collab_id
    svc_url = settings.HBP_COLLAB_SERVICE_URL    
    ctx = request.GET.getlist('ctx')[0]
    
    url = '%scollab/context/%s/' % (svc_url, ctx)
    res = requests.get(url, headers=headers)
    app_id = res.json()['id']
    
    return app_id

class ParametersConfigurationRest( APIView): #LoginRequiredMixin, 

    def get(self, request, format=None, **kwargs):
        serializer_context = {'request': request,}

        id = request.GET.getlist('app_id')[0]
        param = CollabParameters.objects.filter(id = id)
        param_serializer = CollabParametersSerializer(param, context=serializer_context, many=True)

        return Response({
            'param': param_serializer.data,
        })
 

    def post(self, request, format=None):
        # ctx = request.GET.getlist('ctx')[0]
        app_id = request.GET.getlist('app_id')[0]
        collab_id = request.GET.getlist('collab_id')[0]

        if not is_authorised(request, collab_id):
            return HttpResponseForbidden() 

        serializer_context = {'request': request,}
        param_serializer = CollabParametersSerializer(data=request.data, context=serializer_context)
        if param_serializer.is_valid():
            param = param_serializer.save(id =request.data['id'] ) 
        else:
            return Response(param_serializer.errors, status=status.HTTP_400_BAD_REQUEST)
         
        return Response(status=status.HTTP_201_CREATED)

    def put(self, request, format=None):
        # ctx = request.GET.getlist('ctx')[0]
        app_id = request.GET.getlist('app_id')[0]
        collab_id = get_collab_id_from_app_id(app_id)

        if not is_authorised(request, collab_id):
            return HttpResponseForbidden()
        
        serializer_context = {'request': request,}
  
        param = CollabParameters.objects.get(id = app_id )
        param_serializer = CollabParametersSerializer(param, data=request.data, context=serializer_context )

        if param_serializer.is_valid():         
            param_serializer.save()
            return Response(param_serializer.data)
        return Response(param_serializer.errors, status=status.HTTP_400_BAD_REQUEST)



class ScientificModelInstanceRest (APIView):
    def post(self, request, format=None):       
        serializer_context = {'request': request,}

        print request.data

        #check if valid + security
        for instance in request.data :

            serializer = ScientificModelInstanceSerializer(data=instance, context=serializer_context)
            if serializer.is_valid():   

                #security
                app_id = ScientificModel.objects.get(id=instance['model_id']).access_control_id
                collab_id = get_collab_id_from_app_id(app_id)
                if not is_authorised(request, collab_id):
                    return HttpResponseForbidden()
            else :
                return Response(serializer.errors, status=status.HTTP_400_BAD_REQUEST)

        for instance in request.data :
            serializer = ScientificModelInstanceSerializer(data=instance, context=serializer_context)

            if serializer.is_valid(): 
                serializer.save(model_id=instance['model_id'])

        return Response(status=status.HTTP_201_CREATED)

            
    
    def put(self, request, format=None):
        serializer_context = {'request': request,}

        #check if valid
        for instance in request.data:
            model_instance = ScientificModelInstance.objects.get(id=instance['id'])

            #security
            app_id =ScientificModel.objects.get(id=model_instance.model_id).access_control_id
            collab_id = get_collab_id_from_app_id(app_id)
            if not is_authorised(request, collab_id):
                return HttpResponseForbidden()

            model_serializer = ScientificModelInstanceSerializer(model_instance, data=instance, context=serializer_context)

            if  model_serializer.is_valid() is False :
                return Response(model_serializer.errors, status=status.HTTP_400_BAD_REQUEST)

        #is valid + authaurised : save it
        for instance in request.data: 
            model_instance = ScientificModelInstance.objects.get(id=instance['id'])
            model_serializer = ScientificModelInstanceSerializer(model_instance, data=instance, context=serializer_context)

            if  model_serializer.is_valid() :
                model_instance = model_serializer.save()

        return Response( status=status.HTTP_201_CREATED) 



class ScientificModelImageRest (APIView):

    def post(self, request, format=None):
        app_id = request.GET.getlist('app_id')[0]
        collab_id = get_collab_id_from_app_id(app_id)

        if not is_authorised(request, collab_id):
            return HttpResponseForbidden()

        serializer_context = {'request': request,}
        serializer = ScientificModelImageSerializer(data=request.data['model_image'], context=serializer_context)
        if serializer.is_valid():        
            serializer.save(model_id=request.data['model_id'])
            return Response(status=status.HTTP_201_CREATED) 
        return Response(serializer.errors, status=status.HTTP_400_BAD_REQUEST)
    
    def put(self, request, format=None):
        app_id = request.GET.getlist('app_id')[0]
        collab_id = get_collab_id_from_app_id(app_id)

        if not is_authorised(request, collab_id):
            return HttpResponseForbidden()

        for image in request.data:
            model_image = ScientificModelImage.objects.get(id=image['id'])
            serializer_context = {'request': request,}
            # check if data is ok else return error
            model_serializer = ScientificModelImageSerializer(model_image, data=image, context=serializer_context)
            if model_serializer.is_valid() :
                model_image = model_serializer.save()
            else: 
                return Response(model_serializer.errors, status=status.HTTP_400_BAD_REQUEST)
        return Response( status=status.HTTP_202_ACCEPTED) 

    def delete(self, request, format=None):
        app_id = request.GET.getlist('app_id')[0]
        collab_id = get_collab_id_from_app_id(app_id)

        if not is_authorised(request, collab_id):
            return HttpResponseForbidden()

        image = ScientificModelImage.objects.get(id=request.GET.getlist('id')[0]).delete()
        return Response( status=status.HTTP_200_OK) 




class ScientificModelRest(APIView):
    def get(self, request, format=None, **kwargs):
        serializer_context = {
            'request': request,
        }

        #if model id not specified
        if(len(request.GET.getlist('id')) == 0):

            web_app = request.GET.getlist('web_app')
            name =request.GET.getlist('name')
            description =request.GET.getlist('description')
            species =request.GET.getlist('species')
            brain_region =request.GET.getlist('brain_region')
            cell_type =request.GET.getlist('cell_type')
            author =request.GET.getlist('author')
            model_type =request.GET.getlist('model_type')
            private =request.GET.getlist('private')
            code_format =request.GET.getlist('code_format')
            app =request.GET.getlist('app')


            #if the request comes from the webapp using collab_parameters
            if len(web_app) > 0 and web_app[0] == 'True' :        
                
                app_id = request.GET.getlist('app_id')[0]
                collab_id = get_collab_id_from_app_id(app_id)

                collab_params = CollabParameters.objects.get(id = app_id )

                all_ctx_from_collab = CollabParameters.objects.filter(collab_id = collab_id).distinct()

                if is_authorised(request, collab_id) :
                    rq1 = ScientificModel.objects.filter(
                        private=1,
                        app__in=all_ctx_from_collab.values("id"), 
                        species__in=collab_params.species.split(","), 
                        brain_region__in=collab_params.brain_region.split(","), 
                        cell_type__in=collab_params.cell_type.split(","), 
                        model_type__in=collab_params.model_type.split(",")).prefetch_related()
                else :
                    rq1 = []
                    
    
                rq2 = ScientificModel.objects.filter (
                    private=0, 
                    species__in=collab_params.species.split(","), 
                    brain_region__in=collab_params.brain_region.split(","), 
                    cell_type__in=collab_params.cell_type.split(","), 
                    model_type__in=collab_params.model_type.split(",")).prefetch_related()

                if len(rq1) >0:
                    models  = (rq1 | rq2).distinct()
                else:
                    models = rq2
                
                model_serializer = ScientificModelFullReadOnlySerializer(models, context=serializer_context, many=True )
                return Response({
                'models': model_serializer.data,
                })
            

            else :                 
                q = ScientificModel.objects.all()

                if len(name) > 0 :
                    q = q.filter(name__in = name)
                if len(description) > 0 :
                    q = q.filter(description__in = description)  
                if len(species) > 0 :
                    q = q.filter(species__in = species)   
                if len(brain_region) > 0 :
                   q = q.filter(brain_region__in = brain_region)   
                if len(cell_type ) > 0 :
                    q = q.filter(cell_type__in = cell_type )
                if len(author) > 0 :
                    q = q.filter(author__in = author)   
                if len(model_type) > 0 :
                    q = q.filter(model_type__in = model_type)
                if len(code_format) > 0 :
                    q = q.filter(code_format__in = code_format)    
                if len(app) > 0 :
                    q = q.filter(app__in = app)
                       
                #For each models, check if collab member, if not then just return the publics....
                list_app_id = q.values("app").distinct()
                for app_id in list_app_id :
                    app_id = app_id['app']
                    collab_id = get_collab_id_from_app_id(app_id)
                    if not is_authorised(request, collab_id) :
                        #exclude it here
                        q.exclude(app=app_id, private=1)


                models = q
                model_serializer = ScientificModelReadOnlySerializer(models, context=serializer_context, many=True )

                return Response({
                'models': model_serializer.data,
                })

        # a model ID has been specified 
        else:
        
            id =request.GET.getlist('id')[0]
            models = ScientificModel.objects.filter(id=id)

            #check if private 
            if models.values("private")[0]["private"] == 1 :
                #if private check if collab member
                app_id = models.values("app")[0]['app']
                collab_id = get_collab_id_from_app_id(app_id)
                if not is_authorised(request, collab_id) :
                    return HttpResponse('Unauthorized', status=401)
                    return HttpResponseForbidden()
            
            model_serializer = ScientificModelFullReadOnlySerializer(models, context=serializer_context, many=True )

            return Response({
                'models': model_serializer.data,
            })

    def post(self, request, format=None):

        app_id = request.GET.getlist('app_id')[0]
        collab_id = get_collab_id_from_app_id(app_id)

        if not is_authorised(request, collab_id):
            return HttpResponseForbidden()

        serializer_context = {'request': request,}

        # check if data is ok else return error
        model_serializer = ScientificModelSerializer(data=request.data['model'], context=serializer_context)
        if model_serializer.is_valid() is not True:
            return Response(model_serializer.errors, status=status.HTTP_400_BAD_REQUEST)
               
        if len(request.data['model_instance']) >  0 :
            for i in request.data['model_instance']:
                model_instance_serializer = ScientificModelInstanceSerializer(data=i, context=serializer_context)
                if model_instance_serializer.is_valid() is not True:    
                    return Response(model_instance_serializer.errors, status=status.HTTP_400_BAD_REQUEST)
        if len(request.data['model_image']) >  0 :
            for i in request.data['model_image']:
                model_image_serializer = ScientificModelImageSerializer(data=i, context=serializer_context)  
                if model_image_serializer.is_valid()  is not True:
                    return Response(model_image_serializer.errors, status=status.HTTP_400_BAD_REQUEST)
<<<<<<< HEAD
        
        
        # no error then save all 
        model = model_serializer.save(access_control_id=app_id)

        if len(request.data['model_instance']) >  0 :
            for i in request.data['model_instance'] :
                model_instance_serializer = ScientificModelInstanceSerializer(data=i, context=serializer_context)
                if model_instance_serializer.is_valid():
                    model_instance_serializer.save(model_id=model.id) 

        if len(request.data['model_image']) >  0 :
=======
        # if no error save all 
        model = model_serializer.save(app_id=app_id)
        model_instance_serializer.save(model_id=model.id)    
        if request.data['model_image']!={}:
>>>>>>> 7f3c4465
            for i in request.data['model_image']: 
                model_image_serializer = ScientificModelImageSerializer(data=i, context=serializer_context) 
                if model_image_serializer.is_valid()   :     
                    model_image_serializer.save(model_id=model.id)

        return Response({'uuid':model.id}, status=status.HTTP_201_CREATED)

    def put(self, request, format=None):
        

        ## save only modifications on model. if you want to modify images or instances, do separate put.  
        ##get objects 
        value = request.data['models'][0]
        model = ScientificModel.objects.get(id=value['id'])

        #security
        app_id = model.access_control_id
        collab_id = get_collab_id_from_app_id(app_id)
        if not is_authorised(request, collab_id):
            return HttpResponseForbidden()


        serializer_context = {'request': request,}

        # check if data is ok else return error
        model_serializer = ScientificModelSerializer(model, data=value, context=serializer_context)
        if model_serializer.is_valid() :
            model = model_serializer.save()
        else: 
            return Response(model_serializer.errors, status=status.HTTP_400_BAD_REQUEST)
        return Response( status=status.HTTP_201_CREATED) 



class ValidationTestCodeRest(APIView):

     def get(self, request, format=None, **kwargs):
        serializer_context = {'request': request,}
        nb_id = str(len(request.GET.getlist('id')))
        nb_td_id = str(len(request.GET.getlist('test_definition_id')))

        if nb_id == '0' and nb_td_id == '0':
            tests = ValidationTestCode.objects.all()
        else:
            for key, value in self.request.GET.items():
                if key == 'id':
                    tests = ValidationTestCode.objects.filter(id = value)
                if key == 'test_definition_id':
                    tests = ValidationTestCode.objects.filter(test_definition_id = value)

        test_serializer = ValidationTestCodeSerializer(tests, context=serializer_context, many=True)
        return Response({
            'tests': test_serializer.data,
        })


     def post(self, request, format=None):
        app_id = request.GET.getlist('app_id')[0]
        collab_id = get_collab_id_from_app_id(app_id)

        if not is_authorised(request, collab_id):
            return HttpResponseForbidden()

        serializer_context = {'request': request,}
        test_id = request.query_params['id']#str(len(request.POST.getlist('id')))
        serializer = ValidationTestCodeSerializer(data=request.data, context=serializer_context)
        
        if serializer.is_valid():        
            serializer.save(test_definition_id=test_id)  #need to see how to get this value throught kwargs or other ?
            return Response(status=status.HTTP_201_CREATED) #put inside .is_valid

        return Response(serializer.errors, status=status.HTTP_400_BAD_REQUEST)

     def get_serializer_class(self):
        #  if self.request.method in ('GET', )
        #      return ValidationTestDefinitionWithCodesReadSerializer
         return ValidationTestCodeSerializer



class ValidationTestDefinitionRest(APIView):
    
    def get(self, request, format=None, **kwargs):
        serializer_context = {'request': request,}
        nb_id = str(len(request.GET.getlist('id')))
        
        app_id = request.query_params['app_id']
        collab_id = get_collab_id_from_app_id(app_id)

        if(nb_id == '0'):
            collab_params = CollabParameters.objects.get(id = app_id )

            all_ctx_from_collab = CollabParameters.objects.filter(collab_id = collab_id).distinct()  
            tests= ValidationTestDefinition.objects.filter (
                species__in=collab_params.species.split(","), 
                brain_region__in=collab_params.brain_region.split(","), 
                cell_type__in=collab_params.cell_type.split(","),
                data_modality__in=collab_params.data_modalities.split(","),
                test_type__in=collab_params.test_type.split(",")).prefetch_related().distinct()
        else:
            
            for key, value in self.request.GET.items():
                if key == 'id':
                    tests = ValidationTestDefinition.objects.filter(id = value)

        test_serializer = ValidationTestDefinitionSerializer(tests, context=serializer_context, many=True)

        return Response({
            'tests': test_serializer.data,
        })


    def post(self, request, format=None):
        # ctx = request.GET.getlist('ctx')[0]
        app_id = request.GET.getlist('app_id')[0]
        collab_id = get_collab_id_from_app_id(app_id)
        if not is_authorised(request, collab_id):
            return HttpResponseForbidden()

        serializer_context = {'request': request,}

        test_serializer = ValidationTestDefinitionSerializer(data=request.data['test_data'], context=serializer_context)
        if test_serializer.is_valid():
            test = test_serializer.save() 
        else:
            return Response(test_serializer.errors, status=status.HTTP_400_BAD_REQUEST)

        code_serializer = ValidationTestCodeSerializer(data=request.data['code_data'], context=serializer_context)
        if code_serializer.is_valid():
            code_serializer.save(test_definition_id=test.id)
        else:
            return Response(code_serializer.errors, status=status.HTTP_400_BAD_REQUEST)
        
        return Response({'id':test.id})

    def put(self, request, format=None):
        app_id = request.GET.getlist('app_id')[0]
        collab_id = get_collab_id_from_app_id(app_id)
        if not is_authorised(request, collab_id):
            return HttpResponseForbidden()
        value = request.data
        test = ValidationTestDefinition.objects.get(id=value['id'])
        serializer_context = {'request': request,}

        # check if data is ok else return error
        test_serializer = ValidationTestDefinitionSerializer(test, data=value, context=serializer_context)
        if test_serializer.is_valid() :
            test = test_serializer.save()
        else: 
            return Response(test_serializer.errors, status=status.HTTP_400_BAD_REQUEST)
        return Response( status=status.HTTP_201_CREATED) 

class TestTicketRest(APIView):
    def get(self, request, format=None, **kwargs):
        logger.debug("*** TestCommentRest get ***")
        serializer_context = {'request': request,}
        nb_test_id = request.query_params['test_id']
        tickets = Tickets.objects.filter(test_id = nb_test_id)
        for ticket in tickets:
            ticket.comments = Comments.objects.filter(Ticket_id = ticket.id)
        ticket_serializer = TicketReadOnlySerializer(tickets, context=serializer_context, many=True)

        return Response({
            'tickets': ticket_serializer.data,
            'user_connected':str(request.user)
        })
  
    def post(self, request, format=None):
        serializer_context = {'request': request,}

        app_id = request.GET.getlist('app_id')[0]
        collab_id = get_collab_id_from_app_id(app_id)
        if not is_authorised(request, collab_id):
            return HttpResponseForbidden()

        request.data['author'] = str(request.user)
        param_serializer = TicketSerializer(data=request.data, context=serializer_context)
        if param_serializer.is_valid():
            param = param_serializer.save(test_id=request.data['test_id'])
        else:
            return Response(param_serializer.errors, status=status.HTTP_400_BAD_REQUEST)
        new_ticket = Tickets.objects.filter(id=param.id)
        new_ticket_serializer = TicketReadOnlySerializer(new_ticket, context=serializer_context, many=True)
        return Response({'new_ticket' : new_ticket_serializer.data})

    def put(self, request, format=None):
        app_id = request.GET.getlist('app_id')[0]
        collab_id = get_collab_id_from_app_id(app_id)

        if not is_authorised(request, collab_id):
            return HttpResponseForbidden()
        
        serializer_context = {'request': request,}
        ticket_id = request.data['id']
        ticket = Tickets.objects.get(id=ticket_id)
        param_serializer = TicketSerializer(ticket, data=request.data, context=serializer_context )

        if param_serializer.is_valid():         
            param_serializer.save()
            return Response(param_serializer.data)
        return Response(param_serializer.errors, status=status.HTTP_400_BAD_REQUEST)



class TestCommentRest(APIView):
    def get(self, request, format=None, **kwargs):
        logger.debug("*** TestCommentRest get ***")
        serializer_context = {'request': request,}
        nb_ticket_id = str(len(request.GET.getlist('Ticket_id')))

        comments = Comments.objects.filter(Ticket_id = nb_ticket_id)
        comments_serializer = CommentsSerializer(comments, context=serializer_context, many=True)

        return Response({
            'comments': comments_serializer.data,
        })
  
    def post(self, request, format=None):
        serializer_context = {'request': request,}

        app_id = request.GET.getlist('app_id')[0]
        collab_id = get_collab_id_from_app_id(app_id)
        if not is_authorised(request, collab_id):
            return HttpResponseForbidden()


        request.data['author'] = str(request.user)
        param_serializer = CommentSerializer(data=request.data, context=serializer_context)
        if param_serializer.is_valid():
            param = param_serializer.save(Ticket_id=request.data['Ticket_id'])
        else:
            return Response(param_serializer.errors, status=status.HTTP_400_BAD_REQUEST)
        new_comment = Comments.objects.filter(id=param.id)
        new_comment_serializer = CommentSerializer (new_comment, context=serializer_context, many=True)
        return Response({'new_comment' : new_comment_serializer.data})

    def put(self, request, format=None):
        app_id = request.query_params['app_id']
        collab_id = get_collab_id_from_app_id(app_id)
        if not is_authorised(request, collab_id):
            return HttpResponseForbidden()
        
        serializer_context = {'request': request,}
        comment_id = request.data['id']
        comment = Comments.objects.get(id=comment_id)
        param_serializer = CommentSerializer(comment, data=request.data, context=serializer_context )

        if param_serializer.is_valid():         
            param_serializer.save()
            return Response(param_serializer.data)
        return Response(param_serializer.errors, status=status.HTTP_400_BAD_REQUEST)

# @method_decorator(login_required(login_url='/login/hbp'), name='dispatch' )
class ModelCatalogView(View):

    template_name = "model_catalog/model_catalog.html"
    login_url='/login/hbp/'

    def get(self, request, *args, **kwargs):
        models = ScientificModel.objects.all()
        models = serializers.serialize("json", models) 
        return render(request, self.template_name, {'models':models})

# @method_decorator(login_required(login_url='/login/hbp'), name='dispatch' )
class ParametersConfigurationValidationView(View):
    
    template_name = "configuration/parameters-configuration.html"
    login_url='/login/hbp/'
    def get(self, request, *args, **kwargs):
       return render(request, self.template_name, {'app_type': "validation_app"})

# @method_decorator(login_required(login_url='/login/hbp'), name='dispatch' )
class ParametersConfigurationModelView(View):
    
    template_name = "configuration/parameters-configuration.html"
    login_url='/login/hbp/'


    def get(self, request, *args, **kwargs):
        return render(request, self.template_name, {'app_type': "model_catalog"})


class IsCollabMemberRest (APIView):
    def get(self, request, format=None, **kwargs):
        app_id = request.GET.getlist('app_id')[0]
        collab_id = get_collab_id_from_app_id(app_id)
        
        is_member = is_authorised(request, collab_id) 
        

        return Response({
            'is_member':  is_member,
        })


class ValidationResultRest (APIView):
    def get(self, request, format=None, **kwargs):
        serializer_context = {'request': request,}

        test_result_id = request.query_params['id']

        validation_result =  ValidationTestResult.objects.get(id = test_result_id )
        result_serializer = ValidationTestResultReadOnlySerializer(validation_result, context=serializer_context) 
        
        return Response({
            'data': result_serializer.data,
        })

class ValidationModelResultRest (APIView):
    def get(self, request, format=None, **kwargs):
        serializer_context = {'request': request,}
        model_id  = request.query_params['model_id']
        list_test_id  = request.GET.getlist('list_id')

        try :      
            model_instances = ScientificModelInstance.objects.filter(model_id=model_id).values("id")
        except:    
            model_instances = [ScientificModelInstance.objects.get(model_id= model_id).id]
        results_all= ValidationTestResult.objects.filter(model_version_id__in = model_instances )
        list_code_id = []
        if list_test_id == []:
            def_ids = results_all.values_list('test_code__test_definition_id', flat=True).distinct()
            for def_id in def_ids:
                last_code_id = results_all.filter(test_code__test_definition_id = def_id).order_by('-test_code__timestamp').first().test_code_id
                list_code_id.append(last_code_id)
            versions = list_code_id
        else:
            if list_test_id[0] == 'all':
                versions = results_all.values_list('test_code_id', flat=True).distinct()
            else:
                versions = list_test_id
        result_serialized=[]
        new_id = []
        for version in versions:
            r =results_all.filter(test_code_id = version)
            r_serializer = ValidationModelResultReadOnlySerializer(r, context = serializer_context, many=True)
            result_serialized.append(r_serializer.data)  
            #change the label to generalize datablock_id
            version_object = ValidationTestCode.objects.get(id=version)
            new_id.append({"id":"T"+str(version_object.test_definition_id) +"C"+str(version_object.id)})   
        #get list of all test_code to show in checkbox
        versions_id = results_all.values_list("test_code_id", flat=True).distinct() 
        versions_all = ValidationTestCode.objects.filter(id__in=versions_id).order_by('test_definition_id')
        versions_all_ser = ValidationTestCodeSerializer(versions_all, many=True).data
        return Response({
            'data': result_serialized,
            'data_block_id':new_id,
            'versions_id_all': versions_all_ser,
        })    

class ValidationTestResultRest (APIView):
    def get(self, request, format=None, **kwargs):

        serializer_context = {'request': request,}
        
        test_definition_id = request.query_params['test_id']
        list_model_id  = request.GET.getlist('list_id')
        try : 
            test_codes = ValidationTestCode.objects.filter(test_definition_id= test_definition_id).values("id")
        except:
            test_codes = [ValidationTestCode.objects.get(test_definition_id= test_definition_id).id]   
        #need to rename in model test_code_id
        results_all = ValidationTestResult.objects.filter(test_code_id__in = test_codes)

        list_version_id = []
        if list_model_id == []:
            def_ids = results_all.values_list('model_version__model_id', flat=True).distinct()
            for def_id in def_ids:
                last_version_id = results_all.filter(model_version__model_id = def_id).order_by('-model_version__timestamp').first().model_version_id
                list_version_id.append(last_version_id)
            versions = list_version_id
        else:
            if list_model_id[0] == 'all':
                versions = results_all.values_list('model_version_id', flat=True).distinct()
            else:
                versions = list_model_id
        # model_instance_id = list(results_all.values("model_instance_id").distinct())
        result_serialized = []
        new_id = []
        for version in versions:
            r = results_all.filter(model_version_id = version)
            r_serializer = ValidationTestResultReadOnlySerializer(r, context = serializer_context, many=True)
            result_serialized.append(r_serializer.data)  
            #change the label to generalize datablock_id
            version_object = ScientificModelInstance.objects.get(id=version)
            new_id.append({"id":"M"+str(version_object.model_id)+"V"+str(version_object.id)})
        #get list of all model_versions to show in checkbox
        versions_id = results_all.values_list("model_version_id", flat=True).distinct() 
        versions_all = ScientificModelInstance.objects.filter(id__in=versions_id).order_by('model_id')
        versions_all_ser =ScientificModelInstanceSerializer(versions_all, many=True).data
        return Response({
            'data': result_serialized,
            'data_block_id': new_id,
            'versions_id_all': versions_all_ser,
        })

class ParametersConfigurationView(View):
    
    template_name = "configuration/parameters-configuration.html"
    login_url='/login/hbp/'

    def get(self, request, *args, **kwargs):
        return render(request, self.template_name)



#############################
#### can still be useful ####
#############################

# def notify_coordinators(request, project):
#     coordinators = get_admin_list(request)
#     url = 'https://services.humanbrainproject.eu/stream/v0/api/notification/'
#     #url = 'https://stream.humanbrainproject.eu/api/v0/notifications/'
#     headers = get_authorization_header(request)
#     targets = [{"type": "HBPUser", "id": id} for id in coordinators]
#     payload = {
#         "summary": "New access request for the Neuromorphic Computing Platform: {}".format(project.title),
#         "targets": targets,
#         "object": {
#             "type": "HBPCollaboratoryContext",
#             "id": "346173bb-887c-4a47-a8fb-0da5d5980dfc"
#         }
#     }
#     res = requests.post(url, json=payload, headers=headers)
#     if res.status_code not in (200, 204):
#         logger.error("Unable to notify coordinators. {}: {}".format(res.status_code, res.content))
#         return False
#     return True







# @method_decorator(login_required(login_url='/login/hbp'), name='dispatch' )
# class ValidationTestDefinitionSearchResource(View):
#     serializer = ValidationTestDefinitionSerializer
#     login_url='/login/hbp/'

#     def get(self, request, *args, **kwargs):
#         filters = {}
#         for key, value in request.GET.items():
#             if key not in VALID_FILTER_NAMES:
#                 return HttpResponseBadRequest("{} is not a valid filter".format(key))
#             else:
#                 filters[key + "__contains"] = value  # should handle multiple values
#         tests = ValidationTestDefinition.objects.filter(**filters)
# #        raise Exception(str(filters))
#         content = self.serializer.serialize(tests)
#         return HttpResponse(content, content_type="application/json; charset=utf-8", status=200)


    # def get_collab_id(self):
    #     social_auth = self.request.user.social_auth.get()
    #     print("social auth", social_auth.extra_data )
    #     # import hbp_service_client.document_service.client as doc_service_client
    #     # access_token = get_access_token(self.request.user.social_auth.get())
    #     # dsc = doc_service_client.Client.new(access_token)

    #     headers = {
    #         'Authorization': get_auth_header(self.request.user.social_auth.get())
    #     }

    #     #to get collab_id
    #     svc_url = settings.HBP_COLLAB_SERVICE_URL
    #     context = self.request.session["next"][6:]
    #     url = '%scollab/context/%s/' % (svc_url, context)
    #     res = requests.get(url, headers=headers)
    #     collab_id = res.json()['collab']['id']
    #     return collab_id



# @method_decorator(login_required(login_url='/login/hbp'), name='dispatch' )
# class SimpleResultDetailView(LoginRequiredMixin, DetailView):
    
#     model = ValidationTestResult
#     template_name = "simple_result_detail.html"

#     def get_context_data(self, **kwargs):
#         context = super(SimpleResultDetailView, self).get_context_data(**kwargs)
#         context["section"] = "results"
#         context["build_info"] = settings.BUILD_INFO
#         context["related_data"] = self.get_related_data(self.request.user)

#         if self.object.project:
#             context["collab_name"] = self.get_collab_name()
#         return context

#     def get_collab_name(self):
#         # import bbp_services.client as bsc
#         # services = bsc.get_services()

#         import hbp_service_client.document_service.client as doc_service_client
#         access_token = get_access_token(self.request.user.social_auth.get())
#         dsc = doc_service_client.Client.new(access_token)

#         headers = {
#             'Authorization': get_auth_header(self.request.user.social_auth.get())
#         }

#         #to get collab_id
#         svc_url = settings.HBP_COLLAB_SERVICE_URL
#         context = self.request.session["next"][6:]
#         url = '%scollab/context/%s/' % (svc_url, context)
#         res = requests.get(url, headers=headers)
#         collab_id = res.json()['collab']['id']

#         project = dsc.list_projects(collab_id=collab_id)["results"]

#         # url = services['collab_service']['prod']['url'] + "collab/{}/".format(self.object.project)
#         # url = services['collab_service']['prod']['url'] + "collab/{}/".format(dsc.list_projects(collab_id=2169)["results"][0]["name"])
#         url = "https://services.humanbrainproject.eu/collab/v0/collab/{}/".format(dsc.list_projects(collab_id=collab_id)["results"][0]["name"])
        
#         response = requests.get(url, headers=headers)
#         collab_name = response.json()["title"]

#         return collab_name

#     def get_collab_storage_url(self):
#         # import bbp_services.client as bsc
#         # services = bsc.get_services()

#         import hbp_service_client.document_service.client as doc_service_client
#         access_token = get_access_token(self.request.user.social_auth.get())
#         dsc = doc_service_client.Client.new(access_token)


#         headers = {
#             'Authorization': get_auth_header(self.request.user.social_auth.get())
#         }

#         #to get collab_id
#         svc_url = settings.HBP_COLLAB_SERVICE_URL
#         context = self.request.session["next"][6:]
#         url = '%scollab/context/%s/' % (svc_url, context)
#         res = requests.get(url, headers=headers)
#         collab_id = res.json()['collab']['id']

#         project = dsc.list_projects(collab_id=collab_id)["results"]

#         # url = services['collab_service']['prod']['url'] + "collab/{}/nav/all/".format(self.object.project)
#         url = "https://services.humanbrainproject.eu/collab/v0/collab/{}/nav/all/".format(dsc.list_projects(collab_id=collab_id)["results"][0]["name"])
        

#         response = requests.get(url, headers=headers)
#         if response.ok:
#             nav_items = response.json()
#             for item in nav_items:   
#                 if item["app_id"] == "31":  # Storage app

#                     # return "https://collab.humanbrainproject.eu/#/collab/{}/nav/{}".format(self.object.project, item["id"])
#                     return "https://collab.humanbrainproject.eu/#/collab/{}/nav/{}".format(dsc.list_projects(collab_id=collab_id)["results"][0]["name"], item["id"])
                    
#         else:
#             return ""

#     def get_related_data(self, user):
#         # assume for now that data is in collab

#         # from bbp_client.oidc.client import BBPOIDCClient
#         # from bbp_client.document_service.client import Client as DocClient
#         # import bbp_services.client as bsc
#         # services = bsc.get_services()

#         # oidc_client = BBPOIDCClient.bearer_auth(services['oidc_service']['prod']['url'], access_token)
#         # doc_client = DocClient(services['document_service']['prod']['url'], oidc_client) # a remplacer : creer instance de nouvelle classe : hbp_service client

#         import hbp_service_client.document_service.client as doc_service_client

#         access_token = get_access_token(user.social_auth.get())
#         dsc = doc_service_client.Client.new(access_token)

#         headers = {
#             'Authorization': get_auth_header(user.social_auth.get())
#         }

#         #to get collab_id
#         svc_url = settings.HBP_COLLAB_SERVICE_URL
#         context = self.request.session["next"][6:]
#         url = '%scollab/context/%s/' % (svc_url, context)
#         res = requests.get(url, headers=headers)
#         collab_id = res.json()['collab']['id']

#         project_dict = dsc.list_projects(collab_id=collab_id)
        
#         try :
#             dsc.create_folder("folder_test", project_dict["results"][0]["uuid"])

#         except:
#             print ("folder already exist")     

#         parse_result = urlparse(self.object.results_storage)

#         # print ("parse result : ")
#         # print (parse_result)
#         # print ("")

#         ###reste a voir ici... je ne comprend pas ce qui doit etre dans parse_result
#         if parse_result.scheme == "collab":
#         # if 1 :
#             list_folder = dsc.list_project_content(project_dict["results"][0]["uuid"])
#             # collab_folder = parse_result.path
#             collab_folder = list_folder["results"][0]
            
#             #return doc_client.listdir(collab_folder)
#             # folder_uuid = doc_client.get_standard_attr(collab_folder)['_uuid'] #a remplacer
#             folder_uuid = collab_folder["uuid"]
        
#             data = {
#                 "folder": {
#                     "path": collab_folder,
#                 }
#             }
#             if self.object.project:
#                 data["folder"]["url"] = self.get_collab_storage_url() + "?state=uuid={}".format(folder_uuid)
#             return data
#         else:
#             print("Storage not yet supported")

#         return {}<|MERGE_RESOLUTION|>--- conflicted
+++ resolved
@@ -571,11 +571,10 @@
                 model_image_serializer = ScientificModelImageSerializer(data=i, context=serializer_context)  
                 if model_image_serializer.is_valid()  is not True:
                     return Response(model_image_serializer.errors, status=status.HTTP_400_BAD_REQUEST)
-<<<<<<< HEAD
         
         
         # no error then save all 
-        model = model_serializer.save(access_control_id=app_id)
+        model = model_serializer.save(app_id=app_id)
 
         if len(request.data['model_instance']) >  0 :
             for i in request.data['model_instance'] :
@@ -584,12 +583,6 @@
                     model_instance_serializer.save(model_id=model.id) 
 
         if len(request.data['model_image']) >  0 :
-=======
-        # if no error save all 
-        model = model_serializer.save(app_id=app_id)
-        model_instance_serializer.save(model_id=model.id)    
-        if request.data['model_image']!={}:
->>>>>>> 7f3c4465
             for i in request.data['model_image']: 
                 model_image_serializer = ScientificModelImageSerializer(data=i, context=serializer_context) 
                 if model_image_serializer.is_valid()   :     
