--- conflicted
+++ resolved
@@ -24,12 +24,9 @@
                     SimpleResultDetailView,
                     SimpleResultEditView,
                     HomeValidationView,
-<<<<<<< HEAD
                     AddImage,
-=======
                     ConfigView,
                     ConfigViewCreateView,
->>>>>>> 2dd02649
                     #SimpleResultCreateView,
                     #ValidationTestResultView, 
                     # ValidationTestResultCreate,
