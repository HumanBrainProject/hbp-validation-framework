--- conflicted
+++ resolved
@@ -34,12 +34,10 @@
 
                     ScientificModelRest,
                     ValidationTestDefinitionRest,
-<<<<<<< HEAD
                     ModelCatalogView,
-                    ValidationTestCodeRest
-=======
+         
                     # ValidationTestCodeRest
->>>>>>> f05879cf
+
                     )
 
 uuid_pattern = "[a-f0-9]{8}-[a-f0-9]{4}-[a-f0-9]{4}-[a-f0-9]{4}-[a-f0-9]{12}"
