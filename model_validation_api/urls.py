from django.conf.urls import url
from .views import (ValidationTestDefinitionResource,
                    ValidationTestDefinitionListResource,
                    ValidationTestDefinitionSearchResource,
                    ValidationTestResultResource,
                    ValidationTestResultListResource,
                    # ScientificModelResource,
                    ScientificModelListResource,
                    SimpleTestListView,

                    SimpleTestDetailView,
                    NewSimpleTestDetailView,

                    # SimpleTestVersionView,

                    SimpleTestEditView,
                    ValidationTestDefinitionCreate,
                    SimpleModelListView,
                    SimpleModelDetailView,
                    SimpleModelEditView,
                    SimpleModelVersionView,
                    SimpleModelCreateView,
                    SimpleResultListView,
                    SimpleResultDetailView,
                    SimpleResultEditView,
                    HomeValidationView,
                    ConfigView,
                    ConfigViewCreateView,
                    #SimpleResultCreateView,
                    #ValidationTestResultView, 
                    # ValidationTestResultCreate,
                    # ValidationTestResultEdit,

                    ScientificModelRest,
                    ValidationTestDefinitionRest,
                    ValidationTestCodeRest
                    )

uuid_pattern = "[a-f0-9]{8}-[a-f0-9]{4}-[a-f0-9]{4}-[a-f0-9]{4}-[a-f0-9]{12}"
# simplified from http://stackoverflow.com/questions/11384589/what-is-the-correct-regex-for-matching-values-generated-by-uuid-uuid4-hex
# will accept some patterns that are not strictly UUID v4

urlpatterns = (
    url(r'^tests/$',
        ValidationTestDefinitionListResource.as_view(),
        name="list-resource"),
    url(r'^tests/(?P<test_id>{})$'.format(uuid_pattern),
        ValidationTestDefinitionResource.as_view(),
        name="item-resource"),
    url(r'^search',
        ValidationTestDefinitionSearchResource.as_view(),
        name="search-resource"),
    url(r'^results/$',
        ValidationTestResultListResource.as_view(),
        name="result-list-resource"),
    url(r'^results/(?P<result_id>{})$'.format(uuid_pattern),
        ValidationTestResultResource.as_view(),
        name="result-item-resource"),
    url(r'^models/$',
        ScientificModelListResource.as_view(),
        name="model-list-resource"),
    # url(r'^models/(?P<model_id>{})$'.format(uuid_pattern),
    #     ScientificModelResource.as_view(),
    #     name="model-item-resource"),


    url(r'^view/tests/$',
        SimpleTestListView.as_view(),
        name="simple-list-view"),

    url(r'^view/tests/(?P<pk>{})$'.format(uuid_pattern),
        NewSimpleTestDetailView.as_view(),
        name="simple-detail-view"),


    url(r'^view/tests/edit/(?P<pk>{})$'.format(uuid_pattern),
        SimpleTestEditView.as_view(),
        name="edit-test-view"),
    url(r'^view/tests/create$',
        ValidationTestDefinitionCreate.as_view(),
        name="create-test-view"),


    url(r'^view/models/$',
        SimpleModelListView.as_view(),
        name="simple-modeValidationTestResultEdit,l-list-view"),
    url(r'^view/models/(?P<pk>{})$'.format(uuid_pattern),
        SimpleModelDetailView.as_view(),
        name="simple-model-detail-view"),
    url(r'^view/models/create$',
        SimpleModelCreateView.as_view(),
        name="simple-model-create-view"),
    url(r'^view/models/edit/(?P<pk>{})$'.format(uuid_pattern),
        SimpleModelEditView.as_view(),
        name="simple-model-edit-view"),
    url(r'^view/models/new_version/$',
        SimpleModelVersionView.as_view(),
        name="simple-model-version-view"),
    url(r'^view/models/new_version/(?P<pk>{})$'.format(uuid_pattern),
        SimpleModelVersionView.as_view(),
        name="simple-model-version-view"),

    url(r'^view/results/$',
        SimpleResultListView.as_view(),
        name="simple-result-list-view"),

    url(r'^view/results/(?P<pk>{})$'.format(uuid_pattern),
        SimpleResultDetailView.as_view(),
        name="simple-result-detail-view"),



    #validation app url
    url(r'^app/$',
        HomeValidationView.as_view(),
        name="home-validation-view"),

    url(r'^app/test(?P<pk>{})$'.format(uuid_pattern),
        NewSimpleTestDetailView.as_view(),
        name="simple-list-view"),

    url(r'^app/model(?P<pk>{})$'.format(uuid_pattern),
        SimpleModelDetailView.as_view(), #just for now
        name="simple-model-detail-view"),


    url(r'^app/getscientificmodels/$',
        ScientificModelRest.as_view(),
        name="scientific-model-get-data"),

    url(r'^app/getvalidationtests/$',
        ValidationTestDefinitionRest.as_view(),
        name="validation-test-get-data"),


<<<<<<< HEAD
    url(r'^app/getvalidationtestscode/$',
        ValidationTestCodeRest.as_view(),
        name="validation-test-code-get-data"),
=======
    url(r'^ConfigView$',
        ConfigViewCreateView.as_view(), 
        name='ConfigView'), 
>>>>>>> 2dd02649


    # url(r'^view/results/create$',
    #     #SimpleResultCreateView.as_view(),
    #     #ValidationTestResultListResource.as_view(),
    #      #ValidationTestResultView.as_view(),
    #     ValidationTestResultCreate.as_view(),
    #     name="simple-result-create-view"),  
    
    #
    #url(r'^edit$',
    #    SimpleResultEditView.as_view(),
    #    name="simple-result-edit-view"), 

)<|MERGE_RESOLUTION|>--- conflicted
+++ resolved
@@ -133,15 +133,14 @@
         name="validation-test-get-data"),
 
 
-<<<<<<< HEAD
     url(r'^app/getvalidationtestscode/$',
         ValidationTestCodeRest.as_view(),
         name="validation-test-code-get-data"),
-=======
+
     url(r'^ConfigView$',
         ConfigViewCreateView.as_view(), 
         name='ConfigView'), 
->>>>>>> 2dd02649
+
 
 
     # url(r'^view/results/create$',
