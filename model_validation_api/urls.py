from django.conf.urls import url
from .views import (ValidationTestDefinitionResource,
                    ValidationTestDefinitionListResource,
                    ValidationTestDefinitionSearchResource,
                    ValidationTestResultResource,
                    ValidationTestResultListResource,
                    ScientificModelResource,
                    ScientificModelListResource,
                    SimpleTestListView,

                    SimpleTestDetailView,
                    NewSimpleTestDetailView,

                    # SimpleTestVersionView,

                    SimpleTestEditView,
                    ValidationTestDefinitionCreate,
                    SimpleModelListView,
                    SimpleModelDetailView,
                    SimpleModelEditView,
                    SimpleModelVersionView,
                    SimpleModelCreateView,
                    SimpleResultListView,
                    SimpleResultDetailView,
                    SimpleResultEditView,
                    HomeValidationView,
                    #SimpleResultCreateView,
                    #ValidationTestResultView, 
                    # ValidationTestResultCreate,
                    # ValidationTestResultEdit,
<<<<<<< HEAD

                    ModelList,
                    TestList,
=======
                    
                    AllModelAndTest,
                    ScientificModelRest,
                    ValidationTestDefinitionRest
>>>>>>> c11e0c75
                    )

uuid_pattern = "[a-f0-9]{8}-[a-f0-9]{4}-[a-f0-9]{4}-[a-f0-9]{4}-[a-f0-9]{12}"
# simplified from http://stackoverflow.com/questions/11384589/what-is-the-correct-regex-for-matching-values-generated-by-uuid-uuid4-hex
# will accept some patterns that are not strictly UUID v4

urlpatterns = (
    url(r'^tests/$',
        ValidationTestDefinitionListResource.as_view(),
        name="list-resource"),
    url(r'^tests/(?P<test_id>{})$'.format(uuid_pattern),
        ValidationTestDefinitionResource.as_view(),
        name="item-resource"),
    url(r'^search',
        ValidationTestDefinitionSearchResource.as_view(),
        name="search-resource"),
    url(r'^results/$',
        ValidationTestResultListResource.as_view(),
        name="result-list-resource"),
    url(r'^results/(?P<result_id>{})$'.format(uuid_pattern),
        ValidationTestResultResource.as_view(),
        name="result-item-resource"),
    url(r'^models/$',
        ScientificModelListResource.as_view(),
        name="model-list-resource"),
    url(r'^models/(?P<model_id>{})$'.format(uuid_pattern),
        ScientificModelResource.as_view(),
        name="model-item-resource"),


    url(r'^view/tests/$',
        SimpleTestListView.as_view(),
        name="simple-list-view"),

    url(r'^view/tests/(?P<pk>{})$'.format(uuid_pattern),
        NewSimpleTestDetailView.as_view(),
        name="simple-detail-view"),


    url(r'^view/tests/edit/(?P<pk>{})$'.format(uuid_pattern),
        SimpleTestEditView.as_view(),
        name="edit-test-view"),
    url(r'^view/tests/create$',
        ValidationTestDefinitionCreate.as_view(),
        name="create-test-view"),


    url(r'^view/models/$',
        SimpleModelListView.as_view(),
        name="simple-modeValidationTestResultEdit,l-list-view"),
    url(r'^view/models/(?P<pk>{})$'.format(uuid_pattern),
        SimpleModelDetailView.as_view(),
        name="simple-model-detail-view"),
    url(r'^view/models/create$',
        SimpleModelCreateView.as_view(),
        name="simple-model-create-view"),
    url(r'^view/models/edit/(?P<pk>{})$'.format(uuid_pattern),
        SimpleModelEditView.as_view(),
        name="simple-model-edit-view"),
    url(r'^view/models/new_version/$',
        SimpleModelVersionView.as_view(),
        name="simple-model-version-view"),
    url(r'^view/models/new_version/(?P<pk>{})$'.format(uuid_pattern),
        SimpleModelVersionView.as_view(),
        name="simple-model-version-view"),

    url(r'^view/results/$',
        SimpleResultListView.as_view(),
        name="simple-result-list-view"),

    url(r'^view/results/(?P<pk>{})$'.format(uuid_pattern),
        SimpleResultDetailView.as_view(),
        name="simple-result-detail-view"),



    #validation app url
    url(r'^app/$',
        HomeValidationView.as_view(),
        name="home-validation-view"),

    url(r'^app/test(?P<pk>{})$'.format(uuid_pattern),
        NewSimpleTestDetailView.as_view(),
        name="simple-list-view"),

    url(r'^app/model(?P<pk>{})$'.format(uuid_pattern),
        SimpleModelDetailView.as_view(), #just for now
        name="simple-model-detail-view"),


    url(r'^app/api-models/$',
        ModelList.as_view(),),

    url(r'^app/api-tests/$',
        TestList.as_view(), ),

    url(r'^app/getscientificmodels/$',
        ScientificModelRest.as_view(),
        name="scientific-model-get-data"),

    url(r'^app/getvalidationtests/$',
        ValidationTestDefinitionRest.as_view(),
        name="validation-test-get-data"),

    # url(r'^view/results/create$',
    #     #SimpleResultCreateView.as_view(),
    #     #ValidationTestResultListResource.as_view(),
    #      #ValidationTestResultView.as_view(),
    #     ValidationTestResultCreate.as_view(),
    #     name="simple-result-create-view"),  
    
    #
    #url(r'^edit$',
    #    SimpleResultEditView.as_view(),
    #    name="simple-result-edit-view"), 

)<|MERGE_RESOLUTION|>--- conflicted
+++ resolved
@@ -28,16 +28,9 @@
                     #ValidationTestResultView, 
                     # ValidationTestResultCreate,
                     # ValidationTestResultEdit,
-<<<<<<< HEAD
 
-                    ModelList,
-                    TestList,
-=======
-                    
-                    AllModelAndTest,
                     ScientificModelRest,
                     ValidationTestDefinitionRest
->>>>>>> c11e0c75
                     )
 
 uuid_pattern = "[a-f0-9]{8}-[a-f0-9]{4}-[a-f0-9]{4}-[a-f0-9]{4}-[a-f0-9]{12}"
@@ -128,12 +121,6 @@
         name="simple-model-detail-view"),
 
 
-    url(r'^app/api-models/$',
-        ModelList.as_view(),),
-
-    url(r'^app/api-tests/$',
-        TestList.as_view(), ),
-
     url(r'^app/getscientificmodels/$',
         ScientificModelRest.as_view(),
         name="scientific-model-get-data"),
