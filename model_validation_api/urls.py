from django.conf.urls import url
from .views import (
                    ModelCatalogView,
                    HomeValidationView,
                    ParametersConfigurationView,

                    ParametersConfigurationRest,
                    AuthorizedCollabParameterRest,
                    ScientificModelRest,
                    ValidationTestDefinitionRest,
                    ScientificModelInstanceRest,
                    ScientificModelImageRest,
                    ValidationTestCodeRest,
                    TestCommentRest,
                    CollabIDRest,
<<<<<<< HEAD

                    ParametersConfigurationModelView,
                    ParametersConfigurationValidationView,
=======
                    IsCollabMemberRest
>>>>>>> 15bfa946
                    )

# from django.contrib.auth.decorators import login_required

from django.views.decorators.csrf import csrf_exempt

from django.conf.urls import include


uuid_pattern = "[a-f0-9]{8}-[a-f0-9]{4}-[a-f0-9]{4}-[a-f0-9]{4}-[a-f0-9]{12}"
# simplified from http://stackoverflow.com/questions/11384589/what-is-the-correct-regex-for-matching-values-generated-by-uuid-uuid4-hex
# will accept some patterns that are not strictly UUID v4

urlpatterns = (
    

    #validation app url
    url(r'^app/$',
        HomeValidationView.as_view(),
        name="home-validation-view"),

    url(r'^validationtestdef/$',
        ValidationTestDefinitionRest.as_view(),
        name="validation-test-definition"),

    url(r'^validationtestscode/$',
        ValidationTestCodeRest.as_view(),
        name="validation-test-code"),

    url(r'^testcomment/$',
        TestCommentRest.as_view(),
        name="test-comment"),

    url(r'^parametersconfigurationrest/$',
        ParametersConfigurationRest.as_view(),
        ),

    url(r'^collabidrest/$',
        CollabIDRest.as_view(), 
        ),
        
    url(r'^authorizedcollabparameterrest/$',
        AuthorizedCollabParameterRest.as_view(), 
        ),
    url(r'^app/iscollabmemberrest/$',
        IsCollabMemberRest.as_view(),
        ), 


######## model catalog url ##########
    url(r'^model-catalog/$',
        ModelCatalogView.as_view(),
        name="model-catalog-view"),

    url(r'^scientificmodel/$',
        ScientificModelRest.as_view(),
        name="scientific-model"),

    url(r'^scientificmodelinstance/$',
        ScientificModelInstanceRest.as_view(),
        name="scientific-model-instance"),
    url(r'^scientificmodelimage/$',
        ScientificModelImageRest.as_view(),
        name="scientific-model-image"),
    
    url(r'^model-catalog/iscollabmemberrest/$',
        IsCollabMemberRest.as_view(),
        ), 



######## ParameterConfiguration ##########
    # url(r'^parametersconfiguration/$',
    #     ParametersConfigurationView.as_view(),
    #     name="parameters-configuration"), 

    # url(r'^parametersconfiguration/parametersconfigurationrest/$',
    #     ParametersConfigurationRest.as_view(),
    #     ),   

    # url(r'^parametersconfiguration/authorizedcollabparameterrest/$',
    #     AuthorizedCollabParameterRest.as_view(),
    #     ),   

    url(r'^parametersconfiguration-model-catalog/$',
        ParametersConfigurationModelView.as_view(), 
        ),  
    url(r'^parametersconfiguration-model-catalog/parametersconfigurationrest/$',
        ParametersConfigurationRest.as_view(),
        ),

    url(r'^parametersconfiguration-model-catalog/authorizedcollabparameterrest/$',
        AuthorizedCollabParameterRest.as_view(),

<<<<<<< HEAD
        ),
    url(r'^parametersconfigurationrest/$',
        ParametersConfigurationRest.as_view(),
        ),
    
    url(r'^parametersconfiguration-validation-app/$',
        ParametersConfigurationValidationView.as_view(), 
        ),  
    url(r'^parametersconfiguration-validation-app/parametersconfigurationrest/$',
        ParametersConfigurationRest.as_view(),
        ),

    url(r'^parametersconfiguration-validation-app/authorizedcollabparameterrest/$',
        AuthorizedCollabParameterRest.as_view(),
    ),
=======
    url(r'^parametersconfiguration/iscollabmemberrest/$',
        IsCollabMemberRest.as_view(),
        ),   

>>>>>>> 15bfa946
)


<|MERGE_RESOLUTION|>--- conflicted
+++ resolved
@@ -13,13 +13,12 @@
                     ValidationTestCodeRest,
                     TestCommentRest,
                     CollabIDRest,
-<<<<<<< HEAD
 
                     ParametersConfigurationModelView,
                     ParametersConfigurationValidationView,
-=======
+
                     IsCollabMemberRest
->>>>>>> 15bfa946
+
                     )
 
 # from django.contrib.auth.decorators import login_required
@@ -64,7 +63,7 @@
     url(r'^authorizedcollabparameterrest/$',
         AuthorizedCollabParameterRest.as_view(), 
         ),
-    url(r'^app/iscollabmemberrest/$',
+    url(r'^iscollabmemberrest/$',
         IsCollabMemberRest.as_view(),
         ), 
 
@@ -85,9 +84,6 @@
         ScientificModelImageRest.as_view(),
         name="scientific-model-image"),
     
-    url(r'^model-catalog/iscollabmemberrest/$',
-        IsCollabMemberRest.as_view(),
-        ), 
 
 
 
@@ -114,8 +110,11 @@
     url(r'^parametersconfiguration-model-catalog/authorizedcollabparameterrest/$',
         AuthorizedCollabParameterRest.as_view(),
 
-<<<<<<< HEAD
         ),
+    url(r'^parametersconfiguration-model-catalog/iscollabmemberrest/$',
+        IsCollabMemberRest.as_view(),
+        ),  
+
     url(r'^parametersconfigurationrest/$',
         ParametersConfigurationRest.as_view(),
         ),
@@ -130,12 +129,11 @@
     url(r'^parametersconfiguration-validation-app/authorizedcollabparameterrest/$',
         AuthorizedCollabParameterRest.as_view(),
     ),
-=======
-    url(r'^parametersconfiguration/iscollabmemberrest/$',
+
+    url(r'^parametersconfiguration-validation-app/iscollabmemberrest/$',
         IsCollabMemberRest.as_view(),
         ),   
 
->>>>>>> 15bfa946
 )
 
 
