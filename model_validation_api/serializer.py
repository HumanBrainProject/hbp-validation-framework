--- conflicted
+++ resolved
@@ -8,12 +8,9 @@
 #                    configview,
 
                     ScientificModelInstance,
-<<<<<<< HEAD
-
-=======
+
                     ScientificModelImage,
                     Comment,
->>>>>>> 7fa7add6
                     )
 
 from rest_framework import serializers
@@ -134,17 +131,12 @@
 class ScientificModelInstanceSerializer(serializers.HyperlinkedModelSerializer):
     class Meta:
         model = ScientificModelInstance
-<<<<<<< HEAD
-        #fields = ('id', 'version', 'parameters', 'source', 'model_id',)
-        fields = ('id', 'version', 'parameters', 'source', 'model_id')
-=======
         fields = ('id', 'version', 'parameters', 'source', 'model_id')
 
 class ScientificModelImageSerializer(serializers.HyperlinkedModelSerializer):
     class Meta:
         model = ScientificModelImage
         fields = ('id', 'url', 'caption','model_id')
->>>>>>> 7fa7add6
 
 class ScientificModelSerializer(serializers.HyperlinkedModelSerializer):
     class Meta:
@@ -185,7 +177,6 @@
                     'protocol', 'author', 'publication', 'codes')
 
 
-<<<<<<< HEAD
 
 
 #class configviewSerializer(object):
@@ -217,10 +208,10 @@
 
 
     
-=======
+
+
 class CommentSerializer(serializers.HyperlinkedModelSerializer):
     # test = ValidationTestCodeSerializer(many=True , read_only=True)
     class Meta:
         model = Comment
         fields = ( 'id', 'author', 'text', 'creation_date', 'approved_comment', 'test_id')
->>>>>>> 7fa7add6
