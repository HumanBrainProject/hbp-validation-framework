--- conflicted
+++ resolved
@@ -126,16 +126,11 @@
         model = ScientificModel
         fields = ('id', 'name', 'description', 'species', 'brain_region', 'cell_type', 'author', 'model_type')
 
-<<<<<<< HEAD
-=======
-
 class TestCodeSerializer(serializers.HyperlinkedModelSerializer):
     class Meta:
         model = ValidationTestCode
         fields = ('id', 'repository', 'version', 'path', 'timestamp', 'test_definition_id')
 
-
->>>>>>> efdd11ab
 class ValidationTestDefinitionSerializer(serializers.HyperlinkedModelSerializer):
     # codes = serializers.PrimaryKeyRelatedField(many = True, read_only=True)
     codes = TestCodeSerializer(many=True , read_only=True)
