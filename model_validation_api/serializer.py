--- conflicted
+++ resolved
@@ -4,17 +4,15 @@
 from .models import (ValidationTestDefinition, 
                     ValidationTestCode,
                     ScientificModel,
-<<<<<<< HEAD
+
                     configview,
+
+                    ScientificModelInstance,
+
                     )
-=======
-                    ScientificModelInstance,
-                    )
 
 from rest_framework import serializers
->>>>>>> 04c47f65
-
-from rest_framework import serializers
+
 
 # class ValidationTestDefinitionSerializer(object):
     
@@ -128,26 +126,50 @@
 
 #### rest freamework serializers ####
 
-<<<<<<< HEAD
-=======
 class ScientificModelInstanceSerializer(serializers.HyperlinkedModelSerializer):
     class Meta:
         model = ScientificModelInstance
         fields = ('id', 'version', 'parameters', 'source', 'model_id',)
 
 
->>>>>>> 04c47f65
 class ScientificModelSerializer(serializers.HyperlinkedModelSerializer):
     class Meta:
         model = ScientificModel
         fields = ('id', 'name', 'description', 'species', 'brain_region', 'cell_type', 'author', 'model_type')
 
 
-<<<<<<< HEAD
+#may be need to create one read version
+class ValidationTestCodeSerializer(serializers.HyperlinkedModelSerializer):
+    # test_definition_id = serializers.SlugRelatedField(slug_field='id', read_only=True)#queryset=test.objects.all())
+    # test_definition_id = serializers.RelatedField(source='test.id', read_only=True)
+    class Meta:
+        model = ValidationTestCode
+        fields = ('id', 'repository', 'version', 'path', 'timestamp', 'test_definition_id')
+        # read_only_fields = ('test_definition_id')
+
+
+
 class ValidationTestDefinitionSerializer(serializers.HyperlinkedModelSerializer):
+
     class Meta:
         model = ValidationTestDefinition
-        fields = ('id', 'name', 'species', 'brain_region', 'cell_type', 'age', 'data_location', 'data_type', 'data_modality', 'test_type', 'protocol', 'author', 'publication')
+        fields = ('id', 'name', 'species', 'brain_region', 
+                    'cell_type', 'age', 'data_location', 
+                    'data_type', 'data_modality', 'test_type', 
+                    'protocol', 'author', 'publication')
+
+
+class ValidationTestDefinitionWithCodesReadSerializer(serializers.HyperlinkedModelSerializer):
+    # codes = serializers.PrimaryKeyRelatedField(many = True, read_only=True)
+    codes = ValidationTestCodeSerializer(many=True , read_only=True)
+
+    class Meta:
+        model = ValidationTestDefinition
+        fields = ('id', 'name', 'species', 'brain_region', 
+                    'cell_type', 'age', 'data_location', 
+                    'data_type', 'data_modality', 'test_type', 
+                    'protocol', 'author', 'publication', 'codes')
+
 
 
 
@@ -177,41 +199,6 @@
     class Meta:
         model = configview
         fields = ('species', 'brain_region', 'cell_type', 'model_type')
-=======
-#may be need to create one read version
-class ValidationTestCodeSerializer(serializers.HyperlinkedModelSerializer):
-    # test_definition_id = serializers.SlugRelatedField(slug_field='id', read_only=True)#queryset=test.objects.all())
-    # test_definition_id = serializers.RelatedField(source='test.id', read_only=True)
-    class Meta:
-        model = ValidationTestCode
-        fields = ('id', 'repository', 'version', 'path', 'timestamp', 'test_definition_id')
-        # read_only_fields = ('test_definition_id')
-
-
-
-class ValidationTestDefinitionSerializer(serializers.HyperlinkedModelSerializer):
-
-    class Meta:
-        model = ValidationTestDefinition
-        fields = ('id', 'name', 'species', 'brain_region', 
-                    'cell_type', 'age', 'data_location', 
-                    'data_type', 'data_modality', 'test_type', 
-                    'protocol', 'author', 'publication')
-
-
-class ValidationTestDefinitionWithCodesReadSerializer(serializers.HyperlinkedModelSerializer):
-    # codes = serializers.PrimaryKeyRelatedField(many = True, read_only=True)
-    codes = ValidationTestCodeSerializer(many=True , read_only=True)
-
-    class Meta:
-        model = ValidationTestDefinition
-        fields = ('id', 'name', 'species', 'brain_region', 
-                    'cell_type', 'age', 'data_location', 
-                    'data_type', 'data_modality', 'test_type', 
-                    'protocol', 'author', 'publication', 'codes')
-
-
-
-
-    
->>>>>>> 04c47f65
+
+
+    
