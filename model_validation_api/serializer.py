
from django.core.serializers.json import DjangoJSONEncoder

from .models import (ValidationTestDefinition, 
                    ValidationTestCode,
                    ScientificModel,
                    ScientificModelInstance,
<<<<<<< HEAD
                    ScientificModelImage,
=======
                    CollabParameters
>>>>>>> 749262fc
                    )

from rest_framework import serializers


# class ValidationTestDefinitionSerializer(object):
    
#     @staticmethod
#     def _to_dict(test, version=None):
#         resource_uri = "/tests/{}".format(test.pk)
#         if version is None:
#             try:
#                 code_obj = ValidationTestCode.objects.filter(test_definition=test).latest()
#                 version = code_obj.pk
#             except ValidationTestCode.DoesNotExist:
#                 code_obj = None
#         else:
#             code_obj = ValidationTestCode.objects.get(pk=version, test_definition=test)
#         if code_obj:
#             resource_uri += "?version={}".format(version)
#             code = {
#                 "repository": code_obj.repository,
#                 "version": code_obj.version,  # note that this is the Git version, not the object version
#                 "path": code_obj.path,
#             }
#         else:
#             codes = None
#         data = {
#             "name": test.name,
#             "species": test.species,
#             "brain_region": test.brain_region,
#             "cell_type": test.cell_type,
#             "age": test.age,
#             "data_location": test.data_location,
#             "data_type": test.data_type,
#             "data_modality": test.data_modality,
#             "test_type": test.test_type,
#             "protocol": test.protocol,
#             "codes": codes,
#             "author": test.author,
#             "publication": test.publication,
#             "resource_uri": resource_uri
#         }
#         return data

#     @classmethod
#     def serialize(cls, tests, version=None):
#         if isinstance(tests, ValidationTestDefinition):
#             data = cls._to_dict(tests, version=version)
#         else:
#             data = [cls._to_dict(test) for test in tests]
#         encoder = DjangoJSONEncoder(ensure_ascii=False, indent=4)
#         return encoder.encode(data)


# class ScientificModelSerializer(object):
    
#     @staticmethod
#     def _to_dict(model):
#         data = {
#             "name": model.name,
#             "description": model.description,
#             "species": model.species,
#             "brain_region": model.brain_region,
#             "cell_type": model.cell_type,
#             "author": model.author,
#             "source": model.source,
#             "resource_uri": "/models/{}".format(model.pk)
#         }
#         return data

#     @classmethod
#     def serialize(cls, models):
#         if isinstance(models, ScientificModel):
#             data = cls._to_dict(models)
#         else:
#             data = [cls._to_dict(model) for model in models]
#         encoder = DjangoJSONEncoder(ensure_ascii=False, indent=4)
#         return encoder.encode(data)


class ValidationTestResultSerializer(object):
    
    @staticmethod
    def _to_dict(result):
        data = {
            "model_instance": {
                "model_id": result.model_instance.model.pk,
                "version": result.model_instance.version,
                "parameters": result.model_instance.parameters,
                "resource_uri": "/models/{}?instance={}".format(result.model_instance.model.pk,
                                                                result.model_instance.pk)
            },
            "test_definition": "/tests/{}?version={}".format(result.test_definition.test_definition.pk,
                                                             result.test_definition.pk),
            "results_storage": result.results_storage,
            "result": result.result,
            "passed": result.passed,
            "platform": result.get_platform_as_dict(),
            "timestamp": result.timestamp,
            "project": result.project,
            "resource_uri": "/results/{}".format(result.pk)
        }
        return data

    @classmethod
    def serialize(cls, results):
        if isinstance(results, ValidationTestResult):
            data = cls._to_dict(results)
        else:
            data = [cls._to_dict(result) for result in results]
        encoder = DjangoJSONEncoder(ensure_ascii=False, indent=4)
        return encoder.encode(data)


#### rest freamework serializers ####

class ScientificModelInstanceSerializer(serializers.HyperlinkedModelSerializer):
    class Meta:
        model = ScientificModelInstance
        fields = ('id', 'version', 'parameters', 'source', 'model_id')

class ScientificModelImageSerializer(serializers.HyperlinkedModelSerializer):
    class Meta:
        model = ScientificModelImage
        fields = ('id', 'url', 'caption','model_id')

class ScientificModelSerializer(serializers.HyperlinkedModelSerializer):
    class Meta:
        model = ScientificModel
        fields = ('id', 'name', 'description', 'species', 'brain_region', 'cell_type', 'author', 'model_type','private','access_control')


#may be need to create one read version
class ValidationTestCodeSerializer(serializers.HyperlinkedModelSerializer):
    # test_definition_id = serializers.SlugRelatedField(slug_field='id', read_only=True)#queryset=test.objects.all())
    # test_definition_id = serializers.RelatedField(source='test.id', read_only=True)

    class Meta:
        model = ValidationTestCode
        fields = ('id', 'repository', 'version', 'path', 'timestamp', 'test_definition_id')
        # read_only_fields = ('test_definition_id')


class ValidationTestDefinitionSerializer(serializers.HyperlinkedModelSerializer):

    class Meta:
        model = ValidationTestDefinition
        fields = ('id', 'name', 'species', 'brain_region', 
                    'cell_type', 'age', 'data_location', 
                    'data_type', 'data_modality', 'test_type', 
                    'protocol', 'author', 'publication')


class ValidationTestDefinitionWithCodesReadSerializer(serializers.HyperlinkedModelSerializer):
    # codes = serializers.PrimaryKeyRelatedField(many = True, read_only=True)
    codes = ValidationTestCodeSerializer(many=True , read_only=True)

    class Meta:
        model = ValidationTestDefinition
        fields = ('id', 'name', 'species', 'brain_region', 
                    'cell_type', 'age', 'data_location', 
                    'data_type', 'data_modality', 'test_type', 
                    'protocol', 'author', 'publication', 'codes')




class CollabParametersSerializer(serializers.HyperlinkedModelSerializer):
    
    class Meta:
        model = CollabParameters
        fields = ('id', 'data_modalities', 'test_type', 'species', 'brain_region', 
                    'cell_type', 'model_type',)
<|MERGE_RESOLUTION|>--- conflicted
+++ resolved
@@ -5,11 +5,8 @@
                     ValidationTestCode,
                     ScientificModel,
                     ScientificModelInstance,
-<<<<<<< HEAD
                     ScientificModelImage,
-=======
                     CollabParameters
->>>>>>> 749262fc
                     )
 
 from rest_framework import serializers
