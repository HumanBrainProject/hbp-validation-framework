"""
Django models for the Model Validation API

"""

import json
import uuid
from django.db import models
from django.utils.encoding import python_2_unicode_compatible



DATA_MODALITIES = (("ephys", "electrophysiology"),
                   ("fMRI", "fMRI"),
                   ("2-photon", "2-photon imaging"),
                   ("em", "electron microscopy"),
                   ("histology", "histology"))
TEST_TYPES = (("single cell", "single cell activity"),
              ("network structure", "network structure"),
              ("network activity", "network activity"),
              ("behaviour", "behaviour"),
              ("subcellular", "subcellular"))
SPECIES_CHOICES = (
        ('mouse','Mouse (Mus musculus)'),
        ('rat','Rat (Rattus rattus)'),
        ('marmoset','Marmoset (callithrix jacchus)'),
        ('human', 'Human (Homo sapiens)'),
        ('rhesus_monkey', 'Paxinos Rhesus Monkey (Macaca mulatta)'),
        ('opossum', 'Opossum (Monodelphis domestica)'),
        ('other','Other'),
    )
BRAIN_REGION_CHOICES = (
        ('basal ganglia','Basal Ganglia'),
        ('cerebellum','Cerebellum'),
        ('cortex','Cortex'),
        ('hippocampus','Hippocampus'),
        ('other','Other'),
    )
CELL_TYPE_CHOICES = (
        ('granule cell','Granule Cell'),
        ('interneuron','Interneuron'),
        ('pyramidal cell','Pyramidal Cell'),
        ('other','Other'),
    )
MODEL_TYPE = (
        ('single_cell','Single Cell'),
        ('network','Network'),
        ('mean_field','Mean Field'),
        ('other','Other'),
    )    

@python_2_unicode_compatible
class ValidationTestDefinition(models.Model):
    id = models.UUIDField(primary_key=True, default=uuid.uuid4, editable=False, )
    name = models.CharField(max_length=200, help_text="short descriptive name")
    species = models.CharField(max_length=100,choices=SPECIES_CHOICES, help_text="species") # G
    brain_region = models.CharField(max_length=100, choices=BRAIN_REGION_CHOICES, help_text="brain region")  # I
    cell_type = models.CharField(max_length=100, choices=CELL_TYPE_CHOICES,help_text="cell type")  # D
    age = models.CharField(max_length=50, null=True, help_text="age of animal, e.g. '6 weeks'")
    data_location = models.CharField(max_length=200, help_text="location of comparison data")  # M
    data_type = models.CharField(max_length=100, help_text="type of comparison data (number, histogram, time series, etc.)")  # S
    data_modality = models.CharField(max_length=100,  choices=DATA_MODALITIES,
                                     help_text="recording modality for comparison data (ephys, fMRI, 2-photon, etc)")  # J, K
    test_type = models.CharField(max_length=100, choices=TEST_TYPES,
                                 help_text="single cell activity, network structure, network activity, subcellular")  # B, C
    protocol = models.TextField(blank=True, help_text="Description of the experimental protocol")  # R (sort of)
    author = models.CharField(max_length=100, help_text="Author of this test")  # H
    publication = models.CharField(max_length=200, null=True, help_text="Publication in which the validation data set was reported")  # E

    # missing fields wrt Lungsi's spreadsheet
    # L - file format  - infer from file suffix?
    # N - registered with NIP?
    # O - language of test code
    # Q - test code version

    def __str__(self):
        return "Test {}: {}".format(self.id, self.name)

    def get_latest_code(self):
        """
        Return the most recent code for this test
        """
        return self.code.latest()


@python_2_unicode_compatible
class ValidationTestCode(models.Model):
    id = models.UUIDField(primary_key=True, default=uuid.uuid4, editable=False)
    repository = models.CharField(max_length=200, help_text="location of the code that defines the test")
    version = models.CharField(max_length=128, help_text="version of the code that defines the test")
    path = models.CharField(max_length=200, help_text="path to test class within Python code")
    timestamp = models.DateTimeField(auto_now_add=True, help_text="timestamp for this version of the code")
    test_definition = models.ForeignKey(ValidationTestDefinition, help_text="Validation test implemented by this code",
                                        related_name="codes")

    class Meta:
        verbose_name_plural = "validation test code"
        get_latest_by = "timestamp"

    def __str__(self):
        return "Code for test {}: {}@{}:{}".format(self.test_definition.pk,
                                                   self.repository,
                                                   self.version,
                                                   self.path)

# separate classes for Dataset, Code, ValidationTestDefinition?


@python_2_unicode_compatible
class ScientificModel(models.Model):
    """
    A model of a subcellular mechanism, cell, neuronal network, or other neural structure.

    The model may change over time or have different parameterisations.
    """
    id = models.UUIDField(primary_key=True, default=uuid.uuid4, editable=False)
    name = models.CharField(max_length=200, help_text="short descriptive name")
    description = models.TextField()
    species = models.CharField(max_length=100, choices=SPECIES_CHOICES ,blank=True, help_text="species")
    brain_region = models.CharField(max_length=100, choices=BRAIN_REGION_CHOICES, blank=True, help_text="brain region, if applicable")
    cell_type = models.CharField(max_length=100,choices=CELL_TYPE_CHOICES, blank=True, help_text="cell type, for single-cell models")
    author = models.TextField(help_text="Author(s) of this model")  # do we need a separate "owner" field?
    model_type = models.CharField(max_length=100, choices=MODEL_TYPE, blank=True, help_text="model type: single cell, network or mean field region")
    private = models.BooleanField ( default= False ,help_text="privacy of the model: can be private (if true) or public (if false)")
    access_control = models.IntegerField( default=0, help_text="ID of the collab containing the model. Use for access control")
    # todo: 
    # spiking vs rate?

    def __str__(self):
        return "Model: {} ({})".format(self.name, self.id)


@python_2_unicode_compatible
class ScientificModelInstance(models.Model):
    """
    A specific instance of a model with a well defined version and parameterization.
    """
    model = models.ForeignKey(ScientificModel, related_name="instances")
    version = models.CharField(max_length=64)
    parameters = models.TextField(null=True, blank=True)
    source = models.URLField(default='' ,help_text="Version control repository containing the source code of the model")

    def __str__(self):
        return "Model: {} @ version {}".format(self.model.name, self.version)

@python_2_unicode_compatible
class ScientificModelImage(models.Model):
    """
    A specific instance of a model with a well defined version and parameterization.
    """
    id = models.UUIDField(primary_key=True, default=uuid.uuid4, editable=False)
    model = models.ForeignKey(ScientificModel, related_name="images")
    url =  models.URLField(default='' ,help_text="Version control repository containing the source code of the model")
    caption = models.TextField(null=True, blank=True)

    def __str__(self):
        return "Model: {} (image {})".format(self.model.name, self.id)


@python_2_unicode_compatible
class ValidationTestResult(models.Model):
    id = models.UUIDField(primary_key=True, default=uuid.uuid4, editable=False)
    model_instance = models.ForeignKey(ScientificModelInstance)
    test_definition = models.ForeignKey(ValidationTestCode)
    results_storage = models.TextField(help_text="Location of data files produced by the test run")  # or store locations of individual files?
    result = models.FloatField(help_text="A numerical measure of the difference between model and experiment")  # name this 'score'? like sciunit
    # should result be a Quantity?
    passed = models.NullBooleanField(help_text="Whether the test passed or failed")
    timestamp = models.DateTimeField(auto_now_add=True, help_text="Timestamp of when the simulation was run")
    platform = models.TextField(help_text="Computer system on which the simulation was run")
    project = models.CharField(help_text="Project with which this test run is associated(optional)",
                               max_length=200,
                               blank=True)  # project==collab_id for HBP

    class Meta:
        get_latest_by = "timestamp"

    def get_platform_as_dict(self):
        return json.loads(self.platform)
#        return 'OK'

    def __str__(self):
        return "Validation test result {}".format(self.id,)


class Comment(models.Model): 
    test = models.ForeignKey(ValidationTestDefinition, on_delete=models.CASCADE)
    author = models.CharField(max_length=200, default="")
    text = models.TextField()
    creation_date = models.DateTimeField(auto_now_add=True)
    approved_comment = models.BooleanField(default=False)


@python_2_unicode_compatible
<<<<<<< HEAD
class configview(models.Model): 
=======
class CollabParameters(models.Model): 
>>>>>>> 7fa7add6
    
    id = models.CharField(primary_key=True, max_length=100 , default="")
    data_modalities = models.CharField(max_length=100, choices=SPECIES_CHOICES ,blank=True, help_text="species")
    test_type = models.CharField(max_length=100, choices=SPECIES_CHOICES ,blank=True, help_text="species")
    species = models.CharField(max_length=100, choices=SPECIES_CHOICES ,blank=True, help_text="species")
    brain_region = models.CharField(max_length=100, choices=BRAIN_REGION_CHOICES, blank=True, help_text="brain region, if applicable")
    cell_type = models.CharField(max_length=100,choices=CELL_TYPE_CHOICES, blank=True, help_text="cell type, for single-cell models")
    model_type = models.CharField(max_length=100, choices=MODEL_TYPE, blank=True, help_text="model type: single cell, network or mean field region")

    def __str__(self):
        return "Model: {} ({})".format(self.name, self.id)

class Param_DataModalities (models.Model):
    id = models.UUIDField(primary_key=True, default=uuid.uuid4, editable=False)
    authorised_value = models.CharField(max_length=200, default="")

class Param_TestType (models.Model):
    id = models.UUIDField(primary_key=True, default=uuid.uuid4, editable=False)
    authorised_value = models.CharField(max_length=200, default="")

class Param_Species (models.Model):
    id = models.UUIDField(primary_key=True, default=uuid.uuid4, editable=False)
    authorised_value = models.CharField(max_length=200, default="")

class Param_BrainRegion (models.Model):
    id = models.UUIDField(primary_key=True, default=uuid.uuid4, editable=False)
    authorised_value = models.CharField(max_length=200, default="")

class Param_CellType (models.Model):
    id = models.UUIDField(primary_key=True, default=uuid.uuid4, editable=False)
    authorised_value = models.CharField(max_length=200, default="")

class Param_ModelType (models.Model):
    id = models.UUIDField(primary_key=True, default=uuid.uuid4, editable=False)
    authorised_value = models.CharField(max_length=200, default="")

<|MERGE_RESOLUTION|>--- conflicted
+++ resolved
@@ -192,11 +192,10 @@
 
 
 @python_2_unicode_compatible
-<<<<<<< HEAD
-class configview(models.Model): 
-=======
+
+#class configview(models.Model): 
 class CollabParameters(models.Model): 
->>>>>>> 7fa7add6
+
     
     id = models.CharField(primary_key=True, max_length=100 , default="")
     data_modalities = models.CharField(max_length=100, choices=SPECIES_CHOICES ,blank=True, help_text="species")
