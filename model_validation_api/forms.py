from django.forms import ModelForm
from django import forms
<<<<<<< HEAD
from .models import ValidationTestDefinition, ValidationTestCode, ScientificModel, ValidationTestResult, ScientificModelInstance, Comment, configview
=======

from .models import ValidationTestDefinition, ValidationTestCode, ScientificModel, ValidationTestResult, ScientificModelInstance, ScientificModelImage, Comment
>>>>>>> 7fa7add6


class ValidationTestDefinitionForm(ModelForm):

    class Meta:
        model = ValidationTestDefinition
        fields = "__all__"   

class ValidationTestCodeForm(ModelForm):

    class Meta:
        model = ValidationTestCode
        fields = "__all__"   

class ValidationTestResultForm(ModelForm):

    class Meta:
        model = ValidationTestResult
        fields = "__all__"

class ScientificTestForm(ModelForm):

    class Meta:
        model = ValidationTestResult
        fields = "__all__"

class ScientificModelForm(ModelForm):

    class Meta:
        model = ScientificModel
        fields = "__all__"
        widgets = {
            'access_control': forms.HiddenInput(),
        }
class ScientificModelInstanceForm(ModelForm):

    class Meta:
        model = ScientificModelInstance
        fields = "__all__"
        widgets = {
            '': forms.HiddenInput(),
        }
       
class ScientificModelImageForm(ModelForm):

    class Meta:
        model = ScientificModelImage
        fields = "__all__"
        widgets = {
            'model': forms.HiddenInput(),
        }
class CommentForm(ModelForm):
    
    class Meta:
        model = Comment
        fields = ['text',]




<<<<<<< HEAD
class configviewForm(ModelForm):

    class Meta:
        model = configview
        fields = "__all__"


=======
>>>>>>> 7fa7add6
<|MERGE_RESOLUTION|>--- conflicted
+++ resolved
@@ -1,11 +1,7 @@
 from django.forms import ModelForm
 from django import forms
-<<<<<<< HEAD
-from .models import ValidationTestDefinition, ValidationTestCode, ScientificModel, ValidationTestResult, ScientificModelInstance, Comment, configview
-=======
 
 from .models import ValidationTestDefinition, ValidationTestCode, ScientificModel, ValidationTestResult, ScientificModelInstance, ScientificModelImage, Comment
->>>>>>> 7fa7add6
 
 
 class ValidationTestDefinitionForm(ModelForm):
@@ -66,7 +62,7 @@
 
 
 
-<<<<<<< HEAD
+
 class configviewForm(ModelForm):
 
     class Meta:
@@ -74,5 +70,3 @@
         fields = "__all__"
 
 
-=======
->>>>>>> 7fa7add6
