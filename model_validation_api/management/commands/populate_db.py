--- conflicted
+++ resolved
@@ -883,13 +883,10 @@
 
         # self._fake_collab()
 	# self._fake_models_test_results()
-<<<<<<< HEAD
-        self._fake_models_test_results_heli()
-        #self.delete_models_in_collab(app_id=41586)
-=======
+
         #self._fake_models_test_results_heli()
         # self.delete_models_in_collab(collab_id = 2180)
->>>>>>> 28ba5df4
-
-
-
+
+
+
+
