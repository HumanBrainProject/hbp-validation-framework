from django.core.management.base import BaseCommand
from ...models import (
                    Param_Species, 
                    Param_DataModalities, 
                    Param_TestType, 
                    Param_BrainRegion, 
                    Param_CellType, 
                    Param_ModelType,
                    Param_organizations, 
                    CollabParameters,
		    Param_ScoreType,

                    ScientificModel,
                    ScientificModelInstance,

                    ValidationTestDefinition,
                    ValidationTestCode,
                    ValidationTestResult,
                    )

import uuid

class Command(BaseCommand):
    args = '<foo bar ...>'
    help = 'our help string comes here'    

    def _create_data_modalities(self):
        Param_DataModalities(id=uuid.uuid4(),authorized_value='electrophysiology').save()
        Param_DataModalities(id=uuid.uuid4(),authorized_value='fMRI').save()
        Param_DataModalities(id=uuid.uuid4(),authorized_value='2-photon imaging').save()
        Param_DataModalities(id=uuid.uuid4(),authorized_value='electron microscopy').save()
        Param_DataModalities(id=uuid.uuid4(),authorized_value='histology').save()   
    
    def _create_organizations(self):
<<<<<<< HEAD
        Param_organizations(id=uuid.uuid4(),authorized_value='HBP-SP1').save()
        Param_organizations(id=uuid.uuid4(),authorized_value='HBP-SP2').save()
        Param_organizations(id=uuid.uuid4(),authorized_value='HBP-SP3').save()            
        Param_organizations(id=uuid.uuid4(),authorized_value='HBP-SP4').save()
        Param_organizations(id=uuid.uuid4(),authorized_value='HBP-SP5').save()
        Param_organizations(id=uuid.uuid4(),authorized_value='HBP-SP6').save()
        Param_organizations(id=uuid.uuid4(),authorized_value='HBP-SP7').save()
        Param_organizations(id=uuid.uuid4(),authorized_value='HBP-SP8').save()
        Param_organizations(id=uuid.uuid4(),authorized_value='HBP-SP9').save()
        Param_organizations(id=uuid.uuid4(),authorized_value='HBP-SP10').save()
        Param_organizations(id=uuid.uuid4(),authorized_value='HBP-SP11').save()
        Param_organizations(id=uuid.uuid4(),authorized_value='HBP-SP12').save()
        Param_organizations(id=uuid.uuid4(),authorized_value='Blue Brain Project').save() 
	Param_organizations(id=uuid.uuid4(),authorized_value='Other').save()  
=======
	Param_organizations(id=uuid.uuid4(),authorized_value='KOKI-UNIC').save()
        #Param_organizations(id=uuid.uuid4(),authorized_value='HBP-SP4').save()
        #Param_organizations(id=uuid.uuid4(),authorized_value='HBP-SP6').save()
        #Param_organizations(id=uuid.uuid4(),authorized_value='Blue Brain Project').save() 
	#Param_organizations(id=uuid.uuid4(),authorized_value='Other').save()
 
>>>>>>> 001539c3
        	
    def _create_test_types(self): 
        Param_TestType(id=uuid.uuid4(),authorized_value='single cell activity').save()
        Param_TestType(id=uuid.uuid4(),authorized_value='network structure').save()
        Param_TestType(id=uuid.uuid4(),authorized_value='network activity').save()
        Param_TestType(id=uuid.uuid4(),authorized_value='behaviour').save()
        Param_TestType(id=uuid.uuid4(),authorized_value='subcellular').save()   
     
    def _create_score_type(self): 
        Param_ScoreType(id=uuid.uuid4(),authorized_value='p-value').save()
	Param_ScoreType(id=uuid.uuid4(),authorized_value='Rsquare').save()
        Param_ScoreType(id=uuid.uuid4(),authorized_value='number').save()
	Param_ScoreType(id=uuid.uuid4(),authorized_value='Zscore').save()
	Param_ScoreType(id=uuid.uuid4(),authorized_value='purcentage').save()
	Param_ScoreType(id=uuid.uuid4(),authorized_value='Other').save()


    def _create_species(self):
        Param_Species(id=uuid.uuid4(),authorized_value='Mouse (Mus musculus)').save()
        Param_Species(id=uuid.uuid4(),authorized_value='Rat (Rattus rattus)').save()
        Param_Species(id=uuid.uuid4(),authorized_value='Marmoset (callithrix jacchus)').save()
        Param_Species(id=uuid.uuid4(),authorized_value='Human (Homo sapiens)').save()
        Param_Species(id=uuid.uuid4(),authorized_value='Paxinos Rhesus Monkey (Macaca mulatta)').save()
        Param_Species(id=uuid.uuid4(),authorized_value='Opossum (Monodelphis domestica)').save()
        Param_Species(id=uuid.uuid4(),authorized_value='Other').save()
        
    def _create_brain_region(self):
        Param_BrainRegion(id=uuid.uuid4(),authorized_value='Basal Ganglia').save()
        Param_BrainRegion(id=uuid.uuid4(),authorized_value='Cerebellum').save()
        Param_BrainRegion(id=uuid.uuid4(),authorized_value='Cortex').save()
        Param_BrainRegion(id=uuid.uuid4(),authorized_value='Hippocampus').save()
        Param_BrainRegion(id=uuid.uuid4(),authorized_value='Other').save()
        
    def _create_cell_type(self):
        Param_CellType(id=uuid.uuid4(),authorized_value='Granule Cell').save()
        Param_CellType(id=uuid.uuid4(),authorized_value='Interneuron').save()
        Param_CellType(id=uuid.uuid4(),authorized_value='Pyramidal Cell').save()
        Param_CellType(id=uuid.uuid4(),authorized_value='Other').save()     
        
    def _create_model_type(self):
        Param_ModelType(id=uuid.uuid4(),authorized_value='Single Cell').save()
        Param_ModelType(id=uuid.uuid4(),authorized_value='Network').save()
        Param_ModelType(id=uuid.uuid4(),authorized_value='Mean Field').save()
        Param_ModelType(id=uuid.uuid4(),authorized_value='Other').save()


    def _fake_collab(self):
        collab1 = CollabParameters(id='1')
        collab1.save()

        collab1.data_modalities.add( Param_DataModalities.objects.get(authorized_value='electrophysiology') )
        collab1.test_type.add( Param_TestType.objects.get(authorized_value='subcellular'))
        collab1.species.add(Param_Species.objects.get(authorized_value='Other') )
        collab1.brain_region.add(Param_BrainRegion.objects.get(authorized_value='Hippocampus')  )
        collab1.cell_type.add(Param_CellType.objects.get(authorized_value='Interneuron'))
        collab1.model_type.add(Param_ModelType.objects.get(authorized_value='Single Cell') )

        collab1.save()

    def _fake_models_test_results(self):
        
        import uuid
        import time
        original_time = time.time()


        import datetime
        # ts = time.time()
        # st = datetime.datetime.fromtimestamp(ts).strftime('%Y-%m-%d %H:%M:%S')

        # 2012-12-15 01:21:05

        #ID test
        uuid_test1 = uuid.uuid4()
        # uuid_testcode1 = uuid.uuid4()
        uuid_testcode1 =  "622f8ee151c940f3b502980831c7fc09"

        #ID model1 + results
        uuid_model1 = uuid.uuid4()
        uuid_model_version1 = "d1135abda9ad46909e6783d41dd42d00"
        uuid_result1 = uuid.uuid4()
        uuid_result2 = uuid.uuid4()
        uuid_result3 = uuid.uuid4()
        uuid_result4 = uuid.uuid4()
        uuid_result5 = uuid.uuid4()
        uuid_result6 = uuid.uuid4()
        uuid_result7 = uuid.uuid4()
        uuid_result8 = uuid.uuid4()


        #ID model2 + results
        uuid_model2 = uuid.uuid4()
        uuid_model_version2 = "d1135abda9ad46909e6783d41dd42d01"
        uuid_result2_1 = uuid.uuid4()
        uuid_result2_2 = uuid.uuid4()
        uuid_result2_3 = uuid.uuid4()
        uuid_result2_4 = uuid.uuid4()
        uuid_result2_5 = uuid.uuid4()
        uuid_result2_6 = uuid.uuid4()
        uuid_result2_7 = uuid.uuid4()
        uuid_result2_8 = uuid.uuid4()
        
        
        #Create the test
        test1 = ValidationTestDefinition(id= uuid_test1)
        test1.name = "name"
        test1.species = "Mouse (Mus musculus)"
        test1.brain_region = "Hippocampus"
        test1.cell_type = "Interneuron"
        test1.age = "12"
        test1.data_location = "http://bbbb.com"
        test1.data_type = "data type"
        test1.data_modality = "electrophysiology"
        test1.test_type = "single cell activity"
        test1.protocol ="protocol"
        test1.author = "me"
        test1.publication = "not published"
        test1.save()

        testcode1 = ValidationTestCode(id = uuid_testcode1)
        testcode1.repository = ""
        testcode1.version = ""
        testcode1.path = ""
        testcode1.timestamp = "2017-01-24T14:59:26.031Z"
        testcode1.test_definition = test1
        testcode1.save()


        #create the model 1
        model1 = ScientificModel(id= uuid_model1)         
        model1.name = "name"
        model1.description = "description"
        model1.species = "Mouse (Mus musculus)"
        model1.brain_region = "Hippocampus"
        model1.cell_type = "Interneuron"
        model1.author = "me"
        model1.model_type = "Single Cell"
        model1.private = "0"
        model1.app_id = "0235296f-b73f-4374-9452-a89f4c20f05b"
        model1.code_format = "py"
        model1.collab_id = 0
        model1.save()        

        model_version1 = ScientificModelInstance(id=uuid_model_version1)
        model_version1.model = model1
        model_version1.version = "version "
        model_version1.parameters = "param"
        model_version1.source = "http://dd.com"
        model_version1.save()

        time = original_time

        #create the results for test1-model1
        result = ValidationTestResult(id=uuid_result1)
        result.model_version = model_version1
        result.test_definition = testcode1
        result.results_storage ="azerty"
        result.score= 0.25
        result.passed = None
        result.timestamp = datetime.datetime.fromtimestamp(time).strftime('%Y-%m-%d %H:%M:%S')
        result.platform = "azerty"
        result.project = "azerty"
        result.save()

        result = ValidationTestResult(id=uuid_result2)
        result.model_version = model_version1
        result.test_definition = testcode1
        result.results_storage ="azerty"
        result.score= 0.43
        result.passed = None
        time = time + 1000000000
        result.timestamp = datetime.datetime.fromtimestamp(time).strftime('%Y-%m-%d %H:%M:%S')
        result.platform = "azerty"
        result.project = "azerty"
        result.save()

        result = ValidationTestResult(id=uuid_result3)
        result.model_version = model_version1
        result.test_definition = testcode1
        result.results_storage ="azerty"
        result.score= 0.3666
        result.passed = None
        time = time + 1000000000
        result.timestamp = datetime.datetime.fromtimestamp(time).strftime('%Y-%m-%d %H:%M:%S')
        result.platform = "azerty"
        result.project = "azerty"
        result.save()

        result = ValidationTestResult(id=uuid_result4)
        result.model_version = model_version1
        result.test_definition = testcode1
        result.results_storage ="azerty"
        result.score= 0.795
        result.passed = None
        time = time + 1000000000
        result.timestamp = datetime.datetime.fromtimestamp(time).strftime('%Y-%m-%d %H:%M:%S')
        result.platform = "azerty"
        result.project = "azerty"
        result.save()

        result = ValidationTestResult(id=uuid_result5)
        result.model_version = model_version1
        result.test_definition = testcode1
        result.results_storage ="azerty"
        result.score= 0.695
        result.passed = None
        time += 11000000
        result.timestamp = datetime.datetime.fromtimestamp(time).strftime('%Y-%m-%d %H:%M:%S')
        result.platform = "azerty"
        result.project = "azerty"
        result.save()

        result = ValidationTestResult(id=uuid_result6)
        result.model_version = model_version1
        result.test_definition = testcode1
        result.results_storage ="azerty"
        result.score= 0.4
        result.passed = None
        time += 110000000
        result.timestamp = datetime.datetime.fromtimestamp(time).strftime('%Y-%m-%d %H:%M:%S')
        result.platform = "azerty"
        result.project = "azerty"
        result.save()

        result = ValidationTestResult(id=uuid_result7)
        result.model_version = model_version1
        result.test_definition = testcode1
        result.results_storage ="azerty"
        result.score= 0.7
        result.passed = None
        time += 110000000
        result.timestamp = datetime.datetime.fromtimestamp(time).strftime('%Y-%m-%d %H:%M:%S')
        result.platform = "azerty"
        result.project = "azerty"
        result.save()

        result = ValidationTestResult(id=uuid_result8)
        result.model_version = model_version1
        result.test_definition = testcode1
        result.results_storage ="azerty"
        result.score= 0.3
        result.passed = None
        time += 100000000
        result.timestamp = datetime.datetime.fromtimestamp(time).strftime('%Y-%m-%d %H:%M:%S')
        result.platform = "azerty"
        result.project = "azerty"
        result.save()


        #create the model 2 
        model2 = ScientificModel(id= uuid_model2)         
        model2.name = "name2"
        model2.description = "description2"
        model2.species = "Mouse (Mus musculus)"
        model2.brain_region = "Hippocampus"
        model2.cell_type = "Interneuron"
        model2.author = "me2"
        model2.model_type = "Single Cell"
        model2.private = "0"
        model2.app_id = "0235296f-b73f-4374-9452-a89f4c20f05b"
        model2.code_format = "py"
        model2.collab_id = 0
        model2.save()        

        model_version2 = ScientificModelInstance(id=uuid_model_version2)
        model_version2.model = model2
        model_version2.version = "version 2 "
        model_version2.parameters = "param 2"
        model_version2.source = "http://dd2.com"
        model_version2.save()

        time = original_time
        

        #create the results for test1-model2
        result = ValidationTestResult(id=uuid_result2_1)
        result.model_version = model_version2
        result.test_definition = testcode1
        result.results_storage ="azerty2"
        result.score= 0.1
        result.passed = None
        result.timestamp = datetime.datetime.fromtimestamp(time).strftime('%Y-%m-%d %H:%M:%S')
        result.platform = "azerty2"
        result.project = "azerty2"
        result.save()

        result = ValidationTestResult(id=uuid_result2_2)
        result.model_version = model_version2
        result.test_definition = testcode1
        result.results_storage ="azerty2"
        result.score= 0.23
        result.passed = None
        time = time + 1000000000
        result.timestamp = datetime.datetime.fromtimestamp(time).strftime('%Y-%m-%d %H:%M:%S')
        result.platform = "azerty2"
        result.project = "azerty2"
        result.save()

        result = ValidationTestResult(id=uuid_result2_3)
        result.model_version = model_version2
        result.test_definition = testcode1
        result.results_storage ="azerty2"
        result.score= 0.3666
        result.passed = None
        time = time + 1000000000
        result.timestamp = datetime.datetime.fromtimestamp(time).strftime('%Y-%m-%d %H:%M:%S')
        result.platform = "azerty2"
        result.project = "azerty2"
        result.save()

        result = ValidationTestResult(id=uuid_result2_4)
        result.model_version = model_version2
        result.test_definition = testcode1
        result.results_storage ="azerty2"
        result.score= 0.45
        result.passed = None
        time = time + 1000000000
        result.timestamp = datetime.datetime.fromtimestamp(time).strftime('%Y-%m-%d %H:%M:%S')
        result.platform = "azerty2"
        result.project = "azerty2"
        result.save()

        result = ValidationTestResult(id=uuid_result2_5)
        result.model_version = model_version2
        result.test_definition = testcode1
        result.results_storage ="azerty2"
        result.score= 0.55
        result.passed = None
        time += 11000000
        result.timestamp = datetime.datetime.fromtimestamp(time).strftime('%Y-%m-%d %H:%M:%S')
        result.platform = "azerty2"
        result.project = "azerty2"
        result.save()

        result = ValidationTestResult(id=uuid_result2_6)
        result.model_version = model_version2
        result.test_definition = testcode1
        result.results_storage ="azerty2"
        result.score= 0.66
        result.passed = None
        time += 110000000
        result.timestamp = datetime.datetime.fromtimestamp(time).strftime('%Y-%m-%d %H:%M:%S')
        result.platform = "azerty2"
        result.project = "azerty2"
        result.save()

        result = ValidationTestResult(id=uuid_result2_7)
        result.model_version = model_version2
        result.test_definition = testcode1
        result.results_storage ="azerty2"
        result.score= 0.76
        result.passed = None
        time += 110000000
        result.timestamp = datetime.datetime.fromtimestamp(time).strftime('%Y-%m-%d %H:%M:%S')
        result.platform = "azerty2"
        result.project = "azerty2"
        result.save()

        result = ValidationTestResult(id=uuid_result2_8)
        result.model_version = model_version2
        result.test_definition = testcode1
        result.results_storage ="azerty2"
        result.score= 0.86
        result.passed = None
        time += 100000000
        result.timestamp = datetime.datetime.fromtimestamp(time).strftime('%Y-%m-%d %H:%M:%S')
        result.platform = "azerty2"
        result.project = "azerty2"
        result.save()




    def _erase_all_models_test_results (self):
        
        tab_models = [
            ValidationTestCode.objects.all(), 
            ValidationTestResult.objects.all(),
            ScientificModelInstance.objects.all(),
            ScientificModel.objects.all(),
            ValidationTestDefinition.objects.all(),
        ]

        for model in tab_models:
            for element in model:
                element.delete()

    def _fake_models_test_results_heli(self):
        
        import uuid
        import time
        time = time.time()
	

        import datetime

	##params
	ctx = 38111

	##times
 	time1 = time
	time2 = time1 + 11000
	time3 = time2+ 11000
	time4 = time3+ 11000

	##tests
        uuid_test1 = uuid.uuid4()
        uuid_test2 = uuid.uuid4()
	uuid_test3 = uuid.uuid4()
	
	uuid_testcode1_1 = uuid.uuid4()
        uuid_testcode2_1 = uuid.uuid4()
	uuid_testcode3_1 = uuid.uuid4()
	
	uuid_testcode1_2 = uuid.uuid4()
        uuid_testcode2_2 = uuid.uuid4()
	uuid_testcode3_2 = uuid.uuid4()


   	#model
        uuid_model1 = uuid.uuid4()
    
        uuid_model_version1 = uuid.uuid4()
	uuid_model_version2 = uuid.uuid4()
	uuid_model_version3 = uuid.uuid4()

        uuid_result1 = uuid.uuid4()
        uuid_result2 = uuid.uuid4()
        uuid_result3 = uuid.uuid4()
        uuid_result4 = uuid.uuid4()
	uuid_result5 = uuid.uuid4()
	uuid_result6 =uuid.uuid4()
	uuid_result7 = uuid.uuid4()
	uuid_result8 = uuid.uuid4()
	uuid_result9 = uuid.uuid4()

	uuid_result1_2 = uuid.uuid4()
        uuid_result2_2 = uuid.uuid4()
        uuid_result3_2 = uuid.uuid4()
        uuid_result4_2 = uuid.uuid4()
	uuid_result5_2 = uuid.uuid4()
	uuid_result6_2 = uuid.uuid4()
	uuid_result7_2 = uuid.uuid4()
	uuid_result8_2 = uuid.uuid4()
	uuid_result9_2 = uuid.uuid4()
           
        test1 = ValidationTestDefinition()
	test1.id = uuid_test1
        test1.name = "name 1"
	test1.alias = "T1"
        test1.species = "Mouse (Mus musculus)"
        test1.brain_region = "Hippocampus"
        test1.cell_type = "Interneuron"
        test1.age = "12"
        test1.data_location = "http://bbbb.com"
        test1.data_type = "data type"
        test1.data_modality = "electrophysiology"
        test1.test_type = "single cell activity"
        test1.protocol ="protocol"
        test1.author = "me"
        test1.publication = "not published"
	test1.score_type="p-value"
        test1.save()

	test2 = ValidationTestDefinition()
	test2.id = uuid_test2
        test2.name = "name 2"
	test2.alias = "T2"
        test2.species = "Mouse (Mus musculus)"
        test2.brain_region = "Hippocampus"
        test2.cell_type = "Interneuron"
        test2.age = "12"
        test2.data_location = "http://bbbb.com"
        test2.data_type = "data type"
        test2.data_modality = "electrophysiology"
        test2.test_type = "single cell activity"
        test2.protocol ="protocol"
        test2.author = "me"
        test2.publication = "not published"
	test2.score_type="p-value"
        test2.save()

	test3 = ValidationTestDefinition()
	test3.id = uuid_test3
        test3.name = "name 3"
	test3.alias = "T3"
        test3.species = "Mouse (Mus musculus)"
        test3.brain_region = "Hippocampus"
        test3.cell_type = "Interneuron"
        test3.age = "12"
        test3.data_location = "http://bbbb.com"
        test3.data_type = "data type"
        test3.data_modality = "electrophysiology"
        test3.test_type = "single cell activity"
        test3.protocol ="protocol"
        test3.author = "me"
        test3.publication = "not published"
	test3.score_type="p-value"
        test3.save()
        

        testcode1 = ValidationTestCode()
	testcode1.id = uuid_testcode1_1
        testcode1.repository = ""
        testcode1.version = "1.1"
        testcode1.path = ""
        testcode1.timestamp = "2017-01-24T14:59:26.031Z"
        testcode1.test_definition = test1
        testcode1.save()

	testcode2 = ValidationTestCode()
	testcode2.id = uuid_testcode2_1
        testcode2.repository = ""
        testcode2.version = "1.1"
        testcode2.path = ""
        testcode2.timestamp = "2017-01-24T14:59:26.031Z"
        testcode2.test_definition = test2
        testcode2.save()

	testcode3 = ValidationTestCode()
	testcode3.id = uuid_testcode3_1
        testcode3.repository = ""
        testcode3.version = "1.1"
        testcode3.path = ""
        testcode3.timestamp = "2017-01-24T14:59:26.031Z"
        testcode3.test_definition = test3
        testcode3.save()
	
	testcode1_2 = ValidationTestCode()
	testcode1_2.id = uuid_testcode1_2
        testcode1_2.repository = ""
        testcode1_2.version = "2.1"
        testcode1_2.path = ""
        testcode1_2.timestamp = "2018-01-24T14:59:26.031Z"
        testcode1_2.test_definition = test1
        testcode1_2.save()

	testcode2_2 = ValidationTestCode()
	testcode2_2.id = uuid_testcode2_2
        testcode2_2.repository = ""
        testcode2_2.version = "2.1"
        testcode2_2.path = ""
        testcode2_2.timestamp = "2018-01-24T14:59:26.031Z"
        testcode2_2.test_definition = test2
        testcode2_2.save()

	testcode3_2 = ValidationTestCode()
	testcode3_2.id = uuid_testcode3_2
        testcode3_2.repository = ""
        testcode3_2.version = "2.1"
        testcode3_2.path = ""
        testcode3_2.timestamp = "2018-01-24T14:59:26.031Z"
        testcode3_2.test_definition = test3
        testcode3_2.save()

        model1 = ScientificModel()
	model1.id = uuid_model1         
        model1.name = "model for result test"
	model1.alias = "M1"
        model1.description = "description"
        model1.species = "Mouse (Mus musculus)"
        model1.brain_region = "Hippocampus"
        model1.cell_type = "Interneuron"
        model1.author = "me"
        model1.model_type = "Single Cell"
        model1.private = "0"
        model1.app_id = ctx
        model1.code_format = "py"
        model1.save()        

        model_version1 = ScientificModelInstance()
	model_version1.id = uuid_model_version1
        model_version1.model = model1
        model_version1.version = "version 1"
        model_version1.parameters = "param"
        model_version1.source = "http://dd.com"
        model_version1.save()

	model_version2 = ScientificModelInstance()
	model_version2.id = uuid_model_version2
        model_version2.model = model1
        model_version2.version = "version 2"
        model_version2.parameters = "param"
        model_version2.source = "http://dd.com"
        model_version2.save()
	
	model_version3 = ScientificModelInstance()
 	model_version3.id = uuid_model_version3       
	model_version3.model = model1
        model_version3.version = "version 3"
        model_version3.parameters = "param"
        model_version3.source = "http://dd.com"
        model_version3.save()

        result = ValidationTestResult()
	result.id = uuid_result1
        result.model_version = model_version1
        result.test_code = testcode1
        result.results_storage ="azerty"
        result.score= 0.25
	result.normalized_score= result.score
        result.passed = None
        result.timestamp = datetime.datetime.fromtimestamp(time1).strftime('%Y-%m-%d %H:%M:%S')
        result.platform = "azerty"
        result.project = "azerty"
        result.save()

        result = ValidationTestResult()
	result.id = uuid_result2
        result.model_version = model_version1
        result.test_code = testcode2
        result.results_storage ="azerty"
        result.score= 0.43
	result.normalized_score= result.score
        result.passed = None
        result.timestamp = datetime.datetime.fromtimestamp(time1).strftime('%Y-%m-%d %H:%M:%S')
        result.platform = "azerty"
        result.project = "azerty"
        result.save()

	result = ValidationTestResult()
	result.id = uuid_result3
        result.model_version = model_version1
        result.test_code = testcode3
        result.results_storage ="azerty"
        result.score= 0.795
	result.normalized_score= result.score
        result.passed = None
        time3 = time2 + 1000000000
        result.timestamp = datetime.datetime.fromtimestamp(time1).strftime('%Y-%m-%d %H:%M:%S')
        result.platform = "azerty"
        result.project = "azerty"
        result.save()

        result = ValidationTestResult()
	result.id = uuid_result4
        result.model_version = model_version2
        result.test_code = testcode1
        result.results_storage ="azerty"
        result.score= 0.8
	result.normalized_score= result.score
        result.passed = None
        result.timestamp = datetime.datetime.fromtimestamp(time2).strftime('%Y-%m-%d %H:%M:%S')
        result.platform = "azerty"
        result.project = "azerty"
        result.save()


        result = ValidationTestResult()
	result.id = uuid_result5
        result.model_version = model_version2
        result.test_code = testcode2
        result.results_storage ="azerty"
        result.score= 0.888
	result.normalized_score= result.score
        result.passed = None
        result.timestamp = datetime.datetime.fromtimestamp(time2).strftime('%Y-%m-%d %H:%M:%S')
        result.platform = "azerty"
        result.project = "azerty"
        result.save()

	result = ValidationTestResult()
	result.id = uuid_result6
        result.model_version = model_version2
        result.test_code = testcode3
        result.results_storage ="azerty"
        result.score= 0.795
	result.normalized_score= result.score
        result.passed = None
        result.timestamp = datetime.datetime.fromtimestamp(time2).strftime('%Y-%m-%d %H:%M:%S')
        result.platform = "azerty"
        result.project = "azerty"
        result.save()

	result = ValidationTestResult()
	result.id = uuid_result7
        result.model_version = model_version3
        result.test_code = testcode1
        result.results_storage ="azerty"
        result.score= 0.5
	result.normalized_score= result.score
        result.passed = None
        result.timestamp = datetime.datetime.fromtimestamp(time3).strftime('%Y-%m-%d %H:%M:%S')
        result.platform = "azerty"
        result.project = "azerty"
        result.save()

	result = ValidationTestResult()
	result.id = uuid_result8
        result.model_version = model_version3
        result.test_code = testcode2
        result.results_storage ="azerty"
        result.score= 0.1
	result.normalized_score= result.score
        result.passed = None
        result.timestamp = datetime.datetime.fromtimestamp(time3).strftime('%Y-%m-%d %H:%M:%S')
        result.platform = "azerty"
        result.project = "azerty"
        result.save()

	result = ValidationTestResult()
	result.id = uuid_result9
        result.model_version = model_version3
        result.test_code = testcode3
        result.results_storage ="azerty"
        result.score= 0.796
	result.normalized_score= result.score
        result.passed = None
        result.timestamp = datetime.datetime.fromtimestamp(time3).strftime('%Y-%m-%d %H:%M:%S')
        result.platform = "azerty"
        result.project = "azerty"
        result.save()


	result = ValidationTestResult()
	result.id = uuid_result1_2
        result.model_version = model_version1
        result.test_code = testcode1_2
        result.results_storage ="azerty"
        result.score= 0.25
	result.normalized_score= result.score
        result.passed = None
        result.timestamp = datetime.datetime.fromtimestamp(time1).strftime('%Y-%m-%d %H:%M:%S')
        result.platform = "azerty"
        result.project = "azerty"
        result.save()

        result = ValidationTestResult()
	result.id = uuid_result2_2
        result.model_version = model_version1
        result.test_code = testcode2_2
        result.results_storage ="azerty"
        result.score= 0.43
	result.normalized_score= result.score
        result.passed = None
        result.timestamp = datetime.datetime.fromtimestamp(time1).strftime('%Y-%m-%d %H:%M:%S')
        result.platform = "azerty"
        result.project = "azerty"
        result.save()

	result = ValidationTestResult()
	result.id = uuid_result3_2
        result.model_version = model_version1
        result.test_code = testcode3_2
        result.results_storage ="azerty"
        result.score= 0.795
	result.normalized_score= result.score
        result.passed = None
        time3 = time2 + 1000000000
        result.timestamp = datetime.datetime.fromtimestamp(time1).strftime('%Y-%m-%d %H:%M:%S')
        result.platform = "azerty"
        result.project = "azerty"
        result.save()

        result = ValidationTestResult()
	result.id = uuid_result4_2
        result.model_version = model_version2
        result.test_code = testcode1_2
        result.results_storage ="azerty"
        result.score= 0.8
	result.normalized_score= result.score
        result.passed = None
        result.timestamp = datetime.datetime.fromtimestamp(time2).strftime('%Y-%m-%d %H:%M:%S')
        result.platform = "azerty"
        result.project = "azerty"
        result.save()


        result = ValidationTestResult()
	result.id = uuid_result5_2
        result.model_version = model_version2
        result.test_code = testcode2_2
        result.results_storage ="azerty"
        result.score= 0.888
	result.normalized_score= result.score
        result.passed = None
        result.timestamp = datetime.datetime.fromtimestamp(time2).strftime('%Y-%m-%d %H:%M:%S')
        result.platform = "azerty"
        result.project = "azerty"
        result.save()

	result = ValidationTestResult()
	result.id = uuid_result6_2
        result.model_version = model_version2
        result.test_code = testcode3_2
        result.results_storage ="azerty"
        result.score= 0.795
	result.normalized_score= result.score
        result.passed = None
        result.timestamp = datetime.datetime.fromtimestamp(time2).strftime('%Y-%m-%d %H:%M:%S')
        result.platform = "azerty"
        result.project = "azerty"
        result.save()

	result = ValidationTestResult()
	result.id = uuid_result7_2
        result.model_version = model_version3
        result.test_code = testcode1_2
        result.results_storage ="azerty"
        result.score= 0.5
	result.normalized_score= result.score
        result.passed = None
        result.timestamp = datetime.datetime.fromtimestamp(time3).strftime('%Y-%m-%d %H:%M:%S')
        result.platform = "azerty"
        result.project = "azerty"
        result.save()

	result = ValidationTestResult()
	result.id = uuid_result8_2
        result.model_version = model_version3
        result.test_code = testcode2_2
        result.results_storage ="azerty"
        result.score= 0.1
	result.normalized_score= result.score
        result.passed = None
        result.timestamp = datetime.datetime.fromtimestamp(time3).strftime('%Y-%m-%d %H:%M:%S')
        result.platform = "azerty"
        result.project = "azerty"
        result.save()

	result = ValidationTestResult()
	result.id = uuid_result9_2
        result.model_version = model_version3
        result.test_code = testcode3_2
        result.results_storage ="azerty"
        result.score= 0.796
	result.normalized_score= result.score
        result.passed = None
        result.timestamp = datetime.datetime.fromtimestamp(time3).strftime('%Y-%m-%d %H:%M:%S')
        result.platform = "azerty"
        result.project = "azerty"
        result.save()

    def delete_models_in_collab(self,app_id, *args, **options):
        # app_id = CollabParameters.objects.filter(collab_id = collab_id, app_type='model_catalog')
        models_to_delete = ScientificModel.objects.filter(app_id=app_id)
        for model in models_to_delete:
                model.delete()
    def add_results_to_test_code_heli(self, test_code_id, model_version_id):
        import time
        import datetime
        time = time.time()
        result = ValidationTestResult(id=uuid.uuid4())
        result.model_version_id = model_version_id
        result.test_code_id = test_code_id
        result.results_storage ="azerty"
        result.score= 0.3
        result.normalized_score= 0.3
        result.passed = None
        time += 100
        result.timestamp = datetime.datetime.fromtimestamp(time).strftime('%Y-%m-%d %H:%M:%S')
        result.platform = "azerty"
        result.project = "azerty"
        result.save()

        result = ValidationTestResult(id=uuid.uuid4())
        result.model_version_id = model_version_id
        result.test_code_id = test_code_id
        result.results_storage ="azerty"
        result.score= 0.8
        result.normalized_score= 0.8
        result.passed = None
        time += 1000
        result.timestamp = datetime.datetime.fromtimestamp(time).strftime('%Y-%m-%d %H:%M:%S')
        result.platform = "azerty"
        result.project = "azerty"
        result.save()

    def handle(self, *args, **options):
        #self._create_data_modalities()
        #self._create_test_types()
        #self._create_species()
        #self._create_brain_region()
        #self._create_cell_type()
        #self._create_model_type()
<<<<<<< HEAD
	# self._create_score_type()
	self._create_organizations()

=======
	#self._create_score_type()
	#self._create_organizations()
        self.add_results_to_test_code_heli("6d59d750bd7c47159f9a6439379169fd","c60f266ec069407f90166e09ffd703e2")
>>>>>>> 001539c3
        # self._fake_collab()
	# self._fake_models_test_results()
       

        #self._fake_models_test_results_heli()
        # self.delete_models_in_collab(collab_id = 2180)




<|MERGE_RESOLUTION|>--- conflicted
+++ resolved
@@ -32,7 +32,6 @@
         Param_DataModalities(id=uuid.uuid4(),authorized_value='histology').save()   
     
     def _create_organizations(self):
-<<<<<<< HEAD
         Param_organizations(id=uuid.uuid4(),authorized_value='HBP-SP1').save()
         Param_organizations(id=uuid.uuid4(),authorized_value='HBP-SP2').save()
         Param_organizations(id=uuid.uuid4(),authorized_value='HBP-SP3').save()            
@@ -47,14 +46,8 @@
         Param_organizations(id=uuid.uuid4(),authorized_value='HBP-SP12').save()
         Param_organizations(id=uuid.uuid4(),authorized_value='Blue Brain Project').save() 
 	Param_organizations(id=uuid.uuid4(),authorized_value='Other').save()  
-=======
 	Param_organizations(id=uuid.uuid4(),authorized_value='KOKI-UNIC').save()
-        #Param_organizations(id=uuid.uuid4(),authorized_value='HBP-SP4').save()
-        #Param_organizations(id=uuid.uuid4(),authorized_value='HBP-SP6').save()
-        #Param_organizations(id=uuid.uuid4(),authorized_value='Blue Brain Project').save() 
-	#Param_organizations(id=uuid.uuid4(),authorized_value='Other').save()
  
->>>>>>> 001539c3
         	
     def _create_test_types(self): 
         Param_TestType(id=uuid.uuid4(),authorized_value='single cell activity').save()
@@ -930,15 +923,11 @@
         #self._create_brain_region()
         #self._create_cell_type()
         #self._create_model_type()
-<<<<<<< HEAD
 	# self._create_score_type()
-	self._create_organizations()
-
-=======
-	#self._create_score_type()
-	#self._create_organizations()
-        self.add_results_to_test_code_heli("6d59d750bd7c47159f9a6439379169fd","c60f266ec069407f90166e09ffd703e2")
->>>>>>> 001539c3
+	# self._create_organizations()
+
+        # self.add_results_to_test_code_heli("6d59d750bd7c47159f9a6439379169fd","c60f266ec069407f90166e09ffd703e2")
+
         # self._fake_collab()
 	# self._fake_models_test_results()
        
