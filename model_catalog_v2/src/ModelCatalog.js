--- conflicted
+++ resolved
@@ -301,13 +301,9 @@
             <IconButton onClick={this.openConfig} aria-label="Configure filters">
               <FilterListIcon />
             </IconButton>
-<<<<<<< HEAD
             <AddModelButton onClick={this.openAddModelForm} />
-            <ConfigForm open={this.state.configOpen} onClose={this.handleConfigClose} config={this.state.filters} />
+            <ConfigForm open={this.state.configOpen} onClose={this.handleConfigClose} config={this.state.filters} baseUrl={baseUrl}/>
             <AddModelForm open={this.state.addModelFormOpen} onClose={this.handleAddModelFormClose} auth={this.props.auth} />
-=======
-            <ConfigForm open={this.state.configOpen} onClose={this.handleConfigClose} config={this.state.filters} baseUrl={baseUrl} />
->>>>>>> bb3fcbcd
           </Grid>
           <Grid item xs={10}>
 
