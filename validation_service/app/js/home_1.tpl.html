<body id="notebooks" ng-controller="HomeCtrl" >

    <h1> Home validation </h1>

<<<<<<< HEAD
    <label> Search :  <input id="search_model"  ng-model='search.fields.$'> </label> 
=======
    <label> Search :  <input id="search_model"  ng-model='search.$'> </label> 
>>>>>>> 04c47f65

    <table class="table" style="border-top: none;">
        <td>

            <table id="model_table" class="table table-striped">

                <h3> Models </h3>

                <thead>
                    <th>Name</th>
                    <th>Species</th>
                    <th>Brain region</th>
                    <th>Cell type</th>
                    <th>Code location</th>
                    <th>Author(s)</th>
                </thead>

                <tbody>
<<<<<<< HEAD
                    <tr id="test1" ng-repeat="model in double_list.models | filter: search">
=======
                    <tr id="test1" ng-repeat="model in models.models | filter: search">
>>>>>>> 04c47f65
                        <td><a href="model{{model.pk}}">{{ model.name }}</a></td>
                        <td>{{ model.species }}</td>
                        <td>{{ model.brain_region }}</td>
                        <td>{{ model.cell_type }}</td>
                        <!--<td>{{ model.fields.source|urlizetrunc:50 }}</td>-->
                        <td></td>
                        <td>{{ model.author }}</td>
                    </tr>
                </tbody>
            </table>
        </td>

        <td>
            <table id="test_table" class="table table-striped">

                <h3> Tests </h3>

                <thead>
                    <th>Name</th>
                    <th>Species</th>
                    <th>Age</th>
                    <th>Brain region</th>
                    <th>Cell type</th>
                    <th>Data location</th>
                    <th>Data type</th>
                    <th>Data modality</th>
                    <th>Test type</th>
                    <th>Code location</th>
                    <th>Author</th>
                    <th>Publication</th>
                </thead>

                <tbody>
<<<<<<< HEAD
                    <tr ng-repeat='test in double_list.tests | filter:search'>
=======
                    <tr ng-repeat='test in tests.tests | filter:search'>
>>>>>>> 04c47f65
                        <td><a href="test{{test.pk}}">{{ test.name }}</a></td>
                        <td>{{ test.species }}</td>
                        <td>{{ test.age }}</td>
                        <td>{{ test.brain_region }}</td>

                        <td>{{ test.cell_type }}</td>
                        <td>{{ test.data_location }}</td>

                        <td>{{ test.data_type }}</td>
                        <td>{{ test.get_data_modality_display }}</td>
                        <td>{{ test.get_test_type_display }}</td>
                        <td>{{ test.get_latest_code.repository}}</td>
                        <td>{{ test.author }}</td>
                        <td>{{ test.publication }}</td>
<<<<<<< HEAD
=======

                        <td>{{ test.validationtestcodes}}</td>
>>>>>>> 04c47f65
                    </tr>

                </tbody>
            </table>
        </td>
    </table>

</body><|MERGE_RESOLUTION|>--- conflicted
+++ resolved
@@ -2,11 +2,7 @@
 
     <h1> Home validation </h1>
 
-<<<<<<< HEAD
-    <label> Search :  <input id="search_model"  ng-model='search.fields.$'> </label> 
-=======
     <label> Search :  <input id="search_model"  ng-model='search.$'> </label> 
->>>>>>> 04c47f65
 
     <table class="table" style="border-top: none;">
         <td>
@@ -25,11 +21,7 @@
                 </thead>
 
                 <tbody>
-<<<<<<< HEAD
-                    <tr id="test1" ng-repeat="model in double_list.models | filter: search">
-=======
                     <tr id="test1" ng-repeat="model in models.models | filter: search">
->>>>>>> 04c47f65
                         <td><a href="model{{model.pk}}">{{ model.name }}</a></td>
                         <td>{{ model.species }}</td>
                         <td>{{ model.brain_region }}</td>
@@ -63,11 +55,7 @@
                 </thead>
 
                 <tbody>
-<<<<<<< HEAD
-                    <tr ng-repeat='test in double_list.tests | filter:search'>
-=======
                     <tr ng-repeat='test in tests.tests | filter:search'>
->>>>>>> 04c47f65
                         <td><a href="test{{test.pk}}">{{ test.name }}</a></td>
                         <td>{{ test.species }}</td>
                         <td>{{ test.age }}</td>
@@ -82,11 +70,8 @@
                         <td>{{ test.get_latest_code.repository}}</td>
                         <td>{{ test.author }}</td>
                         <td>{{ test.publication }}</td>
-<<<<<<< HEAD
-=======
 
                         <td>{{ test.validationtestcodes}}</td>
->>>>>>> 04c47f65
                     </tr>
 
                 </tbody>
