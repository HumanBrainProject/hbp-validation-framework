// (function() {

window.base_url = 'https://127.0.0.1:8000/';
window.ver_api = '/api/v2/';

var testApp = angular.module('testApp', [
    'ui.router',
    'ng',
    'ngResource',
    'validationAppServices',
]);

testApp.config(
    function($httpProvider, $stateProvider, $locationProvider, $rootScopeProvider, $resourceProvider, $urlRouterProvider) {
        $resourceProvider.defaults.stripTrailingSlashes = false;

        $stateProvider
            .state('home', {
                url: '/home',
                templateUrl: '/static/js/home_1.tpl.html',
                controller: 'HomeCtrl'
            })
            .state('validation_test', {
                url: '/home/validation_test',
                templateUrl: '/static/js/validation_test.tpl.html',
                controller: 'ValTestCtrl'
            })
            .state('create_validation_test', {
                url: '/home/validation_test/create',
                templateUrl: '/static/js/validation_test_create.tpl.html',
                controller: 'ValTestCreateCtrl'
            })
            .state('validation_test_detail', {
                url: '/home/validation_test/:uuid',
                templateUrl: '/static/js/validation_test_detail.tpl.html',
                controller: 'ValTestDetailCtrl'
            })
            .state('test_result', {
                url: '/home/test_result',
                templateUrl: '/static/js/test_result.tpl.html',
                controller: 'TestResultCtrl'
            })
<<<<<<< HEAD

        .state('config', {
            url: '/home/config',
            templateUrl: '/static/js/config.tpl.html',
            controller: 'ConfigCtrl'
        });
=======
           
            .state('config_view', {
                url: '/home/config_view',
                templateUrl: '/static/js/config_view.tpl.html',
                controller: 'ExampleController'
//                controller: 'configviewCtrl'
            })

/*
             .state('config_view_detail', {
                url: '/home/config_view_detail/:uuid',
                templateUrl: '/static/js/config_view_detail.tpl.html',
                controller: 'configviewDetailCtrl'
            })
*/
            ;
>>>>>>> 68eaf168
        $urlRouterProvider.otherwise('/home');

<<<<<<< HEAD
    });


//Model Catalog App
var ModelCatalogApp = angular.module('ModelCatalogApp', [
=======

//Model Catalog App
var ModelCatalogApp = angular.module( 'ModelCatalogApp', [
>>>>>>> 68eaf168
    'ui.router',
    'ng',
    'ngResource',
    'ModelCatalogServices',
]);

ModelCatalogApp.config(
<<<<<<< HEAD
    function($httpProvider, $stateProvider, $locationProvider, $rootScopeProvider, $resourceProvider, $urlRouterProvider) {
=======
    function ( $httpProvider, $stateProvider, $locationProvider, $rootScopeProvider, $resourceProvider, $urlRouterProvider)
    {
>>>>>>> 68eaf168
        $resourceProvider.defaults.stripTrailingSlashes = false;
        $stateProvider
            .state('ModelCatalog', {
                url: '/model-catalog',
                templateUrl: '/static/templates/model-catalog.tpl.html',
                controller: 'ModelCatalogCtrl'
            })
            .state('ModelCatalogCreate', {
                url: '/model-catalog/create',
                templateUrl: '/static/templates/model-catalog-create.tpl.html',
                controller: 'ModelCatalogCreateCtrl'
            })
            .state('ModelCatalogDetail', {
                url: '/model-catalog/detail/:uuid',
                templateUrl: '/static/templates/model-catalog-detail.tpl.html',
                controller: 'ModelCatalogDetailCtrl'
            });
        $urlRouterProvider.otherwise('/model-catalog');

    });
// }());<|MERGE_RESOLUTION|>--- conflicted
+++ resolved
@@ -40,44 +40,25 @@
                 templateUrl: '/static/js/test_result.tpl.html',
                 controller: 'TestResultCtrl'
             })
-<<<<<<< HEAD
+
 
         .state('config', {
             url: '/home/config',
             templateUrl: '/static/js/config.tpl.html',
             controller: 'ConfigCtrl'
         });
-=======
-           
-            .state('config_view', {
-                url: '/home/config_view',
-                templateUrl: '/static/js/config_view.tpl.html',
-                controller: 'ExampleController'
-//                controller: 'configviewCtrl'
-            })
 
-/*
-             .state('config_view_detail', {
-                url: '/home/config_view_detail/:uuid',
-                templateUrl: '/static/js/config_view_detail.tpl.html',
-                controller: 'configviewDetailCtrl'
-            })
-*/
-            ;
->>>>>>> 68eaf168
+
         $urlRouterProvider.otherwise('/home');
 
-<<<<<<< HEAD
     });
+
+
 
 
 //Model Catalog App
 var ModelCatalogApp = angular.module('ModelCatalogApp', [
-=======
 
-//Model Catalog App
-var ModelCatalogApp = angular.module( 'ModelCatalogApp', [
->>>>>>> 68eaf168
     'ui.router',
     'ng',
     'ngResource',
@@ -85,12 +66,8 @@
 ]);
 
 ModelCatalogApp.config(
-<<<<<<< HEAD
     function($httpProvider, $stateProvider, $locationProvider, $rootScopeProvider, $resourceProvider, $urlRouterProvider) {
-=======
-    function ( $httpProvider, $stateProvider, $locationProvider, $rootScopeProvider, $resourceProvider, $urlRouterProvider)
-    {
->>>>>>> 68eaf168
+
         $resourceProvider.defaults.stripTrailingSlashes = false;
         $stateProvider
             .state('ModelCatalog', {
@@ -110,5 +87,4 @@
             });
         $urlRouterProvider.otherwise('/model-catalog');
 
-    });
-// }());+    });