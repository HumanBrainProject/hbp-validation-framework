--- conflicted
+++ resolved
@@ -18,13 +18,8 @@
                 </thead>
 
                 <tbody>
-<<<<<<< HEAD
-                    <tr ng-repeat='test in double_list.tests | filter:search'>
-                        <td><a href="test{{test.pk}}">{{ test.name }}</a></td>
-=======
                     <tr ng-repeat='test in test_list.tests | filter:search'>
                         <td><a href="/app/#/home/validation_test/{{test.id}}">{{ test.name }}</a></td>
->>>>>>> 04c47f65
                         <td>{{ test.species }}</td>
                         <td>{{ test.age }}</td>
                         <td>{{ test.brain_region }}</td>
