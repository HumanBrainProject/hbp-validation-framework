var ContextServices = angular.module('ContextServices', ['ngResource', 'btorfs.multiselect', 'ApiCommunicationServices', ]);

ContextServices.service('Context', ['$rootScope', '$location', 'AppIDRest', 'CollabIDRest',
    function($rootScope, $location, AppIDRest, CollabIDRest) {
        var ctx;
        var state_type = undefined;
        var state = undefined;
        var external = undefined;
        var collabID = undefined;
        var appID = undefined;


        var modelCatalog_goToHomeView = function() {
            clearState();
            setTimeout(function() {
                $location.path('/model-catalog/');

            }, 300);
        };
        var modelCatalog_goToModelDetailView = function(model_id) {

            sendState("model", model_id);
            setState(model_id);

            $location.path('/model-catalog/detail/' + model_id);
            // $location.replace();


            // $scope.$apply()

            setTimeout(function() {}, 0);
        };
        var validation_goToTestCatalogView = function() {
            sendState("id", '0');
            setState('0');
            $location.path('/home/validation_test');
        };

        var validation_goToHomeView = function() {
            clearState();
            $location.path('/home/');
        };
        var validation_goToModelDetailView = function(model_id) {
            sendState("model", model_id);
            setState(model_id);
            $location.path('/home/validation_model_detail/' + model_id);
        };
        var validation_goToTestDetailView = function(test_id) {
            sendState("test", test_id);
            setState(test_id);
            $location.path('/home/validation_test/' + test_id);
        };
        var validation_goToResultDetailView = function(result_id) {
            sendState("result", result_id);
            setState(result_id);
            $location.path('/home/validation_test_result/' + result_id);
        };

        var validation_goToModelCatalog = function(model) {
            var collab_id = model.app.collab_id;
            var app_id = model.app.id;

            var url = "https://collab.humanbrainproject.eu/#/collab/" + collab_id + "/nav/" + app_id +
                "?state=model." + model.id + ",external"; //to go to collab api
            window.open(url, 'modelCatalog');
        }

        var setService = function() {
            return new Promise(function(resolve, reject) {

                // _getState();
                temp_state = window.location.search.split("&")[1];


                if (temp_state != undefined && temp_state != "ctxstate=") {
                    temp_state2 = temp_state.split("%2C")[0];
                    temp_state2 = temp_state2.substring(9);
                    state_type = temp_state2.split(".")[0]
                    state = temp_state2.split(".")[1]

                    if (temp_state.split("%2C")[1] != undefined) {
                        external = temp_state.split("%2C")[1];
                    }
                }
<<<<<<< HEAD
                console.log("1 state", state);
=======

>>>>>>> c8ba17aa

                // _getCtx();
                if (ctx == undefined) {
                    ctx = window.location.search.split("&")[0].substring(5);
                }

                // getCollabID();
                if (collabID == undefined || collabID == "") {
                    var collab_request = CollabIDRest.get({ ctx: ctx }); //.collab_id;
                    collab_request.$promise.then(function() {
                        collabID = collab_request.collab_id
                    });
                }

                // getAppID();
                if (appID == undefined || appID == "") {
                    var app_request = AppIDRest.get({ ctx: ctx }); //.collab_id;
                    app_request.$promise.then(function() {
                        appID = app_request.app_id
                    });
                }


                if (app_request == undefined) {
                    if (collab_request == undefined) {
                        resolve();
                    } else {
                        collab_request.$promise.then(function() {
                            resolve();
                        });
                    }
                } else {
                    app_request.$promise.then(function() {

                        if (collab_request == undefined) {
                            resolve();

                        } else {
                            collab_request.$promise.then(function() {
                                resolve();
                            });
                        }
                    });
                }
            });
        };

        var setState = function(id) {
            state = id;
        };


        var getExternal = function() {
            return external;
        }

        var getState = function() {
            return state;
        };

        var getCtx = function() {
            return ctx;
        };

        var getCollabID = function() {
            return collabID;
        };

        var getAppID = function() {
            return appID;
        };



        var sendState = function(type, id) {
            state_type = type;
            window.parent.postMessage({
                eventName: 'workspace.context',

                data: {
                    state: type + '.' + id
                }
            }, 'https://collab.humanbrainproject.eu/');
        };


        var clearState = function() {

            window.parent.postMessage({
                eventName: 'workspace.context',

                data: {
                    state: ''
                }
            }, 'https://collab.humanbrainproject.eu/');

            state = "";
            state_type = undefined;


            setTimeout(function() {
                window.location.hash = "ctx=" + getCtx() + "&ctxstate=";
                window.location.search = "ctx=" + getCtx() + "&ctxstate=";


            }, 0);

        };

        var clearExternal = function() {
            sendState(state_type, state);
            // window.location.search = "ctx=" + getCtx() + "&ctxstate="+state_type+"."+state;
            window.location.search = "ctx=" + getCtx() + "&ctxstate=";
        };

        var getStateType = function() {
            return state_type;
        };

        return {
            setService: setService,
            getCtx: getCtx,
            getCollabID: getCollabID,
            getAppID: getAppID,
            getState: getState,
            sendState: sendState,
            clearState: clearState,
            clearExternal: clearExternal,
            setState: setState,
            getExternal: getExternal,
            getStateType: getStateType,
            modelCatalog_goToHomeView: modelCatalog_goToHomeView,
            modelCatalog_goToModelDetailView: modelCatalog_goToModelDetailView,
            validation_goToHomeView: validation_goToHomeView,
            validation_goToModelDetailView: validation_goToModelDetailView,
            validation_goToTestDetailView: validation_goToTestDetailView,
            validation_goToResultDetailView: validation_goToResultDetailView,
            validation_goToModelCatalog: validation_goToModelCatalog,
            validation_goToTestCatalogView: validation_goToTestCatalogView,
        }
    }
]);



var ParametersConfigurationServices = angular.module('ParametersConfigurationServices', ['ngResource', 'btorfs.multiselect', 'ApiCommunicationServices', 'ContextServices']);
ParametersConfigurationServices.service('CollabParameters', ['$rootScope', 'CollabParameterRest', 'Context',
    function($rootScope, CollabParameterRest, Context) {
        var parameters;
        var ctx;

        var setCollabId = function(type, newObj) {
            parameters.param[0][type] = newObj;
        };

        var addParameter = function(type, newObj) {
            parameters.param[0][type].push(newObj);
        };

        var supprParameter = function(type, Obj) {
            index = parameters.param[0][type].indexOf(Obj);
            parameters.param[0][type].splice(index, 1);
        };

        var getParameters = function(type) {
            return parameters.param[0][type];
        };

        var getParameters_authorized_value_formated = function(type) {
            data = getParameters(type);
            formated_data = [];

            size = data.length;
            for (var i = 0; i < size; i++) {
                formated_data.push({ authorized_value: data[i] });
            }
            return formated_data;
        };

        var getRequestParameters = function() {
            // console.log("getRequestParameters");
            // console.log(Context.getCollabID());
            // console.log(Context.getAppID());

            parameters = CollabParameterRest.get({ app_id: Context.getAppID() });
            return parameters
        };

        var getAllParameters = function() {
            return parameters.param[0];
        };

        var _StringTabToArray = function(tab) {
            tab.forEach(function(value, i) {
                if (value == "") {
                    tab[i] = [];

                } else {
                    tab[i] = value.split(",");
                }

            });

            return tab;
        };

        var _getParamTabValues = function() {
            var param_tab = [
                parameters.param[0]['data_modalities'],
                parameters.param[0]['species'],
                parameters.param[0]['brain_region'],
                parameters.param[0]['cell_type'],
                parameters.param[0]['model_type'],
                parameters.param[0]['test_type'],
            ];

            return param_tab;
        };

        var _setParametersNewValues = function(string_tab) {
            parameters.param[0]['data_modalities'] = string_tab[0];
            parameters.param[0]['species'] = string_tab[1];
            parameters.param[0]['brain_region'] = string_tab[2];
            parameters.param[0]['cell_type'] = string_tab[3];
            parameters.param[0]['model_type'] = string_tab[4];
            parameters.param[0]['test_type'] = string_tab[5];
        };


        var setService = function(ctx_param) {
            // ctx = ctx_param;

            if (typeof(parameters) == "undefined") {

                // console.log("setService");
                // console.log(Context.getCollabID());
                // console.log(Context.getAppID());

                parameters = CollabParameterRest.get({ app_id: Context.getAppID() }); //need to get collab number
                parameters.$promise.then(function() {

                    if (parameters.param.length == 0) {

                        post = _postInitCollab();
                        post.$promise.then(function() {
                            parameters = CollabParameterRest.get({ app_id: Context.getAppID() });

                        });
                    } else {

                        param_tab = _getParamTabValues();
                        string_tab = _StringTabToArray(param_tab);
                        _setParametersNewValues(string_tab);

                    }
                });
            }
            return parameters;
        };

        var _postInitCollab = function() {
            initConfiguration();

            post = post_parameters();
            return post;

        };

        var post_parameters = function() {

            var data_to_send = JSON.stringify({
                'id': Context.getAppID(),
                'data_modalities': String(parameters.param[0]['data_modalities']),
                'test_type': String(parameters.param[0]['test_type']),
                'species': String(parameters.param[0]['species']),
                'brain_region': String(parameters.param[0]['brain_region']),
                'cell_type': String(parameters.param[0]['cell_type']),
                'model_type': String(parameters.param[0]['model_type']),
                'app_type': String(parameters.param[0]['app_type']),
                'collab_id': Context.getCollabID(),
            });
            post = CollabParameterRest.save({ app_id: Context.getAppID(), collab_id: Context.getCollabID() }, data_to_send, function(value) {});
            return post;
        };

        var put_parameters = function() {

            var data_to_send = JSON.stringify({
                'id': Context.getAppID(),
                'data_modalities': String(parameters.param[0]['data_modalities']),
                'test_type': String(parameters.param[0]['test_type']),
                'species': String(parameters.param[0]['species']),
                'brain_region': String(parameters.param[0]['brain_region']),
                'cell_type': String(parameters.param[0]['cell_type']),
                'model_type': String(parameters.param[0]['model_type']),
                'app_type': String(parameters.param[0]['app_type']),
                'collab_id': Context.getCollabID(),
            });

            put = CollabParameterRest.put({ app_id: Context.getAppID() }, data_to_send, function(value) {});
            return put;
        };

        var initConfiguration = function() {
            parameters = {
                'param': [{
                    'data_modalities': [],
                    'test_type': [],
                    'species': [],
                    'brain_region': [],
                    'cell_type': [],
                    'model_type': [],
                    'app_type': [],
                    'collab_id': 0,
                }, ],
                '$promise': true,
            };

        };

        return {
            addParameter: addParameter,
            getParameters: getParameters,
            getParameters_authorized_value_formated: getParameters_authorized_value_formated,
            getAllParameters: getAllParameters,
            setService: setService,
            supprParameter: supprParameter,
            post_parameters: post_parameters,
            put_parameters: put_parameters,
            initConfiguration: initConfiguration,
            getRequestParameters: getRequestParameters,
            setCollabId: setCollabId,
        };

    }
]);


var GraphicsServices = angular.module('GraphicsServices', ['ngResource', 'btorfs.multiselect', 'ApiCommunicationServices', 'ParametersConfigurationServices', 'ContextServices']);

GraphicsServices.factory('Graphics', ['$rootScope', 'ValidationResultRest', 'CollabParameters', 'ValidationTestResultRest', 'ValidationModelResultRest', 'Context',
    function($rootScope, ValidationResultRest, CollabParameters, ValidationTestResultRest, ValidationModelResultRest, Context) {
        // var results_data = undefined;

        var focus = function(list_id_couple, results_data) {
            var list_data = [];
            var i = 0;
            for (i; i < list_id_couple.length; i++) {
                data = find_result_in_data(list_id_couple[i], results_data);
                list_data.push(data);
            }
            $rootScope.$broadcast('data_focussed:updated', list_data);
        };


        var find_result_in_data = function(id_couple, results_data) {
            var result_to_return = undefined;

            var id_line = id_couple.id_line;
            var id_result = id_couple.id_result;

            //find the correct datablock
            var datablock = undefined;
            var i = 0;
            for (i; i < results_data.data_block_id.length; i++) {
                if (results_data.data_block_id[i].id == id_line) {
                    datablock = results_data.data[i];
                    i = results_data.data_block_id.length;
                }
            }

            //find the correct result in datablock
            var j = 0;
            for (j; j < datablock.length; j++) {
                if (datablock[j].id == id_result) {
                    result_to_return = datablock[j];
                }
            }
            return result_to_return;
        };

        var getResultsfromTestID = function(test, ids) {
            return new Promise(function(resolve, reject) {
                var values = [];
                var list_ids = [];
                var j = 0;
                var x = 0;

                var results_data = ValidationTestResultRest.get({ app_id: Context.getAppID(), test_id: test.tests[0].id, list_id: ids, });
                results_data.$promise.then(function() {
                    for (j; j < results_data.data.length; j++) {
                        values[j] = _manageDataForGraph(results_data.data[j], results_data.data_block_id[j].id)
                    };
                    for (x; x < results_data.versions_id_all.length; x++) {
                        list_ids[x] = results_data.versions_id_all[x];
                    };
                    var data = { 'values': values, 'ids_all': list_ids, 'results': results_data }
                    resolve(data);
                });
            });
        };

        var getResultsfromModelID = function(model, ids) {
            var values = [];
            var list_ids = [];
            var j = 0;
            var x = 0;

            var results_data = ValidationModelResultRest.get({ app_id: Context.getAppID(), model_id: model.models[0].id, list_id: ids, });
            results_data.$promise.then(function() {
                for (j; j < results_data.data.length; j++) {
                    values[j] = _manageDataForGraph(results_data.data[j], results_data.data_block_id[j].id)
                };
                for (x; x < results_data.versions_id_all.length; x++) {
                    list_ids[x] = results_data.versions_id_all[x];
                };
            });

            return { 'values': values, 'ids_all': list_ids, 'results': results_data };
        };

        var _manageDataForGraph = function(data, line_id) {
            var values_temp = [];
            var ij = 0;

            for (ij; ij < data.length; ij++) {
                var temp = {
                    x: new Date(data[ij].timestamp),
                    y: data[ij].result,
                    id: line_id,
                    id_test_result: data[ij].id,
                };
                values_temp.push(temp);
            };
            var data_to_return = {
                values: values_temp, //values - represents the array of {x,y} data points
                key: line_id, //key  - the name of the series.
                color: _pickRandomColor(), //color - optional: choose your own line color.
                infosup: data,
            };
            return data_to_return;
        };

        var _pickRandomColor = function() {
            var letters = '0123456789ABCDEF';
            var color = '#';
            var i = 0;
            for (i; i < 6; i++) {
                color += letters[Math.floor(Math.random() * 16)];
            }
            return color;
        };

        var get_lines_options = function(title, subtitle, Yaxislabel, caption, results_data) {
            options = {
                chart: {
                    type: 'lineChart',
                    height: 450,
                    margin: {
                        top: 20,
                        right: 20,
                        bottom: 40,
                        left: 55
                    },
                    x: function(d) { return d.x; },
                    y: function(d) { return d.y; },
                    useInteractiveGuideline: true,
                    dispatch: {
                        stateChange: function(e) { console.log("stateChange"); },
                        changeState: function(e) { console.log("changeState"); },
                        tooltipShow: function(e) { console.log("tooltipShow"); },
                        tooltipHide: function(e) { console.log("tooltipHide"); },
                    },
                    xAxis: {
                        axisLabel: 'Time (ms)',


                        tickFormat: function(d) {
                            return d3.time.format('%d-%m-%y')(new Date(d))
                        },
                    },

                    yAxis: {
                        axisLabel: Yaxislabel,
                        tickFormat: function(d) {
                            return d3.format('.02f')(d);
                        },
                        axisLabelDistance: -10
                    },
                    callback: function(chart) {
                        chart.lines.dispatch.on('elementClick', function(e) {
                            var list_of_results_id = [];
                            var i = 0;
                            for (i; i < e.length; i++) {
                                list_of_results_id.push({ id_line: e[i].point.id, id_result: e[i].point.id_test_result });
                            }
                            focus(list_of_results_id, results_data);
                        });
                    }
                },
                title: {
                    enable: true,
                    text: title
                },
                subtitle: {
                    enable: true,
                    text: subtitle,
                    css: {
                        'text-align': 'center',
                        'margin': '10px 13px 0px 7px'
                    }
                },
                caption: {
                    enable: true,
                    html: caption,
                    css: {
                        'text-align': 'justify',
                        'margin': '10px 13px 0px 7px'
                    }
                }
            };

            return options;


        }
        var get_DataMultipleResult = function() {
            return multiple_result_data;
        }


        return {
            get_lines_options: get_lines_options,
            find_result_in_data: find_result_in_data,
            focus: focus,
            getResultsfromModelID: getResultsfromModelID,
            getResultsfromTestID: getResultsfromTestID,
        };

    }
]);<|MERGE_RESOLUTION|>--- conflicted
+++ resolved
@@ -82,11 +82,6 @@
                         external = temp_state.split("%2C")[1];
                     }
                 }
-<<<<<<< HEAD
-                console.log("1 state", state);
-=======
-
->>>>>>> c8ba17aa
 
                 // _getCtx();
                 if (ctx == undefined) {
