--- conflicted
+++ resolved
@@ -554,14 +554,9 @@
             return new Promise(function(resolve, reject) {
                 var values = [];
                 var j = 0;
-<<<<<<< HEAD
-                var results_data = ValidationTestResultRest.get({
-                    ctx: Context.getCtx(),
-                    test_id: test.tests[0].id,
-                });
-=======
-                results_data = ValidationTestResultRest.get({ app_id: Context.getAppID(), test_id: test.tests[0].id });
->>>>>>> 0530f2e6
+
+                var results_data = ValidationTestResultRest.get({ app_id: Context.getAppID(), test_id: test.tests[0].id });
+
 
                 results_data.$promise.then(function() {
                     for (j; j < results_data.data_block_id.length; j++) {
@@ -576,16 +571,9 @@
             var values = [];
             var list_ids = [];
             var j = 0;
-<<<<<<< HEAD
             var x = 0;
-            var results_data = ValidationModelResultRest.get({
-                ctx: Context.getCtx(),
-                model_id: model.models[0].id,
-                list_id: ids,
-            });
-=======
-            results_data = ValidationModelResultRest.get({ app_id: Context.getAppID(), model_id: model.models[0].id, });
->>>>>>> 0530f2e6
+
+            var results_data = ValidationModelResultRest.get({ app_id: Context.getAppID(), model_id: model.models[0].id, list_id: ids, });
             results_data.$promise.then(function() {
                 for (j; j < results_data.data.length; j++) {
                     values[j] = _manageDataForGraph(results_data.data[j], results_data.data_block_id[j].id)
