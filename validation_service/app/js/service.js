--- conflicted
+++ resolved
@@ -185,8 +185,6 @@
                 window.open(url, '_blank')
             })
         }
-<<<<<<< HEAD
-=======
         var newTab_goToBlueNaaSViewer = function(model_instance) {
 
             var base = "https://blue-naas.humanbrainproject.eu/#/url/"
@@ -200,7 +198,6 @@
 
             window.open(url, '_blank')
         }
->>>>>>> 42cbb573
 
         var getCurrentLocationSearch = function() {
             return window.location.search;
@@ -458,9 +455,9 @@
         var models = { date_last_load: undefined, status: undefined, data: undefined };
         var tests = { date_last_load: undefined, status: undefined, data: undefined };
         var results = { date_last_load: undefined, status: undefined, data: undefined };
-        //possible states status :
+        //possible states status : 
         //- up to date
-        //- outdated
+        //- outdated 
         //- undefined
         //- loading //loading the pages
 
@@ -948,7 +945,7 @@
 GraphicsServices.factory('Graphics', ['$rootScope', 'Context', 'ValidationResultRest',
     function($rootScope, Context, ValidationResultRest) {
 
-        //graphs functions
+        //graphs functions 
         var get_lines_options = function(title, subtitle, Yaxislabel, caption, results_data, type, graph_key, abscissa_value) {
 
             var yminymax = _get_min_max_yvalues(results_data);
@@ -1264,7 +1261,7 @@
 
                     code.results = [];
                     for (var result in model_instances[model_instance].test_codes[test_instance].results) {
-                        //only keep the first five significant score figures
+                        //only keep the first five significant score figures 
                         var res = model_instances[model_instance].test_codes[test_instance].results[result];
                         res.score = res.score; //.toPrecision(5);
                         code.results.push(res);
@@ -1511,7 +1508,7 @@
 
                         instance.results = [];
                         for (var result in raw_data.score_type[score_type].test_codes[test_code].model_instances[model_instance].results) {
-                            //only keep the first five significant score figures
+                            //only keep the first five significant score figures 
                             var res = raw_data.score_type[score_type].test_codes[test_code].model_instances[model_instance].results[result];
                             res.score = res.score; //.toPrecision(5);
                             instance.results.push(res);
