--- conflicted
+++ resolved
@@ -325,7 +325,6 @@
                 $scope.button_save_ticket.push(ticket_id);
             };
 
-<<<<<<< HEAD
             $scope.saveEditedTicket = function(ticket_id) {
                 var text = $("#editable-text-" + ticket_id).text();
                 var title = $("#editable-title-" + ticket_id).text();
@@ -356,12 +355,11 @@
             $scope.isInArray = function(value, array) {
                 return array.indexOf(value) > -1;
             }
-=======
+
             $scope.goToDetailTestResult = function(test_result_id) {
                 console.log("test id", test_result_id)
                 $location.path('/home/validation_test_result/' + test_result_id);
             };
->>>>>>> 28608e20
         });
 
     }
@@ -386,10 +384,6 @@
 
         });
         $scope.goToDetailTest = function(test_id) {
-<<<<<<< HEAD
-=======
-            console.log("test id", test_id);
->>>>>>> 28608e20
             $location.path('/home/validation_test/' + test_id);
         };
 
