--- conflicted
+++ resolved
@@ -69,14 +69,9 @@
     function($scope, $rootScope, $http, $location, CollabParameters) {}
 ]);
 
-<<<<<<< HEAD
-
-testApp.controller('ValTestCreateCtrl', ['$scope', '$rootScope', '$http', '$location', 'ValidationTestDefinitionRest', 'ValidationTestCodeRest',
-    function($scope, $rootScope, $http, $location, ValidationTestDefinitionRest, ValidationTestCodeRest) {
-=======
 testApp.controller('ValTestCreateCtrl', ['$scope', '$rootScope', '$http', '$location', 'ValidationTestDefinitionRest', 'ValidationTestCodeRest', 'CollabParameters',
     function($scope, $rootScope, $http, $location, ValidationTestDefinitionRest, ValidationTestCodeRest, CollabParameters) {
->>>>>>> 749262fc
+
 
         $scope.make_post = function() {
             var data_to_send = JSON.stringify({ test_data: $scope.test, code_data: $scope.code });
