--- conflicted
+++ resolved
@@ -347,12 +347,8 @@
 //controllers
 ModelCatalogApp.controller('ModelCatalogCtrl', ['$scope', '$rootScope', '$http', '$location', 'ScientificModelRest', 'CollabParameters', 'IsCollabMemberRest',
 
-<<<<<<< HEAD
-    function($scope, $rootScope, $http, $location, ScientificModelRest, CollabParameters) {
-=======
     function($scope, $rootScope, $http, $location, ScientificModelRest, CollabParameters, IsCollabMemberRest) {
 
->>>>>>> 15bfa946
         CollabParameters.setService().$promise.then(function() {
 
             $scope.collab_species = CollabParameters.getParameters("species");
