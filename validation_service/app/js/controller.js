'use strict';

/* Controllers */
var testApp = angular.module('testApp');

testApp.controller('HomeCtrl', ['$scope', '$rootScope', '$http', '$location', "ScientificModelRest", "ValidationTestDefinitionRest", 'CollabParameters', 'IsCollabMemberRest', 'Context',
    function($scope, $rootScope, $http, $location, ScientificModelRest, ValidationTestDefinitionRest, CollabParameters, IsCollabMemberRest, Context) {

        $scope.Context = Context;
        Context.setService();
        var ctx = Context.getCtx();

        if (Context.getStateType() == "" || Context.getStateType() == undefined) {
            CollabParameters.setService(ctx).$promise.then(function() {

<<<<<<< HEAD

                $scope.collab_species = CollabParameters.getParameters("species");
                $scope.collab_brain_region = CollabParameters.getParameters("brain_region");
                $scope.collab_cell_type = CollabParameters.getParameters("cell_type");
                $scope.collab_model_type = CollabParameters.getParameters("model_type");
                $scope.collab_test_type = CollabParameters.getParameters("test_type");
                $scope.collab_data_modalities = CollabParameters.getParameters("data_modalities");
=======
>>>>>>> 6e841f46

                $scope.collab_species = CollabParameters.getParameters("species");
                $scope.collab_brain_region = CollabParameters.getParameters("brain_region");
                $scope.collab_cell_type = CollabParameters.getParameters("cell_type");
                $scope.collab_model_type = CollabParameters.getParameters("model_type");
                $scope.collab_test_type = CollabParameters.getParameters("test_type");
                $scope.collab_data_modalities = CollabParameters.getParameters("data_modalities");

<<<<<<< HEAD
                // $scope.is_collab_member = false;
                // $scope.is_collab_member = IsCollabMemberRest.get({ ctx: ctx, });
                // $scope.is_collab_member.$promise.then(function() {
                //     $scope.is_collab_member = $scope.is_collab_member.is_member;
                //     $scope.is_collab_member = true; //to delete  
                // });
                $scope.models = ScientificModelRest.get({ ctx: ctx }, function(data) {});
                $scope.tests = ValidationTestDefinitionRest.get({ ctx: ctx }, function(data) {});

=======

                // $scope.is_collab_member = false;
                // $scope.is_collab_member = IsCollabMemberRest.get({ ctx: ctx, });
                // $scope.is_collab_member.$promise.then(function() {
                //     $scope.is_collab_member = $scope.is_collab_member.is_member;
                //     $scope.is_collab_member = true; //to delete  
                // });
                $scope.models = ScientificModelRest.get({ ctx: ctx }, function(data) {});
                $scope.tests = ValidationTestDefinitionRest.get({ ctx: ctx }, function(data) {});

>>>>>>> 6e841f46
            });
        } else {

            var element;

            var state_type = Context.getStateType();
            element = Context.getState();

            if (state_type == "model") {
                Context.validation_goToModelDetailView(element);
            } else if (state_type == "test") {
                Context.validation_goToTestDetailView(element);
            } else if (state_type == "result") {
                Context.validation_goToResultDetailView(element);
            }

        }



    }
]);

testApp.controller('ValTestCtrl', ['$scope', '$rootScope', '$http', '$location', 'ValidationTestDefinitionRest', 'CollabParameters', 'IsCollabMemberRest', 'Context',
    function($scope, $rootScope, $http, $location, ValidationTestDefinitionRest, CollabParameters, IsCollabMemberRest, Context) {

        $scope.Context = Context;

        var ctx = Context.getCtx();
        CollabParameters.setService(ctx).$promise.then(function() {


            $scope.collab_species = CollabParameters.getParameters("species");
            $scope.collab_brain_region = CollabParameters.getParameters("brain_region");
            $scope.collab_cell_type = CollabParameters.getParameters("cell_type");
            $scope.collab_model_type = CollabParameters.getParameters("model_type");
            $scope.collab_test_type = CollabParameters.getParameters("test_type");
            $scope.collab_data_modalities = CollabParameters.getParameters("data_modalities");

            $scope.is_collab_member = false;
            $scope.is_collab_member = IsCollabMemberRest.get({ ctx: ctx, });
            $scope.is_collab_member.$promise.then(function() {
                $scope.is_collab_member = $scope.is_collab_member.is_member;
            });

            $scope.test_list = ValidationTestDefinitionRest.get({ ctx: ctx }, function(data) {});
        });

    }
]);


testApp.controller('ValModelDetailCtrl', ['$scope', '$rootScope', '$http', '$location', '$stateParams', 'ScientificModelRest', 'ScientificModelInstanceRest', 'CollabParameters', 'IsCollabMemberRest', 'AppIDRest', 'Graphics', 'Context',
    function($scope, $rootScope, $http, $location, $stateParams, ScientificModelRest, ScientificModelInstanceRest, CollabParameters, IsCollabMemberRest, AppIDRest, Graphics, Context) {

        $scope.Context = Context;

        var ctx = Context.getCtx();
        CollabParameters.setService(ctx).$promise.then(function() {

            $scope.is_collab_member = false;
            $scope.is_collab_member = IsCollabMemberRest.get({ ctx: ctx, });
            $scope.is_collab_member.$promise.then(function() {
                $scope.is_collab_member = $scope.is_collab_member.is_member;
            });
            $scope.model = ScientificModelRest.get({ ctx: ctx, id: $stateParams.uuid });
            $scope.model.$promise.then(function() {
                //graph and table results
                $scope.data = Graphics.getResultsfromModelID($scope.model);
                console.log($scope.data)
                $scope.line_result_focussed;
                $scope.$on('data_focussed:updated', function(event, data) {
                    $scope.line_result_focussed = data;
                    $scope.$apply();
                });
                $scope.options5 = Graphics.get_lines_options('Model/p-value', '', "p-value", "this is a caption");
            });
        });
<<<<<<< HEAD
=======

        // $scope.goToModelCatalog = function() {
        //     var collab_id = $scope.model.models[0].access_control.collab_id;
        //     var app_id = AppIDRest.get({ ctx: $scope.model.models[0].access_control.id });
        //     app_id.$promise.then(function() {
        //         app_id = app_id.app_id;

        //         var url = "https://collab.humanbrainproject.eu/#/collab/" + collab_id + "/nav/" + app_id +
        //             "?state=model." + $scope.model.models[0].id; //to go to collab api

        //         window.open(url, 'modelCatalog');
        //     });

        // }
>>>>>>> 6e841f46
    }
]);

testApp.directive('markdown', function() {
    var converter = new Showdown.converter();
    return {
        restrict: 'A',
        link: function(scope, element, attrs) {
            function renderMarkdown() {
                var htmlText = converter.makeHtml(scope.$eval(attrs.markdown) || '');
                element.html(htmlText);
            }
            scope.$watch(attrs.markdown, renderMarkdown);
            renderMarkdown();
        }
    };
});


testApp.controller('ValTestDetailCtrl', ['$scope', '$rootScope', '$http', '$location', '$stateParams', '$state', 'ValidationTestDefinitionRest', 'ValidationTestCodeRest', 'CollabParameters', 'TestCommentRest', "IsCollabMemberRest", "Graphics", "Context", 'TestTicketRest',

    function($scope, $rootScope, $http, $location, $stateParams, $state, ValidationTestDefinitionRest, ValidationTestCodeRest, CollabParameters, TestCommentRest, IsCollabMemberRest, Graphics, Context, TestTicketRest) {

        $scope.Context = Context;

        var ctx = Context.getCtx();
        CollabParameters.setService(ctx).$promise.then(function() {

            $scope.detail_test = ValidationTestDefinitionRest.get({ ctx: ctx, id: $stateParams.uuid });


            $scope.species = CollabParameters.getParameters("species");
            $scope.brain_region = CollabParameters.getParameters("brain_region");
            $scope.cell_type = CollabParameters.getParameters("cell_type");
            $scope.model_type = CollabParameters.getParameters("model_type");
            $scope.test_type = CollabParameters.getParameters("test_type");
            $scope.data_modalities = CollabParameters.getParameters("data_modalities");
            $scope.detail_version_test = ValidationTestCodeRest.get({ ctx: ctx, test_definition_id: $stateParams.uuid });


            $scope.detail_test.$promise.then(function() {
                Graphics.getResultsfromTestID($scope.detail_test).then(function(graphic_data) {
                    $scope.result_focussed;
                    $scope.$on('data_focussed:updated', function(event, data) {
                        $scope.result_focussed = data;
                        $scope.$apply();
                    });
                    $scope.graphic_data = graphic_data;
                    $scope.graphic_options = Graphics.get_lines_options('Test/result', '', "", "this is a caption");

                }).catch(function(err) {
                    console.error('Erreur !');
                    console.dir(err);
                    console.log(err);
                });

                //for tab_comments
                $scope.test_tickets = TestTicketRest.get({ ctx: ctx, test_id: $stateParams.uuid });
                $scope.comments_to_show = [];
                $scope.create_comment_to_show = [];
                $scope.button_save_ticket = [];
            });

            var _add_params = function() {
                $scope.test_code.test_definition_id = $scope.detail_test.tests[0].id;
            };

            $scope.selected_tab = "";
            $scope.toogleTabs = function(id_tab) {
                $scope.selected_tab = id_tab;

                var list_tab_id = [
                    "tab_description",
                    "tab_version",
                    "tab_new_version",
                    "tab_results", // this one must be visibility: hidden or visible
                    "tab_comments",
                    "tab_edit_test",
                ]

                //set all tabs style display to "none"
                var i = 0;
                for (i; i < list_tab_id.length; i++) {
                    if (list_tab_id[i] == "tab_results") {
                        document.getElementById(list_tab_id[i]).style.visibility = "hidden";

                    } else {
                        document.getElementById(list_tab_id[i]).style.display = "none";
                    }

                }

                //set id_tab style display to "block" or visible
                if (id_tab == "tab_results") {
                    document.getElementById(id_tab).style.visibility = "visible";
                } else {
                    document.getElementById(id_tab).style.display = "block";
                };

                _active_tab(id_tab);
            };

            var _active_tab = function(id_tab) {
                var a = document.getElementById("li_tab_description");
                var b = document.getElementById("li_tab_version");
                var c = document.getElementById("li_tab_results");
                var d = document.getElementById("li_tab_comments");
                a.className = b.className = c.className = d.className = "nav-link";
                if (id_tab != "tab_new_version" || id_tab != "tab_edit_test") {
                    var e = document.getElementById("li_" + id_tab);
                    e.className += " active";

                };
            };

            $scope.saveVersion = function() {
                _add_params();
                var parameters = JSON.stringify($scope.test_code);
                ValidationTestCodeRest.save({ ctx: ctx, id: $scope.detail_test.tests[0].id }, parameters).$promise.then(function() {
                    document.getElementById("tab_description").style.display = "none";
                    document.getElementById("tab_version").style.display = "block";
                    document.getElementById("tab_new_version").style.display = "none";
                    document.getElementById("tab_results").style.visibility = "hidden";
                    document.getElementById("tab_comments").style.display = "none";
                    $state.reload();
                });

            };

            $scope.editTest = function() {
                var parameters = JSON.stringify($scope.detail_test.tests[0]);
                ValidationTestDefinitionRest.put({ ctx: ctx, id: $scope.detail_test.tests[0].id }, parameters).$promise.then(function() {
                    document.getElementById("tab_description").style.display = "none";
                    document.getElementById("tab_version").style.display = "block";
                    document.getElementById("tab_new_version").style.display = "none";
                    document.getElementById("tab_results").style.display = "none";
                    document.getElementById("tab_comments").style.display = "none";
                    $state.reload();
                });

            };

            $scope.saveTicket = function() {
                $scope.ticket.test_id = $stateParams.uuid;
                var data = JSON.stringify($scope.ticket);
                $scope.new_ticket = TestTicketRest.post(data, function(value) {})
                $scope.new_ticket.$promise.then(function() {
                    $scope.test_tickets.tickets.push($scope.new_ticket.new_ticket[0]);
                    document.getElementById("formT").reset();
                });

            };
            $scope.saveComment = function(ticket_id, comment_post, ticket_index) {
                comment_post.Ticket_id = ticket_id;
                var data = JSON.stringify(comment_post);
                $scope.new_comment = TestCommentRest.post(data, function(value) {})
                $scope.new_comment.$promise.then(function() {
                    $scope.create_comment_to_show.splice($scope.create_comment_to_show.indexOf(ticket_id));

                    if ($scope.test_tickets.tickets[ticket_index].comments) {
                        $scope.test_tickets.tickets[ticket_index].comments.push($scope.new_comment.new_comment[0]);
                    } else {
                        $scope.test_tickets.tickets[ticket_index].comments = [];
                        $scope.test_tickets.tickets[ticket_index].comments.push($scope.new_comment.new_comment[0]);
                    }


                    document.getElementById("btn-create-comment-" + ticket_id).innerHTML = "Reply";
                    document.getElementById("formC-" + ticket_id).reset();
                });

            };

            $scope._reset = function(form) {
                if (form) {
                    form.$setPristine();
                    form.$setUntouched();
                };
            };

            $scope.showComments = function(ticket_id) {
                var classe = document.getElementById("button-com-" + ticket_id).className;
                if (classe == "glyphicon glyphicon-plus button-click") {
                    $scope.comments_to_show.push(ticket_id);
                    document.getElementById("button-com-" + ticket_id).className = "glyphicon glyphicon-minus button-click";
                } else {
                    $scope.comments_to_show.splice($scope.comments_to_show.indexOf(ticket_id));
                    document.getElementById("button-com-" + ticket_id).className = "glyphicon glyphicon-plus button-click";
                };
            };
            $scope.showCreateComment = function(ticket_id) {
                var button = document.getElementById("btn-create-comment-" + ticket_id);
                if (button.innerHTML == "Reply") {
                    $scope.create_comment_to_show.push(ticket_id);
                    button.innerHTML = "Hide";
                } else {
                    $scope.create_comment_to_show.splice($scope.create_comment_to_show.indexOf(ticket_id));
                    button.innerHTML = "Reply";

                };
            };

            $scope.editTicket = function(ticket_id) {
                angular.element(document.querySelector("#editable-title-" + ticket_id)).attr('contenteditable', "true");
                angular.element(document.querySelector("#editable-title-" + ticket_id)).attr('bgcolor', 'ghostwhite');
                angular.element(document.querySelector("#editable-text-" + ticket_id)).attr('contenteditable', "true");
                angular.element(document.querySelector("#editable-text-" + ticket_id)).attr('bgcolor', 'ghostwhite');
                $scope.button_save_ticket.push(ticket_id);
            };

            $scope.saveEditedTicket = function(ticket_id) {
                var text = $("#editable-text-" + ticket_id).text();
                var title = $("#editable-title-" + ticket_id).text();
                var parameters = JSON.stringify({ 'id': ticket_id, 'title': title, 'text': text });
                var a = TestTicketRest.put({ ctx: ctx }, parameters).$promise.then(function(data) {
                    angular.element(document.querySelector("#editable-title-" + ticket_id)).attr('contenteditable', "false");
                    angular.element(document.querySelector("#editable-title-" + ticket_id)).attr('bgcolor', '');
                    angular.element(document.querySelector("#editable-text-" + ticket_id)).attr('contenteditable', "false");
                    angular.element(document.querySelector("#editable-text-" + ticket_id)).attr('bgcolor', 'white');
                    $scope.button_save_ticket.splice($scope.button_save_ticket.indexOf(ticket_id));
                });
            };
            $scope.editComment = function(com_id) {
                angular.element(document.querySelector("#editable-text-" + com_id)).attr('contenteditable', "true");
                angular.element(document.querySelector("#editable-text-" + com_id)).attr('bgcolor', 'ghostwhite');
                $scope.button_save_ticket.push(com_id);
            };

            $scope.saveEditedComment = function(com_id) {
                var text = $("#editable-text-" + com_id).text();
                var parameters = JSON.stringify({ 'id': com_id, 'text': text });
                var a = TestCommentRest.put({ ctx: ctx }, parameters).$promise.then(function(data) {
                    angular.element(document.querySelector("#editable-text-" + com_id)).attr('contenteditable', "false");
                    angular.element(document.querySelector("#editable-text-" + com_id)).attr('bgcolor', 'white');
                    $scope.button_save_ticket.splice($scope.button_save_ticket.indexOf(com_id));
                });
            }
            $scope.isInArray = function(value, array) {
                return array.indexOf(value) > -1;
            }

        });

    }
]);

testApp.controller('ValTestResultDetailCtrl', ['$window', '$scope', '$rootScope', '$http', '$location', '$stateParams', 'IsCollabMemberRest', 'AppIDRest', 'ValidationResultRest', 'CollabParameters', 'ScientificModelRest', 'ValidationTestDefinitionRest', "Context",
    function($window, $scope, $rootScope, $http, $location, $stateParams, IsCollabMemberRest, AppIDRest, ValidationResultRest, CollabParameters, ScientificModelRest, ValidationTestDefinitionRest, Context) {

        $scope.Context = Context;

        var ctx = Context.getCtx();
        CollabParameters.setService(ctx).$promise.then(function() {
            $scope.is_collab_member = false;
            $scope.is_collab_member = IsCollabMemberRest.get({ ctx: ctx, });
            $scope.is_collab_member.$promise.then(function() {
                $scope.is_collab_member = $scope.is_collab_member.is_member;
            });
            $scope.test_result = ValidationResultRest.get({ ctx: ctx, id: $stateParams.uuid });

            $scope.test_result.$promise.then(function() {
                $scope.model = ScientificModelRest.get({ ctx: ctx, id: $scope.test_result.data.model_instance.model_id });
                $scope.test = ValidationTestDefinitionRest.get({ ctx: ctx, id: $scope.test_result.data.test_definition.test_definition_id });
            });

        });
<<<<<<< HEAD
=======

        // $scope.goToModelCatalog = function(test_id) {

        //     var collab_id = $scope.model.models[0].access_control.collab_id;
        //     var app_id = AppIDRest.get({ ctx: $scope.model.models[0].access_control.id });
        //     app_id.$promise.then(function() {
        //         app_id = app_id.app_id;
        //         var referrer = "https://collab.humanbrainproject.eu/#/collab/" + collab_id + "/nav/" + app_id; //to go to collab api
        //         var url = 'https://localhost:8000/?ctx=' + $scope.model.models[0].access_control.id + '#/model-catalog/detail/' + $scope.model.models[0].id; //to go outside collab but directly to model detail
        //         var sm_url = '#/model-catalog/detail/' + $scope.model.models[0].id;

        //         console.log("referrer");
        //         console.log(referrer);

        //         var win = $window.open(referrer, 'modelCatalog');
        //     });
        // }
>>>>>>> 6e841f46
    }
]);


testApp.controller('TestResultCtrl', ['$scope', '$rootScope', '$http', '$location', '$timeout', 'CollabParameters', 'ValidationResultRest_fortest', 'ValidationResultRest', 'Graphics', "Context",

    function($scope, $rootScope, $http, $location, $timeout, CollabParameters, ValidationResultRest_fortest, ValidationResultRest, Graphics, Context) {
        $scope.Context = Context;

        var ctx = Context.getCtx();
        CollabParameters.setService(ctx).$promise.then(function() {

            var temp_test = Graphics.data_fromAPI();
            temp_test.then(function() {
                $scope.data5 = temp_test.$$state.value;
            });

            $scope.options5 = Graphics.get_lines_options();

            $scope.line_result_focussed;
            $scope.$on('data_focussed:updated', function(event, data) {
                $scope.line_result_focussed = data;
                $scope.$apply();
            });

        });
    }
]);


testApp.controller('ValTestCreateCtrl', ['$scope', '$rootScope', '$http', '$location', 'ValidationTestDefinitionRest', 'ValidationTestCodeRest', 'CollabParameters', 'Context',
    function($scope, $rootScope, $http, $location, ValidationTestDefinitionRest, ValidationTestCodeRest, CollabParameters, Context) {
        $scope.Context = Context;

        var ctx = Context.getCtx();
        CollabParameters.setService(ctx).$promise.then(function() {
            $scope.species = CollabParameters.getParameters("species");
            $scope.brain_region = CollabParameters.getParameters("brain_region");
            $scope.cell_type = CollabParameters.getParameters("cell_type");
            $scope.data_type = CollabParameters.getParameters("data_type");
            $scope.data_modalities = CollabParameters.getParameters("data_modalities");
            $scope.test_type = CollabParameters.getParameters("test_type");

            $scope.saveTest = function() {
                var parameters = JSON.stringify({ test_data: $scope.test, code_data: $scope.code });
                var a = ValidationTestDefinitionRest.save({ ctx: ctx }, parameters).$promise.then(function(data) {
                    $location.path('/model-catalog/detail/' + data.uuid);
                });

            };

        });

    }
]);




testApp.controller('ConfigCtrl', ['$scope', '$rootScope', '$http', '$location', 'CollabParameters', 'AuthaurizedCollabParameterRest', "Context",
    function($scope, $rootScope, $http, $location, CollabParameters, AuthaurizedCollabParameterRest, Context) {
        $scope.Context = Context;

        var ctx = Context.getCtx();
        CollabParameters.setService(ctx).$promise.then(function() {

            $scope.list_param = AuthaurizedCollabParameterRest.get({ ctx: ctx });

            $scope.make_post = function() {

                CollabParameters.initConfiguration();

                $scope.selected_data_modalities.forEach(function(value, i) {
                    CollabParameters.addParameter("data_modalities", value.authorized_value);
                });

                $scope.selected_test_type.forEach(function(value, i) {
                    CollabParameters.addParameter("test_type", value.authorized_value);
                });

                $scope.selected_model_type.forEach(function(value, i) {
                    CollabParameters.addParameter("model_type", value.authorized_value);
                });

                $scope.selected_species.forEach(function(value, i) {
                    CollabParameters.addParameter("species", value.authorized_value);
                });

                $scope.selected_brain_region.forEach(function(value, i) {
                    CollabParameters.addParameter("brain_region", value.authorized_value);
                });

                $scope.selected_cell_type.forEach(function(value, i) {
                    CollabParameters.addParameter("cell_type", value.authorized_value);
                });

                CollabParameters.put_parameters(ctx).$promise.then(function() {
                    CollabParameters.getRequestParameters().$promise.then(function() {
                        $location.path('/home');
                    });
                });
            };

            //not working : might require to clean up the the selectors.
            $scope.reloadPage = function() {
                $location.path('/home/config');
            };
        });
    }
]);



//Filter multiple
testApp.filter('filterMultiple', ['$parse', '$filter', function($parse, $filter) {
    return function(items, keyObj) {
        var x = false;
        if (!angular.isArray(items)) {
            return items;
        }
        var filterObj = {
            data: items,
            filteredData: [],
            applyFilter: function(obj, key) {
                var fData = [];
                if (this.filteredData.length == 0 && x == false)
                    this.filteredData = this.data;
                if (obj) {
                    var fObj = {};
                    if (!angular.isArray(obj)) {
                        fObj[key] = obj;
                        fData = fData.concat($filter('filter')(this.filteredData, fObj));
                    } else if (angular.isArray(obj)) {
                        if (obj.length > 0) {
                            for (var i = 0; i < obj.length; i++) {
                                if (angular.isDefined(obj[i])) {
                                    fObj[key] = obj[i];
                                    fData = fData.concat($filter('filter')(this.filteredData, fObj));
                                }
                            }
                        }
                    }
                    if (fData.length > 0) {
                        this.filteredData = fData;
                    }
                    if (fData.length == 0) {
                        if (obj != "" && obj != undefined) {
                            this.filteredData = fData;
                            x = true;
                        }
                    }

                }
            }
        };
        if (keyObj) {
            angular.forEach(keyObj, function(obj, key) {
                filterObj.applyFilter(obj, key);
            });
        }

        return filterObj.filteredData;
    }
}]);




//Model catalog
//directives and filters 
var ModelCatalogApp = angular.module('ModelCatalogApp');

ModelCatalogApp.directive('markdown', function() {
    var converter = new Showdown.converter();
    return {
        restrict: 'A',
        link: function(scope, element, attrs) {
            function renderMarkdown() {
                var htmlText = converter.makeHtml(scope.$eval(attrs.markdown) || '');
                element.html(htmlText);
            }
            scope.$watch(attrs.markdown, renderMarkdown);
            renderMarkdown();
        }
    };
});

//Filter multiple
ModelCatalogApp.filter('filterMultiple', ['$parse', '$filter', function($parse, $filter) {
    return function(items, keyObj) {
        var x = false;
        if (!angular.isArray(items)) {
            return items;
        }
        var filterObj = {
            data: items,
            filteredData: [],
            applyFilter: function(obj, key) {
                var fData = [];
                if (this.filteredData.length == 0 && x == false)
                    this.filteredData = this.data;
                if (obj) {
                    var fObj = {};
                    if (!angular.isArray(obj)) {
                        fObj[key] = obj;
                        fData = fData.concat($filter('filter')(this.filteredData, fObj));
                    } else if (angular.isArray(obj)) {
                        if (obj.length > 0) {
                            for (var i = 0; i < obj.length; i++) {
                                if (angular.isDefined(obj[i])) {
                                    fObj[key] = obj[i];
                                    fData = fData.concat($filter('filter')(this.filteredData, fObj));
                                }
                            }
                        }
                    }
                    if (fData.length > 0) {
                        this.filteredData = fData;
                    }
                    if (fData.length == 0) {
                        if (obj != "" && obj != undefined) {
                            this.filteredData = fData;
                            x = true;
                        }
                    }

                }
            }
        };
        if (keyObj) {
            angular.forEach(keyObj, function(obj, key) {
                filterObj.applyFilter(obj, key);
            });
        }

        return filterObj.filteredData;
    }
}]);
//controllers
ModelCatalogApp.controller('ModelCatalogCtrl', [
    '$scope',
    '$rootScope',
    '$http',
    '$location',
    'ScientificModelRest',
    'CollabParameters',
    'IsCollabMemberRest',
    'Context',

    function($scope, $rootScope, $http, $location, ScientificModelRest, CollabParameters, IsCollabMemberRest, Context) {

        $scope.Context = Context;

        Context.setService();
        var ctx = Context.getCtx();

        if (Context.getState() == "" || Context.getState() == undefined) {
            CollabParameters.setService(ctx).$promise.then(function() {

                $scope.collab_species = CollabParameters.getParameters("species");
                $scope.collab_brain_region = CollabParameters.getParameters("brain_region");
                $scope.collab_cell_type = CollabParameters.getParameters("cell_type");
                $scope.collab_model_type = CollabParameters.getParameters("model_type");


                // will have data here to make redirection directly
                $scope.models = ScientificModelRest.get({ ctx: ctx });

                // //uses state from url...
                // $scope.models.$promise.then(function() {
                //     if ($scope.models.state != undefined) {
                //         Context.goToDetailView($scope.models.state);
                //     }
                // });

                $scope.is_collab_member = false;
                $scope.is_collab_member = IsCollabMemberRest.get({ ctx: ctx, });
                $scope.is_collab_member.$promise.then(function() {
                    $scope.is_collab_member = $scope.is_collab_member.is_member;
                });
            });
        } else {
            var model_id = Context.getState();
            Context.modelCatalog_goToModelDetailView(model_id);
        }

    }

]);

ModelCatalogApp.controller('ModelCatalogCreateCtrl', ['$scope', '$rootScope', '$http', '$location', 'ScientificModelRest', 'CollabParameters', 'CollabIDRest', "Context",

    function($scope, $rootScope, $http, $location, ScientificModelRest, CollabParameters, CollabIDRest, Context) {
        $scope.Context = Context;

        var ctx = Context.getCtx();
        CollabParameters.setService(ctx).$promise.then(function() {
            $scope.addImage = false;
            $scope.species = CollabParameters.getParameters("species");
            $scope.brain_region = CollabParameters.getParameters("brain_region");
            $scope.cell_type = CollabParameters.getParameters("cell_type");
            $scope.model_type = CollabParameters.getParameters("model_type");

            $scope.model_image = [];

            $scope.displayAddImage = function() {
                $scope.addImage = true;
            };
            $scope.saveImage = function() {
                if (JSON.stringify($scope.image) != undefined) {
                    $scope.model_image.push($scope.image);
                    $scope.addImage = false;
                    $scope.image = undefined;
                } else { alert("you need to add an url!"); }
            };
            $scope.closeImagePanel = function() {
                $scope.image = {};
                $scope.addImage = false;
            };

            var _add_access_control = function() {
                $scope.model.access_control_id = ctx;
            };

            $scope.saveModel = function() {
                _add_access_control();
                var parameters = JSON.stringify({ model: $scope.model, model_instance: $scope.model_instance, model_image: $scope.model_image });
                var a = ScientificModelRest.save({ ctx: ctx }, parameters).$promise.then(function(data) {
                    $location.path('/model-catalog/detail/' + data.uuid);
                });

            };
            $scope.deleteImage = function(index) {
                $scope.model_image.splice(index, 1);
            };
        });



    }

]);

ModelCatalogApp.controller('ModelCatalogDetailCtrl', ['$scope', '$rootScope', '$http', '$location', '$stateParams', 'ScientificModelRest', 'CollabParameters', 'IsCollabMemberRest', 'Context',
    function($scope, $rootScope, $http, $location, $stateParams, ScientificModelRest, CollabParameters, IsCollabMemberRest, Context) {

        $scope.Context = Context;
<<<<<<< HEAD
        $scope.ctx = Context.getCtx();

        if (Context.getState() == "" || Context.getState() == undefined) {
=======

        $scope.ctx = Context.getCtx();


        if (Context.getState() == "" || Context.getState() == undefined) {

>>>>>>> 6e841f46
            $location.path('/model-catalog/');
        } else {
            CollabParameters.setService($scope.ctx).$promise.then(function() {

                $("#ImagePopupDetail").hide();
                $scope.model = ScientificModelRest.get({ ctx: $scope.ctx, id: $stateParams.uuid });

                $scope.toggleSize = function(index, img) {
                    $scope.bigImage = img;
                    $("#ImagePopupDetail").show();
                }

                $scope.closeImagePanel = function() {
                    $scope.image = {};
                    $("#ImagePopupDetail").hide();
                };

                $scope.is_collab_member = false;
                $scope.is_collab_member = IsCollabMemberRest.get({ ctx: $scope.ctx, })
                $scope.is_collab_member.$promise.then(function() {
                    $scope.is_collab_member = $scope.is_collab_member.is_member;
                });
            });
        }
    }
]);

ModelCatalogApp.controller('ModelCatalogEditCtrl', ['$scope', '$rootScope', '$http', '$location', '$state', '$stateParams', 'ScientificModelRest', 'ScientificModelInstanceRest', 'ScientificModelImageRest', 'CollabParameters', 'Context',
    function($scope, $rootScope, $http, $location, $state, $stateParams, ScientificModelRest, ScientificModelInstanceRest, ScientificModelImageRest, CollabParameters, Context) {

        $scope.Context = Context;

        var ctx = Context.getCtx();
        CollabParameters.setService(ctx).$promise.then(function() {

            $scope.addImage = false;
            $scope.species = CollabParameters.getParameters("species");
            $scope.brain_region = CollabParameters.getParameters("brain_region");
            $scope.cell_type = CollabParameters.getParameters("cell_type");
            $scope.model_type = CollabParameters.getParameters("model_type");
            $scope.model = ScientificModelRest.get({ ctx: ctx, id: $stateParams.uuid });

            $scope.deleteImage = function(img) {
                var image = img
                ScientificModelImageRest.delete(image).$promise.then(
                    function(data) {
                        alert('Image ' + img.id + ' has been deleted !');
                        $state.reload();
                    });
            };
            $scope.displayAddImage = function() {
                $scope.addImage = true;
            };
            $scope.saveImage = function() {
                if (JSON.stringify($scope.image) != undefined) {
                    var parameters = JSON.stringify({ model_id: $stateParams.uuid, model_image: $scope.image });
                    ScientificModelImageRest.post({ ctx: ctx }, parameters).$promise.then(function(data) {
                        $scope.addImage = false;
                        alert('Image has been saved !');
                        $state.reload();
                    });
                } else { alert("you need to add an url!") }
            };
            $scope.closeImagePanel = function() {
                $scope.image = {};
                $scope.addImage = false;
            };
            $scope.editImages = function() {
                var parameters = $scope.model.model_images;
                var a = ScientificModelImageRest.put({ ctx: ctx }, parameters).$promise.then(function(data) {
                    alert('model images have been correctly edited');
                });
            };
            $scope.saveModel = function() {
                var parameters = $scope.model;
                var a = ScientificModelRest.put({ ctx: ctx }, parameters).$promise.then(function(data) {
                    alert('model correctly edited');
                });
            };
            $scope.saveModelInstance = function() {

                var parameters = $scope.model.model_instances;
                var a = ScientificModelInstanceRest.put({ ctx: ctx }, parameters).$promise.then(function(data) { alert('model instances correctly edited') });
            };
        });
    }
]);

ModelCatalogApp.controller('ModelCatalogVersionCtrl', ['$scope', '$rootScope', '$http', '$location', '$stateParams', 'ScientificModelRest', 'ScientificModelInstanceRest', 'CollabParameters', 'Context',
    function($scope, $rootScope, $http, $location, $stateParams, ScientificModelRest, ScientificModelInstanceRest, CollabParameters, Context) {

        $scope.Context = Context;

        var ctx = Context.getCtx();
        CollabParameters.setService(ctx).$promise.then(function() {
            $scope.model = ScientificModelRest.get({ id: $stateParams.uuid });
            $scope.saveVersion = function() {
                $scope.model_instance.model_id = $stateParams.uuid;
                var parameters = JSON.stringify($scope.model_instance);
                ScientificModelInstanceRest.save({ ctx: ctx }, parameters).$promise.then(function(data) {
                    $location.path('/model-catalog/detail/' + $stateParams.uuid);
                });
            };
        });
    }
]);



///////////////////////////////////////////////////////////////////////

var ParametersConfigurationApp = angular.module('ParametersConfigurationApp');

ParametersConfigurationApp.controller('ParametersConfigurationCtrl', ['$scope', '$rootScope', '$http', '$location', 'CollabParameters', 'AuthaurizedCollabParameterRest', 'CollabIDRest', 'Context',
    function($scope, $rootScope, $http, $location, CollabParameters, AuthaurizedCollabParameterRest, CollabIDRest, Context) {

        $scope.Context = Context;

        var ctx = Context.getCtx();
        CollabParameters.setService(ctx).$promise.then(function() {

            var app_type = document.getElementById("app").getAttribute("value");
            var collab = CollabIDRest.get();

            $scope.list_param = AuthaurizedCollabParameterRest.get({ ctx: ctx });

            $scope.list_param.$promise.then(function() {
                $scope.data_modalities = $scope.list_param.data_modalities;
                $scope.test_type = $scope.list_param.test_type;
                $scope.model_type = $scope.list_param.model_type;
                $scope.species = $scope.list_param.species;
                $scope.brain_region = $scope.list_param.brain_region;
                $scope.cell_type = $scope.list_param.cell_type;
            });

            $scope.selected_data_modalities = CollabParameters.getParameters_authorized_value_formated("data_modalities");
            $scope.selected_test_type = CollabParameters.getParameters_authorized_value_formated("test_type");
            $scope.selected_model_type = CollabParameters.getParameters_authorized_value_formated("model_type");
            $scope.selected_species = CollabParameters.getParameters_authorized_value_formated("species");
            $scope.selected_brain_region = CollabParameters.getParameters_authorized_value_formated("brain_region");
            $scope.selected_cell_type = CollabParameters.getParameters_authorized_value_formated("cell_type");



            $scope.make_post = function() {

                CollabParameters.initConfiguration();

                $scope.selected_data_modalities.forEach(function(value, i) {
                    CollabParameters.addParameter("data_modalities", value.authorized_value);
                });

                $scope.selected_test_type.forEach(function(value, i) {
                    CollabParameters.addParameter("test_type", value.authorized_value);
                });

                $scope.selected_model_type.forEach(function(value, i) {
                    CollabParameters.addParameter("model_type", value.authorized_value);
                });

                $scope.selected_species.forEach(function(value, i) {
                    CollabParameters.addParameter("species", value.authorized_value);
                });

                $scope.selected_brain_region.forEach(function(value, i) {
                    CollabParameters.addParameter("brain_region", value.authorized_value);
                });

                $scope.selected_cell_type.forEach(function(value, i) {
                    CollabParameters.addParameter("cell_type", value.authorized_value);
                });

                CollabParameters.addParameter("app_type", app_type);

                CollabParameters.setCollabId("collab_id", collab.collab_id);

                CollabParameters.put_parameters(ctx).$promise.then(function() {
                    CollabParameters.getRequestParameters().$promise.then(function() {});
                    alert("Your app have been correctly configured")
                });

            };

        });
    }
]);


ParametersConfigurationApp.controller('ParametersConfigurationRedirectCtrl', ['$scope', '$rootScope', '$http', '$location', 'CollabParameters', 'AuthaurizedCollabParameterRest', 'Context',
    function($scope, $rootScope, $http, $location, CollabParameters, AuthaurizedCollabParameterRest, Context) {
        $scope.init = function() {
            var app_type = document.getElementById("app").getAttribute("value");
            if (app_type == "model_catalog") {
                $location.path('/modelparametersconfiguration');
            } else if (app_type == "validation_app") {
                $location.path('/validationparametersconfiguration');
            }
        }

    }
]);<|MERGE_RESOLUTION|>--- conflicted
+++ resolved
@@ -12,8 +12,6 @@
 
         if (Context.getStateType() == "" || Context.getStateType() == undefined) {
             CollabParameters.setService(ctx).$promise.then(function() {
-
-<<<<<<< HEAD
 
                 $scope.collab_species = CollabParameters.getParameters("species");
                 $scope.collab_brain_region = CollabParameters.getParameters("brain_region");
@@ -21,17 +19,7 @@
                 $scope.collab_model_type = CollabParameters.getParameters("model_type");
                 $scope.collab_test_type = CollabParameters.getParameters("test_type");
                 $scope.collab_data_modalities = CollabParameters.getParameters("data_modalities");
-=======
->>>>>>> 6e841f46
-
-                $scope.collab_species = CollabParameters.getParameters("species");
-                $scope.collab_brain_region = CollabParameters.getParameters("brain_region");
-                $scope.collab_cell_type = CollabParameters.getParameters("cell_type");
-                $scope.collab_model_type = CollabParameters.getParameters("model_type");
-                $scope.collab_test_type = CollabParameters.getParameters("test_type");
-                $scope.collab_data_modalities = CollabParameters.getParameters("data_modalities");
-
-<<<<<<< HEAD
+
                 // $scope.is_collab_member = false;
                 // $scope.is_collab_member = IsCollabMemberRest.get({ ctx: ctx, });
                 // $scope.is_collab_member.$promise.then(function() {
@@ -41,18 +29,6 @@
                 $scope.models = ScientificModelRest.get({ ctx: ctx }, function(data) {});
                 $scope.tests = ValidationTestDefinitionRest.get({ ctx: ctx }, function(data) {});
 
-=======
-
-                // $scope.is_collab_member = false;
-                // $scope.is_collab_member = IsCollabMemberRest.get({ ctx: ctx, });
-                // $scope.is_collab_member.$promise.then(function() {
-                //     $scope.is_collab_member = $scope.is_collab_member.is_member;
-                //     $scope.is_collab_member = true; //to delete  
-                // });
-                $scope.models = ScientificModelRest.get({ ctx: ctx }, function(data) {});
-                $scope.tests = ValidationTestDefinitionRest.get({ ctx: ctx }, function(data) {});
-
->>>>>>> 6e841f46
             });
         } else {
 
@@ -131,23 +107,6 @@
                 $scope.options5 = Graphics.get_lines_options('Model/p-value', '', "p-value", "this is a caption");
             });
         });
-<<<<<<< HEAD
-=======
-
-        // $scope.goToModelCatalog = function() {
-        //     var collab_id = $scope.model.models[0].access_control.collab_id;
-        //     var app_id = AppIDRest.get({ ctx: $scope.model.models[0].access_control.id });
-        //     app_id.$promise.then(function() {
-        //         app_id = app_id.app_id;
-
-        //         var url = "https://collab.humanbrainproject.eu/#/collab/" + collab_id + "/nav/" + app_id +
-        //             "?state=model." + $scope.model.models[0].id; //to go to collab api
-
-        //         window.open(url, 'modelCatalog');
-        //     });
-
-        // }
->>>>>>> 6e841f46
     }
 ]);
 
@@ -414,26 +373,6 @@
             });
 
         });
-<<<<<<< HEAD
-=======
-
-        // $scope.goToModelCatalog = function(test_id) {
-
-        //     var collab_id = $scope.model.models[0].access_control.collab_id;
-        //     var app_id = AppIDRest.get({ ctx: $scope.model.models[0].access_control.id });
-        //     app_id.$promise.then(function() {
-        //         app_id = app_id.app_id;
-        //         var referrer = "https://collab.humanbrainproject.eu/#/collab/" + collab_id + "/nav/" + app_id; //to go to collab api
-        //         var url = 'https://localhost:8000/?ctx=' + $scope.model.models[0].access_control.id + '#/model-catalog/detail/' + $scope.model.models[0].id; //to go outside collab but directly to model detail
-        //         var sm_url = '#/model-catalog/detail/' + $scope.model.models[0].id;
-
-        //         console.log("referrer");
-        //         console.log(referrer);
-
-        //         var win = $window.open(referrer, 'modelCatalog');
-        //     });
-        // }
->>>>>>> 6e841f46
     }
 ]);
 
@@ -781,18 +720,9 @@
     function($scope, $rootScope, $http, $location, $stateParams, ScientificModelRest, CollabParameters, IsCollabMemberRest, Context) {
 
         $scope.Context = Context;
-<<<<<<< HEAD
         $scope.ctx = Context.getCtx();
 
         if (Context.getState() == "" || Context.getState() == undefined) {
-=======
-
-        $scope.ctx = Context.getCtx();
-
-
-        if (Context.getState() == "" || Context.getState() == undefined) {
-
->>>>>>> 6e841f46
             $location.path('/model-catalog/');
         } else {
             CollabParameters.setService($scope.ctx).$promise.then(function() {
