'use strict';

/* Controllers */
var testApp = angular.module('testApp');

testApp.controller('HomeCtrl', ['$scope', '$rootScope', '$http', '$location', "ScientificModelRest", "ValidationTestDefinitionRest", 'CollabParameters', 'IsCollabMemberRest', 'Context',
    function($scope, $rootScope, $http, $location, ScientificModelRest, ValidationTestDefinitionRest, CollabParameters, IsCollabMemberRest, Context) {

        Context.setService().then(function() {

            $scope.Context = Context;
            var ctx = Context.getCtx();
            var app_id = Context.getAppID();


            if (Context.getStateType() == "" || Context.getStateType() == undefined) {
                CollabParameters.setService(ctx).$promise.then(function() {

                    $scope.collab_species = CollabParameters.getParameters("species");
                    $scope.collab_brain_region = CollabParameters.getParameters("brain_region");
                    $scope.collab_cell_type = CollabParameters.getParameters("cell_type");
                    $scope.collab_model_type = CollabParameters.getParameters("model_type");
                    $scope.collab_test_type = CollabParameters.getParameters("test_type");
                    $scope.collab_data_modalities = CollabParameters.getParameters("data_modalities");

                    $scope.models = ScientificModelRest.get({ app_id: app_id }, function(data) {});
                    $scope.tests = ValidationTestDefinitionRest.get({ app_id: app_id }, function(data) {});

                });
            } else {

                var element;

                var state_type = Context.getStateType();
                element = Context.getState();

                if (state_type == "model") {
                    Context.validation_goToModelDetailView(element);
                } else if (state_type == "test") {
                    Context.validation_goToTestDetailView(element);
                } else if (state_type == "result") {
                    Context.validation_goToResultDetailView(element);
                }

            }

        });





    }
]);

testApp.controller('ValTestCtrl', ['$scope', '$rootScope', '$http', '$location', 'ValidationTestDefinitionRest', 'CollabParameters', 'IsCollabMemberRest', 'Context',
    function($scope, $rootScope, $http, $location, ValidationTestDefinitionRest, CollabParameters, IsCollabMemberRest, Context) {

        Context.setService().then(function() {

            $scope.Context = Context;

            var ctx = Context.getCtx();
            var app_id = Context.getAppID();

            CollabParameters.setService(ctx).$promise.then(function() {


                $scope.collab_species = CollabParameters.getParameters("species");
                $scope.collab_brain_region = CollabParameters.getParameters("brain_region");
                $scope.collab_cell_type = CollabParameters.getParameters("cell_type");
                $scope.collab_model_type = CollabParameters.getParameters("model_type");
                $scope.collab_test_type = CollabParameters.getParameters("test_type");
                $scope.collab_data_modalities = CollabParameters.getParameters("data_modalities");

                $scope.is_collab_member = false;
                $scope.is_collab_member = IsCollabMemberRest.get({ app_id: app_id, });
                $scope.is_collab_member.$promise.then(function() {
                    $scope.is_collab_member = $scope.is_collab_member.is_member;
                });

                console.log($scope.is_collab_member);
                console.log($scope.is_collab_member);
                console.log($scope.is_collab_member);
                console.log($scope.is_collab_member);
                console.log($scope.is_collab_member);
                console.log($scope.is_collab_member);

                $scope.test_list = ValidationTestDefinitionRest.get({ app_id: app_id }, function(data) {});
            });
        });

    }
]);


testApp.controller('ValModelDetailCtrl', ['$scope', '$rootScope', '$http', '$location', '$stateParams', 'ScientificModelRest', 'ScientificModelInstanceRest', 'CollabParameters', 'IsCollabMemberRest', 'AppIDRest', 'Graphics', 'Context',
<<<<<<< HEAD
    function($scope, $rootScope, $http, $location, $stateParams, ScientificModelRest, ScientificModelInstanceRest, CollabParameters, IsCollabMemberRest, AppIDRest, Graphics, Context, ValidationModelResultRest) {
        $scope.Context = Context;

        var ctx = Context.getCtx();
        CollabParameters.setService(ctx).$promise.then(function() {
            $scope.is_collab_member = false;
            $scope.is_collab_member = IsCollabMemberRest.get({ ctx: ctx, });
            $scope.is_collab_member.$promise.then(function() {
                $scope.is_collab_member = $scope.is_collab_member.is_member;
            });

            $scope.model = ScientificModelRest.get({ ctx: ctx, id: $stateParams.uuid });
            $scope.model.$promise.then(function() {
                //graph and table results
                $scope.init_graph = Graphics.getResultsfromModelID($scope.model, []);
                //$scope.init_graph= Graphics.getResultsfromModelID($scope.model); 
                $scope.data = $scope.init_graph.values;
                $scope.init_checkbox = $scope.init_graph.ids_all;
                $scope.line_result_focussed;
                $scope.$on('data_focussed:updated', function(event, data) {
                    $scope.line_result_focussed = data;
                    $scope.$apply();
                })
                $scope.options5 = Graphics.get_lines_options('Model/p-value', '', "p-value", "this is a caption", $scope.init_graph.results);
                //main table result
                $scope.results_all = _getAllResultTable();

            });

        });
        var _getAllResultTable = function() {
            return Graphics.getResultsfromModelID($scope.model, ['all']);
        };
        $scope.updateGraph = function() {
            var list_ids = _IsCheck();
            $scope.init_graph = Graphics.getResultsfromModelID($scope.model, list_ids);
            $scope.data = $scope.init_graph.values;
        };

        var _IsCheck = function() {
            var list_ids = [];
            var i = 0;
            for (i; i < $scope.init_checkbox.length; i++) {
                if (document.getElementById('check-' + $scope.init_checkbox[i].id).checked) {
                    list_ids.push($scope.init_checkbox[i].id);
                };
            };
            return list_ids
        };
=======
    function($scope, $rootScope, $http, $location, $stateParams, ScientificModelRest, ScientificModelInstanceRest, CollabParameters, IsCollabMemberRest, AppIDRest, Graphics, Context) {

        Context.setService().then(function() {
            $scope.Context = Context;

            var ctx = Context.getCtx();
            var app_id = Context.getAppID();

            CollabParameters.setService(ctx).$promise.then(function() {

                $scope.is_collab_member = false;
                $scope.is_collab_member = IsCollabMemberRest.get({ app_id: app_id });
                $scope.is_collab_member.$promise.then(function() {
                    $scope.is_collab_member = $scope.is_collab_member.is_member;
                });
                $scope.model = ScientificModelRest.get({ app_id: app_id, id: $stateParams.uuid });
                $scope.model.$promise.then(function() {
                    //graph and table results
                    // $scope.init_graph= Graphics.getResultsfromModelID($scope.model, []);
                    $scope.init_graph = Graphics.getResultsfromModelID($scope.model);
                    $scope.data = $scope.init_graph;
                    console.log($scope.data)
                    $scope.line_result_focussed;
                    $scope.$on('data_focussed:updated', function(event, data) {
                        $scope.line_result_focussed = data;
                        $scope.$apply();
                    });
                    $scope.options5 = Graphics.get_lines_options('Model/p-value', '', "p-value", "this is a caption");
                });
            });

        });


>>>>>>> 0530f2e6
    }
]);

testApp.directive('markdown', function() {
    var converter = new Showdown.converter();
    return {
        restrict: 'A',
        link: function(scope, element, attrs) {
            function renderMarkdown() {
                var htmlText = converter.makeHtml(scope.$eval(attrs.markdown) || '');
                element.html(htmlText);
            }
            scope.$watch(attrs.markdown, renderMarkdown);
            renderMarkdown();
        }
    };
});


testApp.controller('ValTestDetailCtrl', ['$scope', '$rootScope', '$http', '$location', '$stateParams', '$state', 'ValidationTestDefinitionRest', 'ValidationTestCodeRest', 'CollabParameters', 'TestCommentRest', "IsCollabMemberRest", "Graphics", "Context", 'TestTicketRest',

    function($scope, $rootScope, $http, $location, $stateParams, $state, ValidationTestDefinitionRest, ValidationTestCodeRest, CollabParameters, TestCommentRest, IsCollabMemberRest, Graphics, Context, TestTicketRest) {
        Context.setService().then(function() {
            $scope.Context = Context;

            var ctx = Context.getCtx();
            var app_id = Context.getAppID();


            CollabParameters.setService(ctx).$promise.then(function() {

                $scope.detail_test = ValidationTestDefinitionRest.get({ app_id: app_id, id: $stateParams.uuid });


                $scope.species = CollabParameters.getParameters("species");
                $scope.brain_region = CollabParameters.getParameters("brain_region");
                $scope.cell_type = CollabParameters.getParameters("cell_type");
                $scope.model_type = CollabParameters.getParameters("model_type");
                $scope.test_type = CollabParameters.getParameters("test_type");
                $scope.data_modalities = CollabParameters.getParameters("data_modalities");
                $scope.detail_version_test = ValidationTestCodeRest.get({ app_id: app_id, test_definition_id: $stateParams.uuid });


                $scope.detail_test.$promise.then(function() {
                    Graphics.getResultsfromTestID($scope.detail_test).then(function(graphic_data) {
                        $scope.result_focussed;
                        $scope.$on('data_focussed:updated', function(event, data) {
                            $scope.result_focussed = data;
                            $scope.$apply();
                        });
                        $scope.graphic_data = graphic_data;
                        $scope.graphic_options = Graphics.get_lines_options('Test/result', '', "", "this is a caption");

                    }).catch(function(err) {
                        console.error('Erreur !');
                        console.dir(err);
                        console.log(err);
                    });

                    //for tab_comments
                    $scope.test_tickets = TestTicketRest.get({ app_id: app_id, test_id: $stateParams.uuid });
                    $scope.comments_to_show = [];
                    $scope.create_comment_to_show = [];
                    $scope.button_save_ticket = [];
                });

                var _add_params = function() {
                    $scope.test_code.test_definition_id = $scope.detail_test.tests[0].id;
                };

                $scope.selected_tab = "";
                $scope.toogleTabs = function(id_tab) {
                    $scope.selected_tab = id_tab;

                    var list_tab_id = [
                        "tab_description",
                        "tab_version",
                        "tab_new_version",
                        "tab_results", // this one must be visibility: hidden or visible
                        "tab_comments",
                        "tab_edit_test",
                    ]

                    //set all tabs style display to "none"
                    var i = 0;
                    for (i; i < list_tab_id.length; i++) {
                        if (list_tab_id[i] == "tab_results") {
                            document.getElementById(list_tab_id[i]).style.visibility = "hidden";

                        } else {
                            document.getElementById(list_tab_id[i]).style.display = "none";
                        }

                    }

                    //set id_tab style display to "block" or visible
                    if (id_tab == "tab_results") {
                        document.getElementById(id_tab).style.visibility = "visible";
                    } else {
                        document.getElementById(id_tab).style.display = "block";
                    };

                    _active_tab(id_tab);
                };

                var _active_tab = function(id_tab) {
                    var a = document.getElementById("li_tab_description");
                    var b = document.getElementById("li_tab_version");
                    var c = document.getElementById("li_tab_results");
                    var d = document.getElementById("li_tab_comments");
                    a.className = b.className = c.className = d.className = "nav-link";
                    if (id_tab != "tab_new_version" || id_tab != "tab_edit_test") {
                        var e = document.getElementById("li_" + id_tab);
                        e.className += " active";

                    };
                };

                $scope.saveVersion = function() {
                    _add_params();
                    var parameters = JSON.stringify($scope.test_code);
                    ValidationTestCodeRest.save({ app_id: app_id, id: $scope.detail_test.tests[0].id }, parameters).$promise.then(function() {
                        document.getElementById("tab_description").style.display = "none";
                        document.getElementById("tab_version").style.display = "block";
                        document.getElementById("tab_new_version").style.display = "none";
                        document.getElementById("tab_results").style.visibility = "hidden";
                        document.getElementById("tab_comments").style.display = "none";
                        $state.reload();
                    });

                };

                $scope.editTest = function() {
                    var parameters = JSON.stringify($scope.detail_test.tests[0]);
                    ValidationTestDefinitionRest.put({ app_id: app_id, id: $scope.detail_test.tests[0].id }, parameters).$promise.then(function() {
                        document.getElementById("tab_description").style.display = "none";
                        document.getElementById("tab_version").style.display = "block";
                        document.getElementById("tab_new_version").style.display = "none";
                        document.getElementById("tab_results").style.display = "none";
                        document.getElementById("tab_comments").style.display = "none";
                        $state.reload();
                    });

                };

                $scope.saveTicket = function() {
                    $scope.ticket.test_id = $stateParams.uuid;
                    var data = JSON.stringify($scope.ticket);
                    $scope.new_ticket = TestTicketRest.post(data, function(value) {})
                    $scope.new_ticket.$promise.then(function() {
                        $scope.test_tickets.tickets.push($scope.new_ticket.new_ticket[0]);
                        document.getElementById("formT").reset();
                    });

                };
                $scope.saveComment = function(ticket_id, comment_post, ticket_index) {
                    comment_post.Ticket_id = ticket_id;
                    var data = JSON.stringify(comment_post);
                    $scope.new_comment = TestCommentRest.post(data, function(value) {})
                    $scope.new_comment.$promise.then(function() {
                        $scope.create_comment_to_show.splice($scope.create_comment_to_show.indexOf(ticket_id));

                        if ($scope.test_tickets.tickets[ticket_index].comments) {
                            $scope.test_tickets.tickets[ticket_index].comments.push($scope.new_comment.new_comment[0]);
                        } else {
                            $scope.test_tickets.tickets[ticket_index].comments = [];
                            $scope.test_tickets.tickets[ticket_index].comments.push($scope.new_comment.new_comment[0]);
                        }


                        document.getElementById("btn-create-comment-" + ticket_id).innerHTML = "Reply";
                        document.getElementById("formC-" + ticket_id).reset();
                    });

                };

                $scope._reset = function(form) {
                    if (form) {
                        form.$setPristine();
                        form.$setUntouched();
                    };
                };

                $scope.showComments = function(ticket_id) {
                    var classe = document.getElementById("button-com-" + ticket_id).className;
                    if (classe == "glyphicon glyphicon-plus button-click") {
                        $scope.comments_to_show.push(ticket_id);
                        document.getElementById("button-com-" + ticket_id).className = "glyphicon glyphicon-minus button-click";
                    } else {
                        $scope.comments_to_show.splice($scope.comments_to_show.indexOf(ticket_id));
                        document.getElementById("button-com-" + ticket_id).className = "glyphicon glyphicon-plus button-click";
                    };
                };
                $scope.showCreateComment = function(ticket_id) {
                    var button = document.getElementById("btn-create-comment-" + ticket_id);
                    if (button.innerHTML == "Reply") {
                        $scope.create_comment_to_show.push(ticket_id);
                        button.innerHTML = "Hide";
                    } else {
                        $scope.create_comment_to_show.splice($scope.create_comment_to_show.indexOf(ticket_id));
                        button.innerHTML = "Reply";

                    };
                };

                $scope.editTicket = function(ticket_id) {
                    angular.element(document.querySelector("#editable-title-" + ticket_id)).attr('contenteditable', "true");
                    angular.element(document.querySelector("#editable-title-" + ticket_id)).attr('bgcolor', 'ghostwhite');
                    angular.element(document.querySelector("#editable-text-" + ticket_id)).attr('contenteditable', "true");
                    angular.element(document.querySelector("#editable-text-" + ticket_id)).attr('bgcolor', 'ghostwhite');
                    $scope.button_save_ticket.push(ticket_id);
                };

                $scope.saveEditedTicket = function(ticket_id) {
                    var text = $("#editable-text-" + ticket_id).text();
                    var title = $("#editable-title-" + ticket_id).text();
                    var parameters = JSON.stringify({ 'id': ticket_id, 'title': title, 'text': text });
                    var a = TestTicketRest.put({ app_id: app_id }, parameters).$promise.then(function(data) {
                        angular.element(document.querySelector("#editable-title-" + ticket_id)).attr('contenteditable', "false");
                        angular.element(document.querySelector("#editable-title-" + ticket_id)).attr('bgcolor', '');
                        angular.element(document.querySelector("#editable-text-" + ticket_id)).attr('contenteditable', "false");
                        angular.element(document.querySelector("#editable-text-" + ticket_id)).attr('bgcolor', 'white');
                        $scope.button_save_ticket.splice($scope.button_save_ticket.indexOf(ticket_id));
                    });
                };
                $scope.editComment = function(com_id) {
                    angular.element(document.querySelector("#editable-text-" + com_id)).attr('contenteditable', "true");
                    angular.element(document.querySelector("#editable-text-" + com_id)).attr('bgcolor', 'ghostwhite');
                    $scope.button_save_ticket.push(com_id);
                };

                $scope.saveEditedComment = function(com_id) {
                    var text = $("#editable-text-" + com_id).text();
                    var parameters = JSON.stringify({ 'id': com_id, 'text': text });
                    var a = TestCommentRest.put({ app_id: app_id }, parameters).$promise.then(function(data) {
                        angular.element(document.querySelector("#editable-text-" + com_id)).attr('contenteditable', "false");
                        angular.element(document.querySelector("#editable-text-" + com_id)).attr('bgcolor', 'white');
                        $scope.button_save_ticket.splice($scope.button_save_ticket.indexOf(com_id));
                    });
                }
                $scope.isInArray = function(value, array) {
                    return array.indexOf(value) > -1;
                }

            });

        });



    }
]);

testApp.controller('ValTestResultDetailCtrl', ['$window', '$scope', '$rootScope', '$http', '$location', '$stateParams', 'IsCollabMemberRest', 'AppIDRest', 'ValidationResultRest', 'CollabParameters', 'ScientificModelRest', 'ValidationTestDefinitionRest', "Context",
    function($window, $scope, $rootScope, $http, $location, $stateParams, IsCollabMemberRest, AppIDRest, ValidationResultRest, CollabParameters, ScientificModelRest, ValidationTestDefinitionRest, Context) {
        Context.setService().then(function() {
            $scope.Context = Context;

            var ctx = Context.getCtx();
            var app_id = Context.getAppID();


            CollabParameters.setService(ctx).$promise.then(function() {
                $scope.is_collab_member = false;
                $scope.is_collab_member = IsCollabMemberRest.get({ app_id: app_id, });
                $scope.is_collab_member.$promise.then(function() {
                    $scope.is_collab_member = $scope.is_collab_member.is_member;
                });
                $scope.test_result = ValidationResultRest.get({ app_id: app_id, id: $stateParams.uuid });

                $scope.test_result.$promise.then(function() {
                    $scope.model = ScientificModelRest.get({ app_id: app_id, id: $scope.test_result.data.model_instance.model_id });
                    $scope.test = ValidationTestDefinitionRest.get({ app_id: app_id, id: $scope.test_result.data.test_definition.test_definition_id });
                });

            });

        });


    }
]);


testApp.controller('TestResultCtrl', ['$scope', '$rootScope', '$http', '$location', '$timeout', 'CollabParameters', 'ValidationResultRest_fortest', 'ValidationResultRest', 'Graphics', "Context",

    function($scope, $rootScope, $http, $location, $timeout, CollabParameters, ValidationResultRest_fortest, ValidationResultRest, Graphics, Context) {
        Context.setService().then(function() {
            $scope.Context = Context;

            var ctx = Context.getCtx();
            var app_id = Context.getAppID();

            CollabParameters.setService(ctx).$promise.then(function() {

                var temp_test = Graphics.data_fromAPI();
                temp_test.then(function() {
                    $scope.data5 = temp_test.$$state.value;
                });

                $scope.options5 = Graphics.get_lines_options();

                $scope.line_result_focussed;
                $scope.$on('data_focussed:updated', function(event, data) {
                    $scope.line_result_focussed = data;
                    $scope.$apply();
                });

            });

        });
    }
]);


testApp.controller('ValTestCreateCtrl', ['$scope', '$rootScope', '$http', '$location', 'ValidationTestDefinitionRest', 'ValidationTestCodeRest', 'CollabParameters', 'Context',
    function($scope, $rootScope, $http, $location, ValidationTestDefinitionRest, ValidationTestCodeRest, CollabParameters, Context) {
        Context.setService().then(function() {

            $scope.Context = Context;

            var ctx = Context.getCtx();
            var app_id = Context.getAppID();


            CollabParameters.setService(ctx).$promise.then(function() {
                $scope.species = CollabParameters.getParameters("species");
                $scope.brain_region = CollabParameters.getParameters("brain_region");
                $scope.cell_type = CollabParameters.getParameters("cell_type");
                $scope.data_type = CollabParameters.getParameters("data_type");
                $scope.data_modalities = CollabParameters.getParameters("data_modalities");
                $scope.test_type = CollabParameters.getParameters("test_type");

                $scope.saveTest = function() {
                    var parameters = JSON.stringify({ test_data: $scope.test, code_data: $scope.code });
                    var a = ValidationTestDefinitionRest.save({ app_id: app_id }, parameters).$promise.then(function(data) {
                        $location.path('/model-catalog/detail/' + data.uuid);
                    });

                };

            });
        });
    }
]);




testApp.controller('ConfigCtrl', ['$scope', '$rootScope', '$http', '$location', 'CollabParameters', 'AuthaurizedCollabParameterRest', "Context",
    function($scope, $rootScope, $http, $location, CollabParameters, AuthaurizedCollabParameterRest, Context) {
        Context.setService().then(function() {

            $scope.Context = Context;

            var ctx = Context.getCtx();
            var app_id = Context.getAppId();

            CollabParameters.setService(ctx).$promise.then(function() {

                $scope.list_param = AuthaurizedCollabParameterRest.get({ app_id: app_id });

                $scope.make_post = function() {

                    CollabParameters.initConfiguration();

                    $scope.selected_data_modalities.forEach(function(value, i) {
                        CollabParameters.addParameter("data_modalities", value.authorized_value);
                    });

                    $scope.selected_test_type.forEach(function(value, i) {
                        CollabParameters.addParameter("test_type", value.authorized_value);
                    });

                    $scope.selected_model_type.forEach(function(value, i) {
                        CollabParameters.addParameter("model_type", value.authorized_value);
                    });

                    $scope.selected_species.forEach(function(value, i) {
                        CollabParameters.addParameter("species", value.authorized_value);
                    });

                    $scope.selected_brain_region.forEach(function(value, i) {
                        CollabParameters.addParameter("brain_region", value.authorized_value);
                    });

                    $scope.selected_cell_type.forEach(function(value, i) {
                        CollabParameters.addParameter("cell_type", value.authorized_value);
                    });

                    CollabParameters.put_parameters().$promise.then(function() {
                        CollabParameters.getRequestParameters().$promise.then(function() {
                            $location.path('/home');
                        });
                    });
                };

                //not working : might require to clean up the the selectors.
                $scope.reloadPage = function() {
                    $location.path('/home/config');
                };
            });
        });


    }
]);



//Filter multiple
testApp.filter('filterMultiple', ['$parse', '$filter', function($parse, $filter) {
    return function(items, keyObj) {
        var x = false;
        if (!angular.isArray(items)) {
            return items;
        }
        var filterObj = {
            data: items,
            filteredData: [],
            applyFilter: function(obj, key) {
                var fData = [];
                if (this.filteredData.length == 0 && x == false)
                    this.filteredData = this.data;
                if (obj) {
                    var fObj = {};
                    if (!angular.isArray(obj)) {
                        fObj[key] = obj;
                        fData = fData.concat($filter('filter')(this.filteredData, fObj));
                    } else if (angular.isArray(obj)) {
                        if (obj.length > 0) {
                            for (var i = 0; i < obj.length; i++) {
                                if (angular.isDefined(obj[i])) {
                                    fObj[key] = obj[i];
                                    fData = fData.concat($filter('filter')(this.filteredData, fObj));
                                }
                            }
                        }
                    }
                    if (fData.length > 0) {
                        this.filteredData = fData;
                    }
                    if (fData.length == 0) {
                        if (obj != "" && obj != undefined) {
                            this.filteredData = fData;
                            x = true;
                        }
                    }

                }
            }
        };
        if (keyObj) {
            angular.forEach(keyObj, function(obj, key) {
                filterObj.applyFilter(obj, key);
            });
        }

        return filterObj.filteredData;
    }
}]);




//Model catalog
//directives and filters 
var ModelCatalogApp = angular.module('ModelCatalogApp');

ModelCatalogApp.directive('markdown', function() {
    var converter = new Showdown.converter();
    return {
        restrict: 'A',
        link: function(scope, element, attrs) {
            function renderMarkdown() {
                var htmlText = converter.makeHtml(scope.$eval(attrs.markdown) || '');
                element.html(htmlText);
            }
            scope.$watch(attrs.markdown, renderMarkdown);
            renderMarkdown();
        }
    };
});

//Filter multiple
ModelCatalogApp.filter('filterMultiple', ['$parse', '$filter', function($parse, $filter) {
    return function(items, keyObj) {
        var x = false;
        if (!angular.isArray(items)) {
            return items;
        }
        var filterObj = {
            data: items,
            filteredData: [],
            applyFilter: function(obj, key) {
                var fData = [];
                if (this.filteredData.length == 0 && x == false)
                    this.filteredData = this.data;
                if (obj) {
                    var fObj = {};
                    if (!angular.isArray(obj)) {
                        fObj[key] = obj;
                        fData = fData.concat($filter('filter')(this.filteredData, fObj));
                    } else if (angular.isArray(obj)) {
                        if (obj.length > 0) {
                            for (var i = 0; i < obj.length; i++) {
                                if (angular.isDefined(obj[i])) {
                                    fObj[key] = obj[i];
                                    fData = fData.concat($filter('filter')(this.filteredData, fObj));
                                }
                            }
                        }
                    }
                    if (fData.length > 0) {
                        this.filteredData = fData;
                    }
                    if (fData.length == 0) {
                        if (obj != "" && obj != undefined) {
                            this.filteredData = fData;
                            x = true;
                        }
                    }

                }
            }
        };
        if (keyObj) {
            angular.forEach(keyObj, function(obj, key) {
                filterObj.applyFilter(obj, key);
            });
        }

        return filterObj.filteredData;
    }
}]);
//controllers
ModelCatalogApp.controller('ModelCatalogCtrl', [
    '$scope',
    '$rootScope',
    '$http',
    '$location',
    'ScientificModelRest',
    'CollabParameters',
    'IsCollabMemberRest',
    'Context',

    function($scope, $rootScope, $http, $location, ScientificModelRest, CollabParameters, IsCollabMemberRest, Context) {
        Context.setService().then(function() {

            $scope.Context = Context;

            var ctx = Context.getCtx();
            var app_id = Context.getAppID();



            if (Context.getState() == "" || Context.getState() == undefined) {
                CollabParameters.setService(ctx).$promise.then(function() {

                    $scope.collab_species = CollabParameters.getParameters("species");
                    $scope.collab_brain_region = CollabParameters.getParameters("brain_region");
                    $scope.collab_cell_type = CollabParameters.getParameters("cell_type");
                    $scope.collab_model_type = CollabParameters.getParameters("model_type");


                    // will have data here to make redirection directly
                    $scope.models = ScientificModelRest.get({ app_id: app_id });

                    $scope.is_collab_member = false;
                    $scope.is_collab_member = IsCollabMemberRest.get({ app_id: app_id, });
                    $scope.is_collab_member.$promise.then(function() {
                        $scope.is_collab_member = $scope.is_collab_member.is_member;
                    });
                    console.log($scope.is_collab_member);
                    console.log($scope.is_collab_member);
                    console.log($scope.is_collab_member);
                    console.log($scope.is_collab_member);
                });
            } else {
                var model_id = Context.getState();
                Context.modelCatalog_goToModelDetailView(model_id);
                $scope.$apply()
            }
        });



    }

]);

ModelCatalogApp.controller('ModelCatalogCreateCtrl', ['$scope', '$rootScope', '$http', '$location', 'ScientificModelRest', 'CollabParameters', 'CollabIDRest', "Context",

    function($scope, $rootScope, $http, $location, ScientificModelRest, CollabParameters, CollabIDRest, Context) {
        Context.setService().then(function() {

            $scope.Context = Context;

            var ctx = Context.getCtx();
            var app_id = Context.getAppID();


            CollabParameters.setService(ctx).$promise.then(function() {
                $scope.addImage = false;
                $scope.species = CollabParameters.getParameters("species");
                $scope.brain_region = CollabParameters.getParameters("brain_region");
                $scope.cell_type = CollabParameters.getParameters("cell_type");
                $scope.model_type = CollabParameters.getParameters("model_type");

                $scope.model_image = [];

                $scope.displayAddImage = function() {
                    $scope.addImage = true;
                };
                $scope.saveImage = function() {
                    if (JSON.stringify($scope.image) != undefined) {
                        $scope.model_image.push($scope.image);
                        $scope.addImage = false;
                        $scope.image = undefined;
                    } else { alert("you need to add an url!"); }
                };
                $scope.closeImagePanel = function() {
                    $scope.image = {};
                    $scope.addImage = false;
                };

                var _add_access_control = function() {
                    $scope.model.access_control_id = ctx;
                };

                $scope.saveModel = function() {
                    _add_access_control();
                    var parameters = JSON.stringify({ model: $scope.model, model_instance: $scope.model_instance, model_image: $scope.model_image });
                    var a = ScientificModelRest.save({ app_id: app_id }, parameters).$promise.then(function(data) {
                        Context.modelCatalog_goToModelDetailView(data.uuid);
                        // $location.path('/model-catalog/detail/' + data.uuid);
                    });

                };
                $scope.deleteImage = function(index) {
                    $scope.model_image.splice(index, 1);
                };
            });
        });
    }
]);

ModelCatalogApp.controller('ModelCatalogDetailCtrl', ['$scope', '$rootScope', '$http', '$location', '$stateParams', 'ScientificModelRest', 'CollabParameters', 'IsCollabMemberRest', 'Context',
    function($scope, $rootScope, $http, $location, $stateParams, ScientificModelRest, CollabParameters, IsCollabMemberRest, Context) {
        Context.setService().then(function() {

            $scope.Context = Context;
            $scope.ctx = Context.getCtx();
            $scope.collab_id = Context.getCollabID();
            $scope.app_id = Context.getAppID();

            if (Context.getState() == "" || Context.getState() == undefined) {
                $location.path('/model-catalog/');
            } else {
                CollabParameters.setService($scope.ctx).$promise.then(function() {

                    $("#ImagePopupDetail").hide();
                    $scope.model = ScientificModelRest.get({ app_id: $scope.app_id, id: $stateParams.uuid });

                    $scope.toggleSize = function(index, img) {
                        $scope.bigImage = img;
                        $("#ImagePopupDetail").show();
                    }

                    $scope.closeImagePanel = function() {
                        $scope.image = {};
                        $("#ImagePopupDetail").hide();
                    };

                    $scope.is_collab_member = false;
                    $scope.is_collab_member = IsCollabMemberRest.get({ app_id: $scope.app_id, })
                    $scope.is_collab_member.$promise.then(function() {
                        $scope.is_collab_member = $scope.is_collab_member.is_member;
                    });
                });
            }
        });


    }
]);

ModelCatalogApp.controller('ModelCatalogEditCtrl', ['$scope', '$rootScope', '$http', '$location', '$state', '$stateParams', 'ScientificModelRest', 'ScientificModelInstanceRest', 'ScientificModelImageRest', 'CollabParameters', 'Context',
    function($scope, $rootScope, $http, $location, $state, $stateParams, ScientificModelRest, ScientificModelInstanceRest, ScientificModelImageRest, CollabParameters, Context) {
        Context.setService().then(function() {

            $scope.Context = Context;

            var ctx = Context.getCtx();
            var app_id = Context.getAppID();

            CollabParameters.setService(ctx).$promise.then(function() {

                $scope.addImage = false;
                $scope.species = CollabParameters.getParameters("species");
                $scope.brain_region = CollabParameters.getParameters("brain_region");
                $scope.cell_type = CollabParameters.getParameters("cell_type");
                $scope.model_type = CollabParameters.getParameters("model_type");
                $scope.model = ScientificModelRest.get({ app_id: app_id, id: $stateParams.uuid });

                $scope.deleteImage = function(img) {
                    var image = img
                    ScientificModelImageRest.delete(image).$promise.then(
                        function(data) {
                            alert('Image ' + img.id + ' has been deleted !');
                            $state.reload();
                        });
                };
                $scope.displayAddImage = function() {
                    $scope.addImage = true;
                };
                $scope.saveImage = function() {
                    if (JSON.stringify($scope.image) != undefined) {
                        var parameters = JSON.stringify({ model_id: $stateParams.uuid, model_image: $scope.image });
                        ScientificModelImageRest.post({ app_id: app_id }, parameters).$promise.then(function(data) {
                            $scope.addImage = false;
                            alert('Image has been saved !');
                            $state.reload();
                        });
                    } else { alert("you need to add an url!") }
                };
                $scope.closeImagePanel = function() {
                    $scope.image = {};
                    $scope.addImage = false;
                };
                $scope.editImages = function() {
                    var parameters = $scope.model.model_images;
                    var a = ScientificModelImageRest.put({ app_id: app_id }, parameters).$promise.then(function(data) {
                        alert('model images have been correctly edited');
                    });
                };
                $scope.saveModel = function() {
                    var parameters = $scope.model;
                    var a = ScientificModelRest.put({ app_id: app_id }, parameters).$promise.then(function(data) {
                        alert('model correctly edited');
                    });
                };
                $scope.saveModelInstance = function() {

                    var parameters = $scope.model.model_instances;
                    var a = ScientificModelInstanceRest.put({ app_id: app_id }, parameters).$promise.then(function(data) { alert('model instances correctly edited') });
                };
            });
        });


    }
]);

ModelCatalogApp.controller('ModelCatalogVersionCtrl', ['$scope', '$rootScope', '$http', '$location', '$stateParams', 'ScientificModelRest', 'ScientificModelInstanceRest', 'CollabParameters', 'Context',
    function($scope, $rootScope, $http, $location, $stateParams, ScientificModelRest, ScientificModelInstanceRest, CollabParameters, Context) {
        Context.setService().then(function() {
            $scope.Context = Context;

            var ctx = Context.getCtx();
            var app_id = Context.getAppID();

            CollabParameters.setService(ctx).$promise.then(function() {
                $scope.model = ScientificModelRest.get({ id: $stateParams.uuid });
                $scope.saveVersion = function() {
                    $scope.model_instance.model_id = $stateParams.uuid;
                    var parameters = JSON.stringify($scope.model_instance);
                    ScientificModelInstanceRest.save({ app_id: app_id }, parameters).$promise.then(function(data) {
                        $location.path('/model-catalog/detail/' + $stateParams.uuid);
                    });
                };
            });

        });
    }
]);



///////////////////////////////////////////////////////////////////////

var ParametersConfigurationApp = angular.module('ParametersConfigurationApp');

ParametersConfigurationApp.controller('ParametersConfigurationCtrl', ['$scope', '$rootScope', '$http', '$location', 'CollabParameters', 'AuthaurizedCollabParameterRest', 'CollabIDRest', 'Context',
    function($scope, $rootScope, $http, $location, CollabParameters, AuthaurizedCollabParameterRest, CollabIDRest, Context) {
        Context.setService().then(function() {

            $scope.Context = Context;

<<<<<<< HEAD
            var app_type = document.getElementById("app").getAttribute("value");
            var collab = CollabIDRest.get({ ctx: ctx });

            $scope.list_param = AuthaurizedCollabParameterRest.get({ ctx: ctx });

            $scope.list_param.$promise.then(function() {
                $scope.data_modalities = $scope.list_param.data_modalities;
                $scope.test_type = $scope.list_param.test_type;
                $scope.model_type = $scope.list_param.model_type;
                $scope.species = $scope.list_param.species;
                $scope.brain_region = $scope.list_param.brain_region;
                $scope.cell_type = $scope.list_param.cell_type;
            });
=======
            var ctx = Context.getCtx();
            var app_id = Context.getAppID();
>>>>>>> 0530f2e6

            CollabParameters.setService(ctx).$promise.then(function() {

                var app_type = document.getElementById("app").getAttribute("value");
                var collab = CollabIDRest.get({ ctx: ctx });
                $scope.list_param = AuthaurizedCollabParameterRest.get({ app_id: app_id });

                $scope.list_param.$promise.then(function() {
                    $scope.data_modalities = $scope.list_param.data_modalities;
                    $scope.test_type = $scope.list_param.test_type;
                    $scope.model_type = $scope.list_param.model_type;
                    $scope.species = $scope.list_param.species;
                    $scope.brain_region = $scope.list_param.brain_region;
                    $scope.cell_type = $scope.list_param.cell_type;
                });

                $scope.selected_data_modalities = CollabParameters.getParameters_authorized_value_formated("data_modalities");
                $scope.selected_test_type = CollabParameters.getParameters_authorized_value_formated("test_type");
                $scope.selected_model_type = CollabParameters.getParameters_authorized_value_formated("model_type");
                $scope.selected_species = CollabParameters.getParameters_authorized_value_formated("species");
                $scope.selected_brain_region = CollabParameters.getParameters_authorized_value_formated("brain_region");
                $scope.selected_cell_type = CollabParameters.getParameters_authorized_value_formated("cell_type");

                $scope.make_post = function() {

                    CollabParameters.initConfiguration();

                    $scope.selected_data_modalities.forEach(function(value, i) {
                        CollabParameters.addParameter("data_modalities", value.authorized_value);
                    });

                    $scope.selected_test_type.forEach(function(value, i) {
                        CollabParameters.addParameter("test_type", value.authorized_value);
                    });

                    $scope.selected_model_type.forEach(function(value, i) {
                        CollabParameters.addParameter("model_type", value.authorized_value);
                    });

                    $scope.selected_species.forEach(function(value, i) {
                        CollabParameters.addParameter("species", value.authorized_value);
                    });

                    $scope.selected_brain_region.forEach(function(value, i) {
                        CollabParameters.addParameter("brain_region", value.authorized_value);
                    });

                    $scope.selected_cell_type.forEach(function(value, i) {
                        CollabParameters.addParameter("cell_type", value.authorized_value);
                    });

                    CollabParameters.addParameter("app_type", app_type);

                    CollabParameters.setCollabId("collab_id", collab.collab_id);

                    CollabParameters.put_parameters().$promise.then(function() {
                        CollabParameters.getRequestParameters().$promise.then(function() {});
                        alert("Your app have been correctly configured")
                    });

                };

            });
        });


    }
]);


ParametersConfigurationApp.controller('ParametersConfigurationRedirectCtrl', ['$scope', '$rootScope', '$http', '$location', 'CollabParameters', 'AuthaurizedCollabParameterRest', 'Context',
    function($scope, $rootScope, $http, $location, CollabParameters, AuthaurizedCollabParameterRest, Context) {
        $scope.init = function() {
            var app_type = document.getElementById("app").getAttribute("value");
            if (app_type == "model_catalog") {
                $location.path('/modelparametersconfiguration');
            } else if (app_type == "validation_app") {
                $location.path('/validationparametersconfiguration');
            }
        }

    }
]);<|MERGE_RESOLUTION|>--- conflicted
+++ resolved
@@ -79,13 +79,6 @@
                     $scope.is_collab_member = $scope.is_collab_member.is_member;
                 });
 
-                console.log($scope.is_collab_member);
-                console.log($scope.is_collab_member);
-                console.log($scope.is_collab_member);
-                console.log($scope.is_collab_member);
-                console.log($scope.is_collab_member);
-                console.log($scope.is_collab_member);
-
                 $scope.test_list = ValidationTestDefinitionRest.get({ app_id: app_id }, function(data) {});
             });
         });
@@ -95,36 +88,40 @@
 
 
 testApp.controller('ValModelDetailCtrl', ['$scope', '$rootScope', '$http', '$location', '$stateParams', 'ScientificModelRest', 'ScientificModelInstanceRest', 'CollabParameters', 'IsCollabMemberRest', 'AppIDRest', 'Graphics', 'Context',
-<<<<<<< HEAD
+
     function($scope, $rootScope, $http, $location, $stateParams, ScientificModelRest, ScientificModelInstanceRest, CollabParameters, IsCollabMemberRest, AppIDRest, Graphics, Context, ValidationModelResultRest) {
         $scope.Context = Context;
-
-        var ctx = Context.getCtx();
-        CollabParameters.setService(ctx).$promise.then(function() {
-            $scope.is_collab_member = false;
-            $scope.is_collab_member = IsCollabMemberRest.get({ ctx: ctx, });
-            $scope.is_collab_member.$promise.then(function() {
-                $scope.is_collab_member = $scope.is_collab_member.is_member;
-            });
-
-            $scope.model = ScientificModelRest.get({ ctx: ctx, id: $stateParams.uuid });
-            $scope.model.$promise.then(function() {
-                //graph and table results
-                $scope.init_graph = Graphics.getResultsfromModelID($scope.model, []);
-                //$scope.init_graph= Graphics.getResultsfromModelID($scope.model); 
-                $scope.data = $scope.init_graph.values;
-                $scope.init_checkbox = $scope.init_graph.ids_all;
-                $scope.line_result_focussed;
-                $scope.$on('data_focussed:updated', function(event, data) {
-                    $scope.line_result_focussed = data;
-                    $scope.$apply();
-                })
-                $scope.options5 = Graphics.get_lines_options('Model/p-value', '', "p-value", "this is a caption", $scope.init_graph.results);
-                //main table result
-                $scope.results_all = _getAllResultTable();
-
-            });
-
+        Context.setService().then(function() {
+            $scope.Context = Context;
+
+            var ctx = Context.getCtx();
+            var app_id = Context.getAppID();
+            CollabParameters.setService(ctx).$promise.then(function() {
+                $scope.is_collab_member = false;
+                $scope.is_collab_member = IsCollabMemberRest.get({ app_id: app_id });
+                $scope.is_collab_member.$promise.then(function() {
+                    $scope.is_collab_member = $scope.is_collab_member.is_member;
+                });
+
+                $scope.model = ScientificModelRest.get({ app_id: app_id, id: $stateParams.uuid });
+                $scope.model.$promise.then(function() {
+                    //graph and table results
+                    $scope.init_graph = Graphics.getResultsfromModelID($scope.model, []);
+                    //$scope.init_graph= Graphics.getResultsfromModelID($scope.model); 
+                    $scope.data = $scope.init_graph.values;
+                    $scope.init_checkbox = $scope.init_graph.ids_all;
+                    $scope.line_result_focussed;
+                    $scope.$on('data_focussed:updated', function(event, data) {
+                        $scope.line_result_focussed = data;
+                        $scope.$apply();
+                    })
+                    $scope.options5 = Graphics.get_lines_options('Model/p-value', '', "p-value", "this is a caption", $scope.init_graph.results);
+                    //main table result
+                    $scope.results_all = _getAllResultTable();
+
+                });
+
+            });
         });
         var _getAllResultTable = function() {
             return Graphics.getResultsfromModelID($scope.model, ['all']);
@@ -145,42 +142,6 @@
             };
             return list_ids
         };
-=======
-    function($scope, $rootScope, $http, $location, $stateParams, ScientificModelRest, ScientificModelInstanceRest, CollabParameters, IsCollabMemberRest, AppIDRest, Graphics, Context) {
-
-        Context.setService().then(function() {
-            $scope.Context = Context;
-
-            var ctx = Context.getCtx();
-            var app_id = Context.getAppID();
-
-            CollabParameters.setService(ctx).$promise.then(function() {
-
-                $scope.is_collab_member = false;
-                $scope.is_collab_member = IsCollabMemberRest.get({ app_id: app_id });
-                $scope.is_collab_member.$promise.then(function() {
-                    $scope.is_collab_member = $scope.is_collab_member.is_member;
-                });
-                $scope.model = ScientificModelRest.get({ app_id: app_id, id: $stateParams.uuid });
-                $scope.model.$promise.then(function() {
-                    //graph and table results
-                    // $scope.init_graph= Graphics.getResultsfromModelID($scope.model, []);
-                    $scope.init_graph = Graphics.getResultsfromModelID($scope.model);
-                    $scope.data = $scope.init_graph;
-                    console.log($scope.data)
-                    $scope.line_result_focussed;
-                    $scope.$on('data_focussed:updated', function(event, data) {
-                        $scope.line_result_focussed = data;
-                        $scope.$apply();
-                    });
-                    $scope.options5 = Graphics.get_lines_options('Model/p-value', '', "p-value", "this is a caption");
-                });
-            });
-
-        });
-
-
->>>>>>> 0530f2e6
     }
 ]);
 
@@ -969,8 +930,9 @@
         Context.setService().then(function() {
 
             $scope.Context = Context;
-
-<<<<<<< HEAD
+            var ctx = Context.getCtx();
+            var app_id = Context.getAppID();
+
             var app_type = document.getElementById("app").getAttribute("value");
             var collab = CollabIDRest.get({ ctx: ctx });
 
@@ -984,10 +946,8 @@
                 $scope.brain_region = $scope.list_param.brain_region;
                 $scope.cell_type = $scope.list_param.cell_type;
             });
-=======
-            var ctx = Context.getCtx();
-            var app_id = Context.getAppID();
->>>>>>> 0530f2e6
+
+
 
             CollabParameters.setService(ctx).$promise.then(function() {
 
