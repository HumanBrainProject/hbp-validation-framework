'use strict';

/* Controllers */
var testApp = angular.module('testApp');

testApp.controller('HomeCtrl', ['$scope', '$rootScope', '$http', '$location', "ScientificModelRest", "ValidationTestDefinitionRest", 'CollabParameters',
    function($scope, $rootScope, $http, $location, ScientificModelRest, ValidationTestDefinitionRest, CollabParameters) {

        CollabParameters.setService().$promise.then(function() {
            console.log(CollabParameters.getParameters("species"));


            $scope.models = ScientificModelRest.get({}, function(data) {});
            $scope.tests = ValidationTestDefinitionRest.get({}, function(data) {});

        });
    }
]);

testApp.controller('ValTestCtrl', ['$scope', '$rootScope', '$http', '$location', 'ValidationTestDefinitionRest', 'CollabParameters',
    function($scope, $rootScope, $http, $location, ValidationTestDefinitionRest, CollabParameters) {
        CollabParameters.setService();


        $scope.test_list = ValidationTestDefinitionRest.get({}, function(data) {});

    }
]);

testApp.controller('ValTestDetailCtrl', ['$scope', '$rootScope', '$http', '$location', '$stateParams', 'ValidationTestDefinitionRest', 'ValidationTestCodeRest', 'CollabParameters', 'TestCommentRest',
    function($scope, $rootScope, $http, $location, $stateParams, ValidationTestDefinitionRest, ValidationTestCodeRest, CollabParameters, TestCommentRest) {
        CollabParameters.setService();
        $scope.detail_test = ValidationTestDefinitionRest.get({ id: $stateParams.uuid });

        $scope.detail_version_test = ValidationTestCodeRest.get({ test_definition_id: $stateParams.uuid });

        $scope.test_comments = TestCommentRest.get({test_id: $stateParams.uuid});

        $scope.selected_tab = "";

        $scope.toogleTabs = function(id_tab) {
            $scope.selected_tab = id_tab;
            if (id_tab == "tab_description") {
                document.getElementById("tab_description").style.display = "block";
                document.getElementById("tab_version").style.display = "none";
                document.getElementById("tab_results").style.display = "none";
                document.getElementById("tab_comments").style.display = "none";
            }
            if (id_tab == "tab_version") {
                document.getElementById("tab_description").style.display = "none";
                document.getElementById("tab_version").style.display = "block";
                document.getElementById("tab_results").style.display = "none";
                document.getElementById("tab_comments").style.display = "none";
            }
            if (id_tab == "tab_results") {
                document.getElementById("tab_description").style.display = "none";
                document.getElementById("tab_version").style.display = "none";
                document.getElementById("tab_results").style.display = "block";
                document.getElementById("tab_comments").style.display = "none";
            }
            if (id_tab == "tab_comments") {
                document.getElementById("tab_description").style.display = "none";
                document.getElementById("tab_version").style.display = "none";
                document.getElementById("tab_results").style.display = "none";
                document.getElementById("tab_comments").style.display = "block";
            }
            var a = document.getElementById("li_tab_description");
            var b = document.getElementById("li_tab_version");
            var c = document.getElementById("li_tab_results");
            var d = document.getElementById("li_tab_comments");
            a.className = b.className = c.className = d.className = "nav-link";
            var e = document.getElementById("li_" + id_tab);
            e.className += " active";
        }
    }
]);

testApp.controller('TestResultCtrl', ['$scope', '$rootScope', '$http', '$location', 'CollabParameters',
    function($scope, $rootScope, $http, $location, CollabParameters) {
        CollabParameters.setService();
    }
]);


testApp.controller('ValTestCreateCtrl', ['$scope', '$rootScope', '$http', '$location', 'ValidationTestDefinitionRest', 'ValidationTestCodeRest', 'CollabParameters',
    function($scope, $rootScope, $http, $location, ValidationTestDefinitionRest, ValidationTestCodeRest, CollabParameters) {
        CollabParameters.setService();
        $scope.species = CollabParameters.getParameters("species");


        $scope.make_post = function() {
            var data_to_send = JSON.stringify({ test_data: $scope.test, code_data: $scope.code });
            ValidationTestDefinitionRest.save(data_to_send, function(value) {});
        };
    }
]);




testApp.controller('ConfigCtrl', ['$scope', '$rootScope', '$http', '$location', 'CollabParameters', 'AuthaurizedCollabParameterRest',
    function($scope, $rootScope, $http, $location, CollabParameters, AuthaurizedCollabParameterRest) {

        CollabParameters.setService().$promise.then(function() {


            //ici get la liste de tout ce qui est autorisé
            $scope.list_param = AuthaurizedCollabParameterRest.get({})
            console.log($scope.list_param);






            //garder le resultat des selections et remplir callabParam avec un save



        });
    }
]);






testApp.controller('MyCtrl', ['$scope', function($scope) {
    $scope.test = "Yes";

    $scope.empList = [
        //Test table
        { "species": "Mouse (Mus musculus)", "brain_region": "Cerebellum", "cell_type": "Granule Cell", "model_type": "Single Cell" },
        { "species": "Mouse (Mus musculus)", "brain_region": "Cerebellum", "cell_type": "Pyramidal Cell", "model_type": "Network" },
        { "species": "Rat (Rattus rattus)", "brain_region": "Other", "cell_type": "Pyramidal Cell", "model_type": "Network" },
        { "species": "Marmoset (callithrix jacchus)", "brain_region": "Hippocampus", "cell_type": "Interneuron", "model_type": "Mean Field" },
        { "species": "Human (Homo sapiens)", "brain_region": "Cortex", "cell_type": "Pyramidal Cell", "model_type": "Mean Field" },
        { "species": "Human (Homo sapiens)", "brain_region": "Hippocampus", "cell_type": "Pyramidal Cell", "model_type": "Mean Field" },
        { "species": "Paxinos Rhesus Monkey (Macaca mulatta)", "brain_region": "Other", "cell_type": "Pyramidal Cell", "model_type": "Mean Field" },
        { "species": "Opossum (Monodelphis domestica)", "brain_region": "Other", "cell_type": "Pyramidal Cell", "model_type": "Mean Field" },
        { "species": "Mouse (Mus musculus)", "brain_region": "Basal Ganglia", "cell_type": "Granule Cell", "model_type": "Single Cell" },
        { "species": "Rat (Rattus rattus)", "brain_region": "Cerebellum", "cell_type": "Pyramidal Cell", "model_type": "Network" },
        { "species": "Marmoset (callithrix jacchus)", "brain_region": "Cortex", "cell_type": "Interneuron", "model_type": "Mean Field" },
        { "species": "Other", "brain_region": "Cortex", "cell_type": "Other", "model_type": "Mean Field" }

    ];

    $scope.reloadPage = function() { window.location.reload(); }

}]);


//Filter multiple
testApp.filter('filterMultiple', ['$filter', function($filter) {
    return function(items, keyObj) {
        var filterObj = {
            data: items,
            filteredData: [],
            applyFilter: function(obj, key) {
                var fData = [];
                if (this.filteredData.length == 0)
                    this.filteredData = this.data;
                if (obj) {
                    var fObj = {};
                    if (!angular.isArray(obj)) {
                        fObj[key] = obj;
                        fData = fData.concat($filter('filter')(this.filteredData, fObj));
                    } else if (angular.isArray(obj)) {
                        if (obj.length > 0) {
                            for (var i = 0; i < obj.length; i++) {
                                if (angular.isDefined(obj[i])) {
                                    fObj[key] = obj[i];
                                    fData = fData.concat($filter('filter')(this.filteredData, fObj));
                                }
                            }

                        }
                    }
                    if (fData.length > 0) {
                        this.filteredData = fData;
                    }
                }
            }
        };

        if (keyObj) {
            angular.forEach(keyObj, function(obj, key) {
                filterObj.applyFilter(obj, key);
            });
        }

        return filterObj.filteredData;
    }
}]);

testApp.filter('unique', function() {
    return function(input, key) {
        var unique = {};
        var uniqueList = [];

        for (var i = 0; i < input.length; i++) {
            if (typeof unique[input[i][key]] == "undefined") {
                unique[input[i][key]] = "";
                uniqueList.push(input[i]);
            }
        }
        return uniqueList;
    };
});









testApp.controller('ExampleController', ['$scope', function($scope) {}]);










/*
testApp.controller('configviewCtrl', ['$scope', '$rootScope', '$http', '$location',
    function($scope, $rootScope, $http, $location, ValidationTestDefinitionRest, ValidationTestCodeRest) {
        //$scope.species_list = 'species controller';
        //var species_list = 'var species';
 
        $scope.species_list ='Species controller';
        $scope.brain_region_list = 'Brain region controller';
        $scope.cell_type_list = 'Cell type controller';
        $scope.model_type_list = 'Model type controller';

    }
]);
*/




//Model catalog
var ModelCatalogApp = angular.module('ModelCatalogApp');

ModelCatalogApp.directive('markdown', function () {
              var converter = new Showdown.converter();
              return {
                  restrict: 'A',
                  link: function (scope, element, attrs) {
                      function renderMarkdown() {
                          var htmlText = converter.makeHtml(scope.$eval(attrs.markdown)  || '');
                          element.html(htmlText);
                      }
                      scope.$watch(attrs.markdown, renderMarkdown);
                      renderMarkdown();
                  }
              };
          });
          
ModelCatalogApp.controller('ModelCatalogCtrl', ['$scope', '$rootScope', '$http', '$location', 'ScientificModelRest',
    function($scope, $rootScope, $http, $location, ScientificModelRest) {

        $scope.models = ScientificModelRest.get({}, function(data) {});


    }
]);

ModelCatalogApp.controller('ModelCatalogCreateCtrl', ['$scope', '$rootScope', '$http', '$location', 'ScientificModelRest',
<<<<<<< HEAD
    function($scope, $rootScope, $http, $location, ScientificModelRest) { 
    // var markdown = require( "markdown" ).markdown;
    $("#ImagePopup").hide();
    $scope.species = [
      {id: 'mouse', name: 'Mouse (Mus musculus)'},
      {id: 'rat', name: 'Rat (Rattus rattus)'},
      {id: 'marmoset', name: 'Marmoset (callithrix jacchus)'},
      {id: 'human', name: 'Human (Homo sapiens)'},
      {id: 'rhesus_monkey', name: 'Paxinos Rhesus Monkey (Macaca mulatta)'},
      {id: 'opossum', name: 'Opossum (Monodelphis domestica)'},
      {id: 'other', name: 'Other'},
    ];

     $scope.brain_region = [
      {id: 'basal ganglia', name: 'Basal Ganglia'},
      {id: 'cerebellum', name: 'Cerebellum'},
      {id: 'cortex', name: 'Cortex'},
      {id: 'hippocampus', name: 'Hippocampus'},
      {id: 'other', name: 'Other'},
    ];

    $scope.cell_type = [
      {id: 'granule cell', name: 'Granule Cell'},
      {id: 'interneuron', name: 'Interneuron'},
      {id: 'pyramidal cell', name: 'Pyramidal Cell'},
      {id: 'other', name: 'Other'},
    ];

    $scope.model_type = [
      {id: 'single_cell', name: 'Single Cell'},
      {id: 'network', name: 'Network'},
      {id: 'mean_field', name: 'Mean Field'},
      {id: 'other', name: 'Other'},
    ];
    $scope.model_image = [];
    $scope.displayAddImage = function() {
         $("#ImagePopup").show();
    };
    $scope.saveImage = function() {
        if (JSON.stringify($scope.image) != undefined){
                alert($scope.image)
                $scope.model_image.push($scope.image); 
                $("#ImagePopup").hide();
                $scope.image = undefined;
        }else{ alert("you need to add an url!")}
    };
    $scope.closeImagePanel = function() {
        $scope.image = {};
         $("#ImagePopup").hide();
    };
    $scope.saveModel = function() {
        var parameters = JSON.stringify({model:$scope.model, model_instance:$scope.model_instance, model_image:$scope.model_image});
        var a = ScientificModelRest.save(parameters).$promise.then(function(data){
            $location.path('/model-catalog/detail/'+data.uuid);
         } );
    };

    $scope.deleteImage = function(index) {
        $scope.model_image.splice(index,1);
    };
}  
]);

ModelCatalogApp.controller('ModelCatalogDetailCtrl', ['$scope', '$rootScope', '$http', '$location','$stateParams', 'ScientificModelRest',
    function($scope, $rootScope, $http, $location, $stateParams,  ScientificModelRest) { 
        $("#ImagePopupDetail").hide();
        $scope.model = ScientificModelRest.get({id : $stateParams.uuid});

        $scope.toggleSize = function(index, img) {
            alert('in it')
            $scope.bigImage = img;
             $("#ImagePopupDetail").show();
        }

        $scope.closeImagePanel = function() {
            $scope.image = {};
            $("#ImagePopupDetail").hide();
        };
    }
]);
ModelCatalogApp.controller('ModelCatalogVersionCtrl', ['$scope', '$rootScope', '$http', '$location','$stateParams', 'ScientificModelRest','ScientificModelInstanceRest',
    function($scope, $rootScope, $http, $location, $stateParams,  ScientificModelRest, ScientificModelInstanceRest) {
            $scope.model = ScientificModelRest.get({id : $stateParams.uuid}); //really needed??? just to put model name
        $scope.saveVersion = function() {
            // $scope.model_instance.model_id = $stateParams.uuid;
            // alert(JSON.stringify($scope.model_instance));
            $scope.model_instance.model_id = $stateParams.uuid       
            var parameters = JSON.stringify($scope.model_instance);
            alert(parameters);
            ScientificModelInstanceRest.save(parameters, function(value){});
        };


    }
     

]);
=======
    function($scope, $rootScope, $http, $location, ScientificModelRest) {
        // var markdown = require( "markdown" ).markdown;
        $("#ImagePopup").hide();
        $scope.species = [
            { id: 'mouse', name: 'Mouse (Mus musculus)' },
            { id: 'rat', name: 'Rat (Rattus rattus)' },
            { id: 'marmoset', name: 'Marmoset (callithrix jacchus)' },
            { id: 'human', name: 'Human (Homo sapiens)' },
            { id: 'rhesus_monkey', name: 'Paxinos Rhesus Monkey (Macaca mulatta)' },
            { id: 'opossum', name: 'Opossum (Monodelphis domestica)' },
            { id: 'other', name: 'Other' },
        ];

        $scope.brain_region = [
            { id: 'basal ganglia', name: 'Basal Ganglia' },
            { id: 'cerebellum', name: 'Cerebellum' },
            { id: 'cortex', name: 'Cortex' },
            { id: 'hippocampus', name: 'Hippocampus' },
            { id: 'other', name: 'Other' },
        ];

        $scope.cell_type = [
            { id: 'granule cell', name: 'Granule Cell' },
            { id: 'interneuron', name: 'Interneuron' },
            { id: 'pyramidal cell', name: 'Pyramidal Cell' },
            { id: 'other', name: 'Other' },
        ];

        $scope.model_type = [
            { id: 'single_cell', name: 'Single Cell' },
            { id: 'network', name: 'Network' },
            { id: 'mean_field', name: 'Mean Field' },
            { id: 'other', name: 'Other' },
        ];
        $scope.model_image = [];
        $scope.displayAddImage = function() {
            $("#ImagePopup").show();
        };
        $scope.saveImage = function() {
            alert(JSON.stringify($scope.image));
            $scope.model_image.push($scope.image);
            $("#ImagePopup").hide();
            $scope.image = {};
        };
        $scope.closeImagePanel = function() {
            $scope.image = {};
            $("#ImagePopup").hide();
        };
        $scope.saveModel = function() {
            var parameters = JSON.stringify({ model: $scope.model, model_instance: $scope.model_instance, model_image: $scope.model_image });
            alert('ok 3');
            ScientificModelRest.save(parameters, function(value) {});
            alert('ok 4');
        };
    }
]);

ModelCatalogApp.controller('ModelCatalogDetailCtrl', ['$scope', '$rootScope', '$http', '$location', '$stateParams', 'ScientificModelRest',
    function($scope, $rootScope, $http, $location, $stateParams, ScientificModelRest) {
        $scope.model = ScientificModelRest.get({ id: $stateParams.uuid });

    }
]);
// ModelCatalogApp.controller('ModelCatalogVersionCtrl', ['$scope', '$rootScope', '$http', '$location',
//     function($scope, $rootScope, $http, $location) {



//     }
// ]);
>>>>>>> 186cc3b4
<|MERGE_RESOLUTION|>--- conflicted
+++ resolved
@@ -274,9 +274,9 @@
 ]);
 
 ModelCatalogApp.controller('ModelCatalogCreateCtrl', ['$scope', '$rootScope', '$http', '$location', 'ScientificModelRest',
-<<<<<<< HEAD
+
     function($scope, $rootScope, $http, $location, ScientificModelRest) { 
-    // var markdown = require( "markdown" ).markdown;
+
     $("#ImagePopup").hide();
     $scope.species = [
       {id: 'mouse', name: 'Mouse (Mus musculus)'},
@@ -359,8 +359,6 @@
     function($scope, $rootScope, $http, $location, $stateParams,  ScientificModelRest, ScientificModelInstanceRest) {
             $scope.model = ScientificModelRest.get({id : $stateParams.uuid}); //really needed??? just to put model name
         $scope.saveVersion = function() {
-            // $scope.model_instance.model_id = $stateParams.uuid;
-            // alert(JSON.stringify($scope.model_instance));
             $scope.model_instance.model_id = $stateParams.uuid       
             var parameters = JSON.stringify($scope.model_instance);
             alert(parameters);
@@ -371,76 +369,4 @@
     }
      
 
-]);
-=======
-    function($scope, $rootScope, $http, $location, ScientificModelRest) {
-        // var markdown = require( "markdown" ).markdown;
-        $("#ImagePopup").hide();
-        $scope.species = [
-            { id: 'mouse', name: 'Mouse (Mus musculus)' },
-            { id: 'rat', name: 'Rat (Rattus rattus)' },
-            { id: 'marmoset', name: 'Marmoset (callithrix jacchus)' },
-            { id: 'human', name: 'Human (Homo sapiens)' },
-            { id: 'rhesus_monkey', name: 'Paxinos Rhesus Monkey (Macaca mulatta)' },
-            { id: 'opossum', name: 'Opossum (Monodelphis domestica)' },
-            { id: 'other', name: 'Other' },
-        ];
-
-        $scope.brain_region = [
-            { id: 'basal ganglia', name: 'Basal Ganglia' },
-            { id: 'cerebellum', name: 'Cerebellum' },
-            { id: 'cortex', name: 'Cortex' },
-            { id: 'hippocampus', name: 'Hippocampus' },
-            { id: 'other', name: 'Other' },
-        ];
-
-        $scope.cell_type = [
-            { id: 'granule cell', name: 'Granule Cell' },
-            { id: 'interneuron', name: 'Interneuron' },
-            { id: 'pyramidal cell', name: 'Pyramidal Cell' },
-            { id: 'other', name: 'Other' },
-        ];
-
-        $scope.model_type = [
-            { id: 'single_cell', name: 'Single Cell' },
-            { id: 'network', name: 'Network' },
-            { id: 'mean_field', name: 'Mean Field' },
-            { id: 'other', name: 'Other' },
-        ];
-        $scope.model_image = [];
-        $scope.displayAddImage = function() {
-            $("#ImagePopup").show();
-        };
-        $scope.saveImage = function() {
-            alert(JSON.stringify($scope.image));
-            $scope.model_image.push($scope.image);
-            $("#ImagePopup").hide();
-            $scope.image = {};
-        };
-        $scope.closeImagePanel = function() {
-            $scope.image = {};
-            $("#ImagePopup").hide();
-        };
-        $scope.saveModel = function() {
-            var parameters = JSON.stringify({ model: $scope.model, model_instance: $scope.model_instance, model_image: $scope.model_image });
-            alert('ok 3');
-            ScientificModelRest.save(parameters, function(value) {});
-            alert('ok 4');
-        };
-    }
-]);
-
-ModelCatalogApp.controller('ModelCatalogDetailCtrl', ['$scope', '$rootScope', '$http', '$location', '$stateParams', 'ScientificModelRest',
-    function($scope, $rootScope, $http, $location, $stateParams, ScientificModelRest) {
-        $scope.model = ScientificModelRest.get({ id: $stateParams.uuid });
-
-    }
-]);
-// ModelCatalogApp.controller('ModelCatalogVersionCtrl', ['$scope', '$rootScope', '$http', '$location',
-//     function($scope, $rootScope, $http, $location) {
-
-
-
-//     }
-// ]);
->>>>>>> 186cc3b4
+]);