--- conflicted
+++ resolved
@@ -69,15 +69,9 @@
     function($scope, $rootScope, $http, $location, CollabParameters) {}
 ]);
 
-<<<<<<< HEAD
-
-testApp.controller('ValTestCreateCtrl', ['$scope', '$rootScope', '$http', '$location', 'ValidationTestDefinitionRest', 'ValidationTestCodeRest',
-    function($scope, $rootScope, $http, $location, ValidationTestDefinitionRest, ValidationTestCodeRest) {
-=======
+
 testApp.controller('ValTestCreateCtrl', ['$scope', '$rootScope', '$http', '$location', 'ValidationTestDefinitionRest', 'ValidationTestCodeRest', 'CollabParameters',
     function($scope, $rootScope, $http, $location, ValidationTestDefinitionRest, ValidationTestCodeRest, CollabParameters) {
-
->>>>>>> 7fa7add6
 
         $scope.make_post = function() {
             var data_to_send = JSON.stringify({ test_data: $scope.test, code_data: $scope.code });
@@ -86,7 +80,7 @@
     }
 ]);
 
-<<<<<<< HEAD
+
 
 
 testApp.controller('configviewCtrl', ['$scope', '$rootScope', '$http', '$location', 'ValidationTestDefinitionRest', 'ValidationTestCodeRest',
@@ -172,7 +166,9 @@
     }
 ]);
 */
-=======
+
+
+
 //Model catalog
 var ModelCatalogApp = angular.module('ModelCatalogApp');
 
@@ -252,4 +248,3 @@
 
 //     }
 // ]);
->>>>>>> 7fa7add6
