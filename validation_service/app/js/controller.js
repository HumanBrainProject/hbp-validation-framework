'use strict';

/* Controllers */
var testApp = angular.module('testApp');

testApp.controller('HomeCtrl', ['$scope', '$rootScope', '$http', '$location', "ScientificModelRest", "ValidationTestDefinitionRest", 'CollabParameters', 'IsCollabMemberOrAdminRest', 'Context', 'ScientificModelInstanceRest', 'ValidationTestCodeRest', 'DataHandler',
    function($scope, $rootScope, $http, $location, ScientificModelRest, ValidationTestDefinitionRest, CollabParameters, IsCollabMemberOrAdminRest, Context, ScientificModelInstanceRest, ValidationTestCodeRest, DataHandler) {
        $scope.itemsPerPages = 20;
        $scope.models = [];
        $scope.tests = [];
        $scope.total_models = 0;

        $scope.$on('models_updated', function(event, models) {
            $scope.models = models;
            $scope.collab_ids_to_select = $scope._get_collab_and_app_ids_from_models();
            $scope.$apply();
        });

        $scope.isloading = function() {
            var status = DataHandler.getCurrentStatus();
            if (status == "loading") {
                return true
            } else {
                return false
            }
        }

        $scope._get_collab_and_app_ids_from_models = function() {
            for (var i in $scope.models.models) {
                if ($scope.models.models[i].app != null) {
                    if ($scope.collab_ids_to_select.indexOf($scope.models.models[i].app.collab_id.toString()) == -1) {
                        $scope.collab_ids_to_select.push($scope.models.models[i].app.collab_id.toString());
                    }
                }
            }
            $scope.$apply();
        }

        Context.setService().then(function() {

            $scope.Context = Context;
            $scope.ctx = Context.getCtx();
            $scope.app_id = Context.getAppID();

            if (Context.getStateType() == "" || Context.getStateType() == undefined) {

                CollabParameters.setService($scope.ctx).then(function() {

                    $scope.collab_species = CollabParameters.getParametersOrDefaultByType("species");

                    $scope.collab_brain_region = CollabParameters.getParametersOrDefaultByType("brain_region");
                    $scope.collab_cell_type = CollabParameters.getParametersOrDefaultByType("cell_type");
                    $scope.collab_model_scope = CollabParameters.getParametersOrDefaultByType("model_scope");
                    $scope.collab_abstraction_level = CollabParameters.getParametersOrDefaultByType("abstraction_level");
                    $scope.collab_test_type = CollabParameters.getParametersOrDefaultByType("test_type");
                    $scope.collab_data_modalities = CollabParameters.getParametersOrDefaultByType("data_modalities");
                    $scope.collab_organization = CollabParameters.getParametersOrDefaultByType("organization");


                    DataHandler.loadModels({ app_id: $scope.app_id, page: 1 }).then(function(data) {
                        $scope.total_models = data.total_models;
                        $scope.nb_pages = data.total_nb_pages;
                        $scope.maxSize = 5;
                        $scope.current_page = 1;
                        $scope.models = data;
                        $scope.$apply();

                        $('#status').fadeOut(); // will first fade out the loading animation
                        $('#preloader-models').delay(350).fadeOut('slow'); // will fade out the white DIV that covers the website.
                        $('#models-panel').delay(350).css({ 'overflow': 'visible' });

                        $scope.collab_ids_to_select = new Array();
                        $scope._get_collab_and_app_ids_from_models();

                        var status = DataHandler.getCurrentStatus();
                        if (status != "up_to_date") {
                            DataHandler.loadModelsByPage($scope.app_id, $scope.nb_pages);
                        }
                    });

                    DataHandler.loadTests({ app_id: $scope.app_id }).then(function(data) {
                        $scope.tests = data;
                        $scope.$apply()

                        $('#status-tests').fadeOut(); // will first fade out the loading animation
                        $('#preloader-tests').delay(350).fadeOut('slow'); // will fade out the white DIV that covers the website.
                        $('#tests-panel').delay(350).css({ 'overflow': 'visible' });

                    });
                });
            } else {
                var element;

                var state_type = Context.getStateType();
                element = Context.getState();

                if (state_type == "model") {
                    Context.validation_goToModelDetailView(element);
                    $scope.$apply();
                } else if (state_type == "test") {
                    Context.validation_goToTestDetailView(element);
                    $scope.$apply();
                } else if (state_type == "result") {
                    Context.validation_goToResultDetailView(element);
                    $scope.$apply();
                }
            }
        });
    }
]);

testApp.controller('ValTestCtrl', ['$scope', '$rootScope', '$http', '$location', 'ValidationTestDefinitionRest', 'CollabParameters', 'IsCollabMemberOrAdminRest', 'Context', 'DataHandler',
    function($scope, $rootScope, $http, $location, ValidationTestDefinitionRest, CollabParameters, IsCollabMemberOrAdminRest, Context, DataHandler) {

        Context.setService().then(function() {

            $scope.Context = Context;

            var ctx = Context.getCtx();
            var app_id = Context.getAppID();

            DataHandler.loadModels({ app_id: $scope.app_id }).then(function(data) {
                $scope.models = data;
                $scope.$apply();
            });

            DataHandler.loadTests({ app_id: app_id }).then(function(data) {
                $scope.tests = data;
                $scope.$apply()
            });
            CollabParameters.setService(ctx).then(function() {

                $scope.collab_species = CollabParameters.getParametersOrDefaultByType("species");
                $scope.collab_brain_region = CollabParameters.getParametersOrDefaultByType("brain_region");
                $scope.collab_cell_type = CollabParameters.getParametersOrDefaultByType("cell_type");
                $scope.collab_model_scope = CollabParameters.getParametersOrDefaultByType("model_scope");
                $scope.collab_abstraction_level = CollabParameters.getParametersOrDefaultByType("abstraction_level");
                $scope.collab_test_type = CollabParameters.getParametersOrDefaultByType("test_type");
                $scope.collab_data_modalities = CollabParameters.getParametersOrDefaultByType("data_modalities");
                // $scope.collab_organization = CollabParameters.getParametersByType("organization");

                $scope.is_collab_member = false;
                $scope.is_collab_member = IsCollabMemberOrAdminRest.get({ app_id: app_id, });
                $scope.is_collab_member.$promise.then(function() {
                    $scope.is_collab_member = $scope.is_collab_member.is_member;
                });

            });
        });

    }
]);


testApp.controller('ValModelDetailCtrl', ['$scope', '$rootScope', '$http', '$location', '$stateParams', 'MarkdownConverter', 'ScientificModelRest', 'ScientificModelInstanceRest', 'CollabParameters', 'IsCollabMemberOrAdminRest', 'AppIDRest', 'Graphics', 'Context', 'AuthorizedCollabParameterRest', 'DataHandler',

    function($scope, $rootScope, $http, $location, $stateParams, MarkdownConverter, ScientificModelRest, ScientificModelInstanceRest, CollabParameters, IsCollabMemberOrAdminRest, AppIDRest, Graphics, Context, AuthorizedCollabParameterRest, DataHandler) {


        $scope.validation_goToModelCatalog = function(model) {
            Context.validation_goToModelCatalog(model = model);
        }

        $scope.is_graph_not_empty = function(score_type) {
            if (score_type.values.results.length < 2) {
                return false;
            }
            return true;
        }

        $scope.init_checkbox_latest_versions = function() {
            var list_ids = [];
            for (var i = 0; i < $scope.init_graph_all.length; i++) {

                var graph = $scope.init_graph_all[i];
                var score_type = graph.values.values[0].test_score_type

                for (var line_id in graph.values.latest_test_versions_line_id) {
                    list_ids.push(graph.values.latest_test_versions_line_id[line_id].latest_line_id);

                    document.getElementById('check-' + i + '-' + graph.values.latest_test_versions_line_id[line_id].latest_line_id).checked = true;
                }
                $scope.init_graph_all[i].values.values = Graphics.getUpdatedGraph($scope.init_graph_all[i].values.values, list_ids);
                $scope.line_result_focussed[i] = null;
            }
        };

        $scope.updateGraph = function(key) {

            var list_ids = $scope._IsCheck(key);

            $scope.init_graph_all[key].values.values = Graphics.getUpdatedGraph($scope.init_graph, list_ids);
            $scope.line_result_focussed[key] = null;
        };

        $scope._IsCheck = function(key) {

            var list_ids = [];
            var i = 0;

            for (i; i < $scope.init_graph_all[key].values.list_ids.length; i++) {
                if (document.getElementById('check-' + key + '-' + $scope.init_graph_all[key].values.list_ids[i]).checked) {
                    list_ids.push($scope.init_graph_all[key].values.list_ids[i]);
                };
            };

            return list_ids
        };


        Context.setService().then(function() {
            $scope.Context = Context;
            $scope.ctx = Context.getCtx();
            $scope.app_id = Context.getAppID();


            CollabParameters.setService($scope.ctx).then(function() {

                $scope.authorized_parameters = AuthorizedCollabParameterRest.get();

                $scope.model = ScientificModelRest.get({ app_id: $scope.app_id, id: $stateParams.uuid });
                $scope.model_instances = ScientificModelInstanceRest.get({ app_id: $scope.app_id, model_id: $stateParams.uuid })
                $scope.model.$promise.then(function() {

                    var new_description_promise = MarkdownConverter.change_collab_images_url_to_real_url($scope.model.models[0].description);
                    new_description_promise.then(function(new_description) {
                        $scope.model.models[0].description = new_description;
                        $scope.$apply();
                    });

                    $scope.model_instances.$promise.then(function() {

                        var get_raw_data = Graphics.ModelGraph_getRawData($scope.model.models[0].id);

                        get_raw_data.then(function(raw_data) {

                            $scope.raw_data = raw_data;
                            $scope.init_graph_all = new Array();
                            $scope.line_result_focussed = new Array();
                            $scope.options5 = new Array();
                            $scope.init_checkbox = new Array();

                            Graphics.ModelGraph_init_Graphs($scope.model_instances, raw_data).then(function(init_graph) {
                                $scope.data = init_graph.values;

                                for (var i in init_graph.single_graphs_data) {

                                    var key = $scope.init_graph_all.push(init_graph.single_graphs_data[i]);

                                    $scope.options5.push(Graphics.get_lines_options('', '', init_graph.single_graphs_data[i].score_type, "", init_graph.single_graphs_data[i].values.results, "model", key - 1, init_graph.single_graphs_data[i].values.abs_info));

                                    $scope.line_result_focussed.push();
                                    $scope.$apply();

                                };

                                $scope.init_checkbox = init_graph.list_ids;

                                var raw_results_data = init_graph.results_data

                                $scope.data_for_table = Graphics.ModelGraphs_reorganizeRawDataForResultTable($scope.raw_data, $scope.model_instances.instances);
                                $scope.init_checkbox_latest_versions();
                                $scope.$on('data_focussed:updated', function(event, data, key) {
                                    $scope.line_result_focussed[key] = data;
                                    $scope.$apply();
                                });
                                $scope.init_graph = init_graph.values;
                            });

                            DataHandler.loadModels({ app_id: $scope.app_id }).then(function(data) {
                                $scope.models = data
                                $scope.$apply()
                            });

                            DataHandler.loadTests({ app_id: $scope.app_id }).then(function(data) {
                                $scope.tests = data
                                $scope.$apply()
                            });

                        }).catch(function(err) {
                            console.error('Erreur !');
                            console.dir(err);
                            console.log(err);
                        });


                    });
                });
            });

        });


    }
]);

testApp.directive("markdown", function(MarkdownConverter) {
    return {
        restrict: "A",
        controller: ["$scope", "$element", "$attrs", function($scope, $element, $attrs) {
            $scope.$watch($attrs.markdown, function(value) {

                if ($attrs.texttruncate) {
                    value = value.slice(0, 1000) + '...';
                }

                $element.text(value == undefined ? "" : value);

                var html = MarkdownConverter.getConverter($element.text());

                $element.html(html);
                MathJax.Hub.Queue(["Typeset", MathJax.Hub, $element[0]]);
                $scope.$apply();
            });

        }]
    }
});


testApp.directive("precision", function() {
    return {
        restrict: "A",
        controller: ["$scope", "$element", "$attrs", function($scope, $element, $attrs) {

            $scope.$watch($attrs.precision, function(value) {
                $element.text(value == undefined ? "" : value.toPrecision(5));
            });
        }]
    };
});

testApp.controller('ValTestDetailCtrl', ['$scope', '$rootScope', '$http', '$location', '$stateParams', '$state', 'ValidationTestDefinitionRest', 'ValidationTestCodeRest', 'CollabParameters', 'TestCommentRest', "IsCollabMemberOrAdminRest", "Graphics", "Context", 'TestTicketRest', 'AuthorizedCollabParameterRest', 'ValidationTestAliasRest', 'NotificationRest', 'AreVersionsEditableRest', 'DataHandler', 'IsSuperUserRest', 'MarkdownConverter',

    function($scope, $rootScope, $http, $location, $stateParams, $state, ValidationTestDefinitionRest, ValidationTestCodeRest, CollabParameters, TestCommentRest, IsCollabMemberOrAdminRest, Graphics, Context, TestTicketRest, AuthorizedCollabParameterRest, ValidationTestAliasRest, NotificationRest, AreVersionsEditableRest, DataHandler, IsSuperUserRest, MarkdownConverter) {

        $scope.init_graph, $scope.graphic_data, $scope.init_checkbox, $scope.graphic_options;
        $scope.data_for_table;
        $scope.selected_tab = "";

        //for tab version (edit)
        $scope.version_in_edition = [];
        $scope.version_is_editable = [];
        //for tab_comments
        $scope.comments_to_show = [];
        $scope.create_comment_to_show = [];
        $scope.button_save_ticket = [];
        $scope.button_save_comment = [];


        $scope.init_checkbox_latest_versions = function() {
            var list_ids = [];
            for (var line_id in $scope.init_graph.latest_model_instances_line_id) {
                list_ids.push($scope.init_graph.latest_model_instances_line_id[line_id].latest_line_id);
                // document.getElementById('check-' + $scope.init_graph.latest_model_instances_line_id[line_id].latest_line_id).checked = true;
            }
            $scope.graphic_data = Graphics.getUpdatedGraph($scope.init_graph.values, list_ids);
            $scope.line_result_focussed = null;
        };


        $scope.is_graph_not_empty = function(data_graph) {
            if (data_graph.length < 2 && data_graph[0].values.length < 2) {
                return false;
            }
            return true;
        }

        // var _sort_by_last_result_timestamp_desc = function(a, b) {
        //     return new Date(b.last_result_timestamp) - new Date(a.last_result_timestamp);
        // }

        // var _sort_by_timestamp_desc = function(a, b) {
        //     return new Date(b.timestamp) - new Date(a.timestamp);
        // }

        // var _sort_by_timestamp_asc = function(a, b) {
        //     return new Date(a.timestamp) - new Date(b.timestamp);
        // }

        $scope.toogleTabs = function(id_tab) {
            $scope.selected_tab = id_tab;

            var list_tab_id = [
                "tab_description",
                "tab_version",
                "tab_new_version",
                "tab_results", // this one must be visibility: hidden or visible
                "tab_comments",
                "tab_edit_test",
            ]

            //set all tabs style display to "none"
            var i = 0;
            for (i; i < list_tab_id.length; i++) {
                if (list_tab_id[i] == "tab_results") {
                    document.getElementById(list_tab_id[i]).style.visibility = "hidden";

                } else {
                    document.getElementById(list_tab_id[i]).style.display = "none";
                }

            }

            //set id_tab style display to "block" or visible
            if (id_tab == "tab_results") {
                document.getElementById(id_tab).style.visibility = "visible";
            } else {
                document.getElementById(id_tab).style.display = "block";
            };

            _active_tab(id_tab);
        };

        var _active_tab = function(id_tab) {
            var a = document.getElementById("li_tab_description");
            var b = document.getElementById("li_tab_version");
            var c = document.getElementById("li_tab_results");
            var d = document.getElementById("li_tab_comments");
            a.className = b.className = c.className = d.className = "nav-link";
            if (id_tab != "tab_new_version" || id_tab != "tab_edit_test") {
                var e = document.getElementById("li_" + id_tab);
                e.className += " active";
            };
        };

        $scope.updateGraph = function() {
            var list_ids = $scope._IsCheck();
            $scope.graphic_data = Graphics.getUpdatedGraph($scope.init_graph.values, list_ids);
            $scope.result_focussed = null;
        };

        $scope._IsCheck = function() {
            var list_ids = [];
            var i = 0;
            for (i; i < $scope.init_checkbox.length; i++) {
                if (document.getElementById('check-' + i).checked) {
                    list_ids.push($scope.init_checkbox[i]);
                };
            };
            return list_ids
        };

        $scope.saveVersion = function() {
            $scope.test_code.test_definition_id = $scope.detail_test.tests[0].id;

            var parameters = JSON.stringify([$scope.test_code]);
            var test_version_response = ValidationTestCodeRest.save({ app_id: $scope.app_id, test_definition_id: $scope.detail_test.tests[0].id }, parameters).$promise.then(function() {
                document.getElementById("tab_description").style.display = "none";
                document.getElementById("tab_version").style.display = "block";
                document.getElementById("tab_new_version").style.display = "none";
                document.getElementById("tab_results").style.visibility = "hidden";
                document.getElementById("tab_comments").style.display = "none";
                $state.reload();
            }).catch(function(e) {
                alert(e.data);
            });
        };

        $scope.editTest = function() {
            if ($scope.detail_test.tests[0].alias != '' && $scope.detail_test.tests[0].alias != null) {
                $scope.alias_is_valid = ValidationTestAliasRest.get({ app_id: $scope.app_id, test_id: $scope.detail_test.tests[0].id, alias: $scope.detail_test.tests[0].alias });
                $scope.alias_is_valid.$promise.then(function() {
                    if ($scope.alias_is_valid.is_valid) {
                        var parameters = JSON.stringify($scope.detail_test.tests[0]);
                        ValidationTestDefinitionRest.put({ app_id: $scope.app_id, id: $scope.detail_test.tests[0].id }, parameters).$promise.then(function() {
                            document.getElementById("tab_description").style.display = "none";
                            document.getElementById("tab_version").style.display = "block";
                            document.getElementById("tab_new_version").style.display = "none";
                            document.getElementById("tab_results").style.display = "none";
                            document.getElementById("tab_comments").style.display = "none";
                            $state.reload();
                            DataHandler.setStoredTestsAsOutdated();
                        });
                    } else {
                        alert('Cannot update the test. Please check the alias.');
                    };
                });
            } else {
                $scope.detail_test.tests[0].alias = null;
                var parameters = JSON.stringify($scope.detail_test.tests[0]);
                ValidationTestDefinitionRest.put({ app_id: $scope.app_id, id: $scope.detail_test.tests[0].id }, parameters).$promise.then(function() {
                    document.getElementById("tab_description").style.display = "none";
                    document.getElementById("tab_version").style.display = "block";
                    document.getElementById("tab_new_version").style.display = "none";
                    document.getElementById("tab_results").style.display = "none";
                    document.getElementById("tab_comments").style.display = "none";
                    $state.reload();
                    DataHandler.setStoredTestsAsOutdated();
                });
            }
        };

        $scope.deleteTest = function() {
            switch (prompt("Are you sure you want to delete this test? (Yes/No)", "No")) {
                case "No":
                    alert("this test won't be deleted.");
                    break;
                case "Yes":
                    var del = ValidationTestDefinitionRest.delete({ id: $scope.detail_test.tests[0].id }).$promise.then(function() {
                        alert('this test has been deleted')
                        Context.validation_goToHomeView();
                    });
                    break;
                default:
                    alert("Please answer Yes or No")
                    $scope.deleteTest();
            }
        }

        $scope.editVersion = function(index) {
            angular.element(document.querySelector("#editable-repository-" + index)).attr('contenteditable', "true");
            angular.element(document.querySelector("#editable-repository-" + index)).attr('bgcolor', 'ghostwhite');
            angular.element(document.querySelector("#editable-code-description-" + index)).attr('contenteditable', "true");
            angular.element(document.querySelector("#editable-code-description-" + index)).attr('bgcolor', 'ghostwhite');
            angular.element(document.querySelector("#editable-code-parameters-" + index)).attr('contenteditable', "true");
            angular.element(document.querySelector("#editable-code-parameters-" + index)).attr('bgcolor', 'ghostwhite');
            angular.element(document.querySelector("#editable-version-" + index)).attr('contenteditable', "true");
            angular.element(document.querySelector("#editable-version-" + index)).attr('bgcolor', 'ghostwhite');
            angular.element(document.querySelector("#editable-path-" + index)).attr('contenteditable', "true");
            angular.element(document.querySelector("#editable-path-" + index)).attr('bgcolor', 'ghostwhite');
            $scope.version_in_edition.push(index);
        };
        // $scope.DataCollapseFn = function() {
        //     $scope.DataCollapse = [];
        //     for (var i = 0; i < $scope.detail_version_test.test_codes.length; i += 1) {
        //         $scope.DataCollapse.push(false);
        //     }
        // };
        // $scope.selectInstanceRow = function(index, storeId) {
        //     if (typeof $scope.DataCollapse === 'undefined') {
        //         $scope.DataCollapseFn();
        //     }

        //     if ($scope.tableRowExpanded === false && $scope.tableRowIndexExpandedCurr === "" && $scope.storeIdExpanded === "") {
        //         $scope.tableRowIndexExpandedPrev = "";
        //         $scope.tableRowExpanded = true;
        //         $scope.tableRowIndexExpandedCurr = index;
        //         $scope.storeIdExpanded = storeId;
        //         $scope.DataCollapse[index] = true;
        //     } else if ($scope.tableRowExpanded === true) {
        //         if ($scope.tableRowIndexExpandedCurr === index && $scope.storeIdExpanded === storeId) {
        //             $scope.tableRowExpanded = false;
        //             $scope.tableRowIndexExpandedCurr = "";
        //             $scope.storeIdExpanded = "";
        //             $scope.DataCollapse[index] = false;
        //         } else {
        //             $scope.tableRowIndexExpandedPrev = $scope.tableRowIndexExpandedCurr;
        //             $scope.tableRowIndexExpandedCurr = index;
        //             $scope.storeIdExpanded = storeId;
        //             $scope.DataCollapse[$scope.tableRowIndexExpandedPrev] = false;
        //             $scope.DataCollapse[$scope.tableRowIndexExpandedCurr] = true;
        //         }
        //     }

        // };
        $scope.deleteTestVersion = function(test_code_id) {

            switch (prompt("Are you sure you want to delete this test instance? (Yes/No)", "No")) {
                case "No":
                    alert("this test instance won't be deleted.");
                    break;
                case "Yes":
                    var del = ValidationTestCodeRest.delete({ id: test_code_id }).$promise.then(function() {
                        alert('this test has been deleted')
                        $state.reload();
                    });
                    break;
                default:
                    alert("Please answer Yes or No")
                    $scope.deleteTestVersion();
            };
        };

        $scope.save_edited_version = function(index) {
            var repository = $("#editable-repository-" + index).text();
            var code_description = $("#editable-code-description-" + index).text();
            var code_parameters = $("#editable-code-parameters-" + index).text();
            var version = $("#editable-version-" + index).text();
            var pathway = $("#editable-path-" + index).text();
            var new_version = JSON.stringify([
                { 'id': index, 'repository': repository, 'version': version, 'path': pathway, 'description': code_description, 'parameters': code_parameters }
            ]);
            ValidationTestCodeRest.put({ app_id: $scope.app_id }, new_version).$promise.then(function() {
                angular.element(document.querySelector("#editable-repository-" + index)).attr('contenteditable', "false");
                angular.element(document.querySelector("#editable-repository-" + index)).attr('bgcolor', 'white');
                angular.element(document.querySelector("#editable-code-description-" + index)).attr('contenteditable', "false");
                angular.element(document.querySelector("#editable-code-description-" + index)).attr('bgcolor', 'white');
                angular.element(document.querySelector("#editable-code-parameters-" + index)).attr('contenteditable', "false");
                angular.element(document.querySelector("#editable-code-parameters-" + index)).attr('bgcolor', 'white');
                angular.element(document.querySelector("#editable-version-" + index)).attr('contenteditable', "false");
                angular.element(document.querySelector("#editable-version-" + index)).attr('bgcolor', 'white');
                angular.element(document.querySelector("#editable-path-" + index)).attr('contenteditable', "false");
                angular.element(document.querySelector("#editable-path-" + index)).attr('bgcolor', 'white');

                var i = $scope.version_in_edition.indexOf(index)
                if (i == 0) {
                    $scope.version_in_edition.splice(0, 1)
                } else { $scope.version_in_edition.splice(i, i); }
            });


        }

        $scope.checkAliasValidity = function() {
            $scope.alias_is_valid = ValidationTestAliasRest.get({ app_id: $scope.app_id, test_id: $scope.detail_test.tests[0].id, alias: $scope.detail_test.tests[0].alias });
        };

        var _send_notification = function() {
            //not used for now
            NotificationRest.post({ app_id: $scope.app_id, ctx: $scope.ctx }).$promise.then(function(data) {});
        }

        $scope.saveTicket = function() {
            $scope.ticket.test_id = $stateParams.uuid;
            var data = JSON.stringify($scope.ticket);
            $scope.new_ticket = TestTicketRest.post({ app_id: $scope.app_id }, data, function(value) {})
            $scope.new_ticket.$promise.then(function() {
                $scope.test_tickets.tickets.push($scope.new_ticket.new_ticket[0]);
                document.getElementById("formT").reset();
                //_send_notification();
            });

        };
        $scope.saveComment = function(ticket_id, comment_post, ticket_index) {
            comment_post.Ticket_id = ticket_id;
            var data = JSON.stringify(comment_post);
            $scope.new_comment = TestCommentRest.post({ app_id: $scope.app_id }, data, function(value) {})
            $scope.new_comment.$promise.then(function() {
                var i = $scope.create_comment_to_show.indexOf(ticket_id)
                if (i == 0) {
                    $scope.create_comment_to_show.splice(0, 1)
                } else { $scope.create_comment_to_show.splice(i, i); }

                if ($scope.test_tickets.tickets[ticket_index].comments) {
                    $scope.test_tickets.tickets[ticket_index].comments.push($scope.new_comment.new_comment[0]);
                } else {
                    $scope.test_tickets.tickets[ticket_index].comments = [];
                    $scope.test_tickets.tickets[ticket_index].comments.push($scope.new_comment.new_comment[0]);
                }
                document.getElementById("btn-create-comment-" + ticket_id).innerHTML = "Reply";
                document.getElementById("formC-" + ticket_id).reset();
            });
        };

        // $scope._reset = function(form) {
        //     if (form) {
        //         form.$setPristine();
        //         form.$setUntouched();
        //     };
        // };

        $scope.showComments = function(ticket_id) {
            var classe = document.getElementById("button-com-" + ticket_id).className;
            if (classe == "glyphicon glyphicon-plus button-click") {
                $scope.comments_to_show.push(ticket_id);
                document.getElementById("button-com-" + ticket_id).className = "glyphicon glyphicon-minus button-click";
            } else {
                var i = $scope.comments_to_show.indexOf(ticket_id);
                if (i == 0) {
                    $scope.comments_to_show.splice(0, 1);
                } else { $scope.comments_to_show.splice(i, i); }

                document.getElementById("button-com-" + ticket_id).className = "glyphicon glyphicon-plus button-click";
            };
        };

        $scope.showCreateComment = function(ticket_id) {
            var button = document.getElementById("btn-create-comment-" + ticket_id);
            if (button.innerHTML == "Reply") {
                $scope.create_comment_to_show.push(ticket_id);
                button.innerHTML = "Hide";
            } else {
                var i = $scope.create_comment_to_show.indexOf(ticket_id);
                if (i == 0) {
                    $scope.create_comment_to_show.splice(0, 1);
                } else { $scope.create_comment_to_show.splice(i, i); }
                button.innerHTML = "Reply";
            };
        };

        $scope.editTicket = function(ticket_id) {
            angular.element(document.querySelector("#editable-title-" + ticket_id)).attr('contenteditable', "true");
            angular.element(document.querySelector("#editable-title-" + ticket_id)).attr('bgcolor', 'ghostwhite');
            angular.element(document.querySelector("#editable-text-" + ticket_id)).attr('contenteditable', "true");
            angular.element(document.querySelector("#editable-text-" + ticket_id)).attr('bgcolor', 'ghostwhite');
            $scope.button_save_ticket.push(ticket_id);
        };

        $scope.saveEditedTicket = function(ticket_id) {
            var text = $("#editable-text-" + ticket_id).text();
            var title = $("#editable-title-" + ticket_id).text();
            var parameters = JSON.stringify({ 'id': ticket_id, 'title': title, 'text': text });
            var a = TestTicketRest.put({ app_id: $scope.app_id }, parameters).$promise.then(function(data) {
                angular.element(document.querySelector("#editable-title-" + ticket_id)).attr('contenteditable', "false");
                angular.element(document.querySelector("#editable-title-" + ticket_id)).attr('bgcolor', '');
                angular.element(document.querySelector("#editable-text-" + ticket_id)).attr('contenteditable', "false");
                angular.element(document.querySelector("#editable-text-" + ticket_id)).attr('bgcolor', 'white');

                var i = $scope.button_save_ticket.indexOf(ticket_id);
                if (i == 0) {
                    $scope.button_save_ticket.splice(0, 1);
                } else {
                    $scope.button_save_ticket.splice(i, i);
                }
            });
        };
        $scope.editComment = function(com_id) {
            angular.element(document.querySelector("#editable-ctext-" + com_id)).attr('contenteditable', "true");
            angular.element(document.querySelector("#editable-ctext-" + com_id)).attr('bgcolor', 'ghostwhite');
            $scope.button_save_comment.push(com_id);
        };

        $scope.saveEditedComment = function(com_id) {
            var text = $("#editable-ctext-" + com_id).text();

            var parameters = JSON.stringify({ 'id': com_id, 'text': text });
            var a = TestCommentRest.put({ app_id: $scope.app_id }, parameters).$promise.then(function(data) {
                angular.element(document.querySelector("#editable-ctext-" + com_id)).attr('contenteditable', "false");
                angular.element(document.querySelector("#editable-ctext-" + com_id)).attr('bgcolor', 'white');
                var i = $scope.button_save_comment.indexOf(com_id);
                if (i == 0) {
                    $scope.button_save_comment.splice(0, 1);
                } else {
                    $scope.button_save_comment.splice(i, i);
                }
            });
        }

        $scope.isInArray = function(value, array) {
            return array.indexOf(value) > -1;
        }

        //code
        Context.setService().then(function() {
            $scope.Context = Context;
            $scope.ctx = Context.getCtx();
            $scope.app_id = Context.getAppID();

            // //for instance table
            // $scope.tableRowExpanded = false;
            // $scope.tableRowIndexExpandedCurr = "";
            // $scope.tableRowIndexExpandedPrev = "";
            // $scope.storeIdExpanded = "";

            $scope.isSuperUser = IsSuperUserRest.get({ app_id: $scope.app_id })

            CollabParameters.setService($scope.ctx).then(function() {

                $scope.detail_test = ValidationTestDefinitionRest.get({ app_id: $scope.app_id, id: $stateParams.uuid });

                $scope.auhtorized_params = AuthorizedCollabParameterRest.get();
                $scope.status = [{ value: "proposal", name: "Proposal" }, { value: "development", name: "Development" }, { value: "published", name: "Published" }]
                $scope.species = CollabParameters.getParametersOrDefaultByType("species");
                $scope.brain_region = CollabParameters.getParametersOrDefaultByType("brain_region");
                $scope.cell_type = CollabParameters.getParametersOrDefaultByType("cell_type");
                $scope.model_scope = CollabParameters.getParametersOrDefaultByType("model_scope");
                $scope.abstraction_level = CollabParameters.getParametersOrDefaultByType("abstraction_level");
                $scope.test_type = CollabParameters.getParametersOrDefaultByType("test_type");
                $scope.data_modalities = CollabParameters.getParametersOrDefaultByType("data_modalities");

                $scope.detail_version_test = ValidationTestCodeRest.get({ app_id: $scope.app_id, test_definition_id: $stateParams.uuid });
                //TODO: take detail_test and detail_version_test in one get

                $scope.detail_test.$promise.then(function() {
                    var new_protocol_promise = MarkdownConverter.change_collab_images_url_to_real_url($scope.detail_test.tests[0].protocol);
                    new_protocol_promise.then(function(new_protocol) {
                        $scope.detail_test.tests[0].new_protocol = new_protocol;
                        $scope.$apply();
                    });


                    $scope.detail_version_test.$promise.then(function() {
                        console.log("detail version test", $scope.detail_version_test)
                        $scope.detail_version_test.test_codes.forEach(function(instance) {
                            var new_descr_promise = MarkdownConverter.change_collab_images_url_to_real_url(instance.description);
                            new_descr_promise.then(function(new_descr) {
                                instance.description = new_descr;
                                $scope.$apply();
                            });
                        })

                        var get_raw_data = Graphics.TestGraph_getRawData($scope.detail_version_test)

                        get_raw_data.then(function(raw_data) {

                            $scope.raw_data = raw_data;

                            var init_graph = Graphics.TestGraph_initTestGraph($scope.detail_version_test, $scope.raw_data);

                            $scope.data_for_table = Graphics.TestGraph_reorganizeRawDataForResultTable($scope.raw_data.model_instances, $scope.detail_version_test.test_codes);

                            init_graph.then(function(data_init_graph) {

                                $scope.init_graph = data_init_graph;
                                $scope.graphic_data = $scope.init_graph.values; //initialise graph before to updte with latest versions

                                $scope.init_checkbox = data_init_graph.list_ids;

                                $scope.graphic_options = Graphics.get_lines_options('', '', $scope.detail_test.tests[0].score_type, "", data_init_graph.results, "test", "", data_init_graph.abs_info);

                                $scope.init_checkbox_latest_versions();

                                $scope.result_focussed;
                                $scope.$on('data_focussed:updated', function(event, data, key) {
                                    $scope.result_focussed = data;
                                    $scope.$apply();
                                });
                            }).catch(function(err) {
                                console.error('Erreur !');
                                console.dir(err);
                                console.log(err);
                            });

                        }).catch(function(err) {
                            console.error('Erreur !');
                            console.dir(err);
                            console.log(err);
                        });

                        $scope.test_tickets = TestTicketRest.get({ app_id: $scope.app_id, test_id: $stateParams.uuid });


                        var version_editable = AreVersionsEditableRest.get({ app_id: $scope.app_id, test_id: $stateParams.uuid });
                        version_editable.$promise.then(function(versions) {
                            $scope.version_is_editable = versions.are_editable;
                        });

                    });
                });
            });
        });
    }
]);

testApp.controller('ValTestResultDetailCtrl', ['$window', '$scope', '$rootScope', '$http', '$sce', '$location', '$stateParams', 'IsCollabMemberOrAdminRest', 'AppIDRest', 'ValidationResultRest', 'CollabParameters', 'ScientificModelRest', 'ValidationTestDefinitionRest', "Context", "clbStorage", "clbAuth", 'DataHandler', 'clbCollabNav',
    function($window, $scope, $rootScope, $http, $sce, $location, $stateParams, IsCollabMemberOrAdminRest, AppIDRest, ValidationResultRest, CollabParameters, ScientificModelRest, ValidationTestDefinitionRest, Context, clbStorage, clbAuth, DataHandler, clbCollabNav) {

        //ui-tree

        $scope.toggle = function(scope) {
            scope.toggle();
        };

        $scope.collapseAll = function() {
            $scope.$broadcast('angular-ui-tree:collapse-all');
        };

        $scope.expandAll = function() {
            $scope.$broadcast('angular-ui-tree:expand-all');
        };

        $scope._tranform_data_for_ui_tree = function(storage_folder_children) {
            var data = [];

            var i = 0;
            for (i; i < storage_folder_children.results.length; i++) {
                var elem = storage_folder_children.results[i];

                if (elem.entity_type == "folder") {
                    elem.nodes = [];
                }
                data.push(elem);
            }
            return data;
        }

        $scope.getFolderContent = function(scope, node) {
                var nodeData = scope.$modelValue;
                if (!node.nodes.length > 0) {

                    clbStorage.getChildren({ uuid: node.uuid, entity_type: 'folder' }).then(function(res) {

                        var i = 0;
                        for (i; i < res.results.length; i++) {
                            var elem = res.results[i];
                            if (elem.entity_type == "folder") {
                                elem.nodes = [];
                            }
                            nodeData.nodes.push(elem);
                        }
                    })
                } else {
                    if (!nodeData.nodes.length > 0) {
                        nodeData.nodes = node.nodes;
                    }
                }
                scope.toggle();
            }
            ////ui tree

        $scope.split_result_storage_string = function(storage_string) {
            storage_string = storage_string.slice(9, storage_string.length)
            console.log("storage string", storage_string)
            storage_string = storage_string.split(/\/(.+)/)
            console.log("storage string", storage_string)
            var dict_to_return = { collab: storage_string[0], folder_path: storage_string[1] }

            return (dict_to_return);
        };

        //NOT USED?
        // $scope.get_correct_folder_using_name = function(name, folders) {
        //     for (var i in folders) {
        //         if (folders[i].name == name) {
        //             return (folders[i]);
        //         }
        //     }
        //     return null;
        // };

        $scope.download_file = function(uuid) {
            clbStorage.downloadUrl({ uuid: uuid }).then(function(DownloadURL) {
                var DownloadURL = DownloadURL;

                var win = window.open(DownloadURL, '_blank');
                win.focus();

            });
        };

        $scope.open_overview_file = function(uuid) {
            clbStorage.downloadUrl({ uuid: uuid }).then(function(FileURL) {
                // var FileURL = FileURL;
                $scope.image = new Image();
                $scope.image.src = FileURL;
            });
        };


        //main code
        Context.setService().then(function() {
            $scope.Context = Context;

            $scope.ctx = Context.getCtx();
            $scope.app_id = Context.getAppID();

            CollabParameters.setService($scope.ctx).then(function() {

                var test_result = ValidationResultRest.get({ id: $stateParams.uuid, order: "", detailed_view: true });

                test_result.$promise.then(function() {

                    $scope.test_result = test_result.results[0];
                    console.log("results ----", $scope.test_result)
                    var result_storage = $scope.test_result.results_storage;
                    var result_storage_dict = $scope.split_result_storage_string(result_storage);
                    var collab = result_storage_dict.collab;
                    var folder_name = result_storage_dict.folder_path;
                    $scope.folder_name = folder_name;

                    var storage_app_id = undefined;

                    clbCollabNav.getRoot(collab).then(function(clb_collab) {

                                for (var i in clb_collab.children) {
                                    if (clb_collab.children[i].name == "Storage") {
                                        storage_app_id = clb_collab.children[i].id;
                                        break;
                                    }
                                }


                                if (storage_app_id != undefined) {
                                    $scope.storage_url = "https://collab.humanbrainproject.eu/#/collab/" + collab + "/nav/" + storage_app_id;
                                } else {
                                    $scope.storage_url = "";
                                }
                                // $scope.storage_url =
                                //https://collab.humanbrainproject.eu/#/collab/2169/nav/18935
                            },
                            function(not_working) {})
                        .finally(function() {});

                    clbStorage.getEntity({ path: "?path=/" + collab + "/" + folder_name + "/" }).then(function(collabStorageFolder) {

                            clbStorage.getChildren({ uuid: collabStorageFolder.uuid, entity_type: 'folder' }).then(function(storage_folder_children) {

                                $scope.storage_files = $scope._tranform_data_for_ui_tree(storage_folder_children)

                            });
                        },
                        function(not_worked) {}).finally(function() {});

                    DataHandler.loadModels({ app_id: $scope.app_id }).then(function(data) {
                        $scope.models = data
                        $scope.$apply()
                    });

                    DataHandler.loadTests({ app_id: $scope.app_id }).then(function(data) {
                        $scope.tests = data
                        $scope.$apply()
                    });
                });
            });



        });
    }
]);


testApp.controller('TestResultCtrl', ['$scope', '$rootScope', '$http', '$location', '$timeout', 'CollabParameters', 'Graphics', "Context", 'DataHandler',

    function($scope, $rootScope, $http, $location, $timeout, CollabParameters, Graphics, Context, DataHandler) {
        Context.setService().then(function() {
            $scope.Context = Context;

            var ctx = Context.getCtx();
            var app_id = Context.getAppID();


            CollabParameters.setService(ctx).then(function() {

                var temp_test = Graphics.data_fromAPI();
                temp_test.then(function() {
                    $scope.data5 = temp_test.$$state.value;
                });

                $scope.options5 = Graphics.get_lines_options();

                $scope.line_result_focussed;
                $scope.$on('data_focussed:updated', function(event, data) {
                    $scope.line_result_focussed = data;
                    $scope.$apply();
                });
                DataHandler.loadModels({ app_id: app_id }).then(function(data) {
                    $scope.models = data
                    $scope.$apply()
                });

                DataHandler.loadTests({ app_id: app_id }).then(function(data) {
                    $scope.tests = data
                    $scope.$apply()
                });

            });

        });
    }
]);


testApp.controller('ValTestCreateCtrl', ['$scope', '$rootScope', '$http', '$location', 'ValidationTestDefinitionRest', 'ValidationTestCodeRest', 'CollabParameters', 'Context', 'AuthorizedCollabParameterRest', 'ValidationTestAliasRest', 'DataHandler',
    function($scope, $rootScope, $http, $location, ValidationTestDefinitionRest, ValidationTestCodeRest, CollabParameters, Context, AuthorizedCollabParameterRest, ValidationTestAliasRest, DataHandler) {

        $scope.saveTest = function() {
            var check_alias_promise = $scope._test_alias_validity();
            var check_test_code = $scope._check_testcode_is_filled();
            check_alias_promise.then(function() {
                if (check_test_code) {
                    var parameters = JSON.stringify({ test_data: $scope.test, code_data: $scope.code });
                } else {
                    var parameters = JSON.stringify({ test_data: $scope.test });
                }

                ValidationTestDefinitionRest.save({ app_id: $scope.app_id }, parameters).$promise.then(function(data) {
                    DataHandler.setStoredTestsAsOutdated();
                    Context.validation_goToTestDetailView(data.uuid);
                });
            })
        };

        $scope._check_testcode_is_filled = function() {
            if (!$scope.code) {
                return false
            }
            //elements are undefined or empty
            if ((!$scope.code.path || $scope.code.path == "") && (!$scope.code.repository || $scope.code.repository == "") && (!$scope.code.version || $scope.code.version == "")) {
                return false
            }

            if ($scope.code.path && $scope.code.repository && $scope.code.version) {
                return true
            } else {
                alert('Please check test code fields are correctly filled. The version name, the path and the repository are mandatory.')
                return true
            }
        }

        $scope._test_alias_validity = function() {
            return new Promise(function(resolve, reject) {
                if ($scope.test.alias != '' && $scope.test.alias != undefined) {
                    $scope.alias_is_valid = ValidationTestAliasRest.get({ app_id: $scope.app_id, alias: $scope.test.alias });
                    $scope.alias_is_valid.$promise.then(function() {
                        if ($scope.alias_is_valid.is_valid) {
                            resolve(true)
                        } else {
                            alert('Cannot update the test. Please check the alias.');
                            reject('Cannot update the test. Please check the alias.')
                        }
                    })
                } else {
                    $scope.test.alias = null;
                    resolve(true)
                }
            })
        };

        $scope.checkAliasValidity = function() {
            $scope.alias_is_valid = ValidationTestAliasRest.get({ app_id: $scope.app_id, alias: $scope.test.alias });
        };

        Context.setService().then(function() {

            $scope.Context = Context;

            $scope.ctx = Context.getCtx();
            $scope.app_id = Context.getAppID();


            CollabParameters.setService($scope.ctx).then(function() {

                $scope.alias_is_valid = "";
                $scope.auhtorized_params = AuthorizedCollabParameterRest.get();

                $scope.status = [{ value: "proposal", name: "Proposal" }, { value: "development", name: "Development" }, { value: "published", name: "Published" }]
                $scope.species = CollabParameters.getParametersOrDefaultByType("species");
                $scope.brain_region = CollabParameters.getParametersOrDefaultByType("brain_region");
                $scope.cell_type = CollabParameters.getParametersOrDefaultByType("cell_type");
                $scope.data_modalities = CollabParameters.getParametersOrDefaultByType("data_modalities");
                $scope.test_type = CollabParameters.getParametersOrDefaultByType("test_type");

                // $scope.data_type = CollabParameters.getParametersByType("data_type");
                $scope.data_type;
            });

        });
    }
]);


testApp.controller('ValHelpCtrl', ['$scope', '$rootScope', '$http', '$location', 'DataHandler', 'Context', 'CollabParameters',

    function($scope, $rootScope, $http, $location, DataHandler, Context, CollabParameters) {
        Context.setService().then(function() {

            $scope.Context = Context;

            var ctx = Context.getCtx();
            var app_id = Context.getAppID();

            CollabParameters.setService(ctx).then(function() {});

        });
    }
]);

//Filter multiple
testApp.filter('filterMultiple', ['$parse', '$filter', function($parse, $filter) {
    return function(items, keyObj) {
        var x = false;
        if (!angular.isArray(items)) {
            return items;
        }

        var filterObj = {
            data: items,
            filteredData: [],
            applyFilter: function(obj, key) {
                var fData = [];
                if (this.filteredData.length == 0 && x == false)
                    this.filteredData = this.data;
                if (obj) {
                    var fObj = {};
                    if (!angular.isArray(obj)) {
                        fObj[key] = obj;
                        fData = fData.concat($filter('filter')(this.filteredData, fObj));
                    } else if (angular.isArray(obj)) {
                        if (obj.length > 0) {
                            for (var i = 0; i < obj.length; i++) {
                                if (angular.isDefined(obj[i])) {
                                    if (angular.isDefined(obj[i]['value'])) {
                                        fObj[key] = obj[i]['value'];
                                    } else {
                                        if (key == 'collab_id') { //specific for Model Catalog home: to allow filter by collab (deep filter)
                                            fObj['app'] = {}
                                            fObj['app'][key] = obj[i];
                                        } else {
                                            fObj[key] = obj[i];
                                        }
                                    }
                                    fData = fData.concat($filter('filter')(this.filteredData, fObj));

                                }
                            }
                        }
                    }
                    if (fData.length > 0) {
                        this.filteredData = fData;
                    }
                    if (fData.length == 0) {
                        if (obj != "" && obj != undefined) {
                            this.filteredData = fData;
                            x = true;
                        }
                    }

                }
            }
        };
        if (keyObj) {
            angular.forEach(keyObj, function(obj, key) {
                filterObj.applyFilter(obj, key);
            });
        }
        return filterObj.filteredData;
    }
}]);


//Model catalog
//directives and filters
var ModelCatalogApp = angular.module('ModelCatalogApp');

ModelCatalogApp.directive("markdown", function(MarkdownConverter) {
    return {
        restrict: "A",
        controller: ["$scope", "$element", "$attrs", function($scope, $element, $attrs) {
            $scope.$watch($attrs.markdown, function(value) {
                $element.text(value == undefined ? "" : value);
                var html = MarkdownConverter.getConverter($element.text());
                $element.html(html);
                MathJax.Hub.Queue(["Typeset", MathJax.Hub, $element[0]]);
                $scope.$apply();
            });
        }]
    }
});


//Filter multiple
ModelCatalogApp.filter('filterMultiple', ['$parse', '$filter', function($parse, $filter) {
    return function(items, keyObj) {
        var x = false;
        if (!angular.isArray(items)) {
            return items;
        }

        var filterObj = {
            data: items,
            filteredData: [],
            applyFilter: function(obj, key) {
                var fData = [];
                if (this.filteredData.length == 0 && x == false)
                    this.filteredData = this.data;
                if (obj) {
                    var fObj = {};
                    if (!angular.isArray(obj)) {
                        fObj[key] = obj;
                        fData = fData.concat($filter('filter')(this.filteredData, fObj));
                    } else if (angular.isArray(obj)) {
                        if (obj.length > 0) {
                            for (var i = 0; i < obj.length; i++) {
                                if (angular.isDefined(obj[i])) {
                                    if (angular.isDefined(obj[i]['value'])) {
                                        fObj[key] = obj[i]['value'];
                                    } else {
                                        if (key == 'collab_id') { //specific for Model Catalog home: to allow filter by collab (deep filter)
                                            fObj['app'] = {}
                                            fObj['app'][key] = obj[i];
                                        } else {
                                            fObj[key] = obj[i];
                                        }
                                    }
                                    fData = fData.concat($filter('filter')(this.filteredData, fObj));

                                }
                            }
                        }
                    }
                    if (fData.length > 0) {
                        this.filteredData = fData;
                    }
                    if (fData.length == 0) {
                        if (obj != "" && obj != undefined) {
                            this.filteredData = fData;
                            x = true;
                        }
                    }

                }
            }
        };
        if (keyObj) {
            angular.forEach(keyObj, function(obj, key) {
                filterObj.applyFilter(obj, key);
            });
        }
        return filterObj.filteredData;
    }
}]);

//controllers
ModelCatalogApp.controller('ModelCatalogCtrl', [
    '$scope',
    '$rootScope',
    '$http',
    '$location',
    'ScientificModelRest',
    'CollabParameters',
    'IsCollabMemberOrAdminRest',
    'Context',
    'Help',
    'DataHandler',

    function($scope, $rootScope, $http, $location, ScientificModelRest, CollabParameters, IsCollabMemberOrAdminRest, Context, Help, DataHandler) {

        //pagination parameters
        $scope.itemsPerPages = 20;
        $scope.models = [];
        $scope.total_models = 0;

        $scope._change_empty_organization_string = function(models) {
            for (var model in models.models) {
                if (models.models[model].organization == "<<empty>>") {
                    models.models[model].organization = "";
                }
            }
            return models
        }

        $scope._get_collab_and_app_ids_from_models = function() {
            for (var i in $scope.models.models) {
                if ($scope.models.models[i].app != null) {
                    if ($scope.collab_ids_to_select.indexOf($scope.models.models[i].app.collab_id.toString()) == -1) {
                        $scope.collab_ids_to_select.push($scope.models.models[i].app.collab_id.toString());
                        $scope.collab_ids_to_select = $scope.collab_ids_to_select.sort();
                    }
                }
            }
            $scope.$apply();
        }

        $scope.formatAuthors = function(authors) {
            var full_names = [];
            authors.forEach(function(auth) {
                full_names.push(auth.given_name + " " + auth.family_name)
            });
            return full_names.join(", ")
        }

        $scope.isloading = function() {
            var status = DataHandler.getCurrentStatus();
            if (status == "loading") {
                return true
            } else {
                return false
            }
        }

        $scope.$on('models_updated', function(event, models) {
            $scope.models = $scope._change_empty_organization_string(models);
            $scope.collab_ids_to_select = $scope._get_collab_and_app_ids_from_models();
        });

        Context.setService().then(function() {

            $scope.Context = Context;

            $scope.ctx = Context.getCtx();
            $scope.app_id = Context.getAppID();
            $scope.pagination = {
                current: 1
            };
            if (Context.getState() == "" || Context.getState() == undefined || Context.getState() == "n") {

                DataHandler.loadModels({ app_id: $scope.app_id, page: 1 }).then(function(data) {
                    $scope.total_models = data.total_models;
                    $scope.nb_pages = data.total_nb_pages;
                    $scope.maxSize = 5;
                    $scope.current_page = 1;
                    $scope.models = $scope._change_empty_organization_string(data);

                    $scope.$apply();

                    $('#status').fadeOut(); // will first fade out the loading animation
                    $('#preloader').delay(350).fadeOut('slow'); // will fade out the white DIV that covers the website.
                    $('body').delay(350).css({ 'overflow': 'visible' });

                    var status = DataHandler.getCurrentStatus();
                    if (status != "up_to_date") {
                        DataHandler.loadModelsByPage($scope.app_id, $scope.nb_pages);
                    }
                });

                Context.sendState("model", "n");


                CollabParameters.setService($scope.ctx).then(function() {

                    $scope.model_privacy = [{ value: "true", name: "private" }, { value: "false", name: "public" }] //[{ "name": "private", "value": "true" }, { "name": "public", "value": "false" }];

                    $scope.collab_species = CollabParameters.getParametersOrDefaultByType("species");
                    $scope.collab_brain_region = CollabParameters.getParametersOrDefaultByType("brain_region");
                    $scope.collab_cell_type = CollabParameters.getParametersOrDefaultByType("cell_type");
                    $scope.collab_model_scope = CollabParameters.getParametersOrDefaultByType("model_scope");
                    $scope.collab_abstraction_level = CollabParameters.getParametersOrDefaultByType("abstraction_level");
                    $scope.collab_organization = CollabParameters.getParametersOrDefaultByType("organization");
                    $scope.collab_ids_to_select = new Array();
                    $scope._get_collab_and_app_ids_from_models();
                    // $scope.selected_collab = $scope.collab_ids_to_select //initialize


                    $scope.is_collab_member = false;
                    $scope.is_collab_member = IsCollabMemberOrAdminRest.get({ app_id: $scope.app_id, });
                    $scope.is_collab_member.$promise.then(function() {
                        $scope.is_collab_member = $scope.is_collab_member.is_member;
                    });
                });
            } else {
                var model_id = Context.getState();
                Context.modelCatalog_goToModelDetailView(model_id);
                $scope.$apply()
            }

        });
    }
]);

ModelCatalogApp.controller('ModelCatalogCreateCtrl', ['$scope', '$rootScope', '$http', '$location', 'ScientificModelRest', 'CollabParameters', 'CollabIDRest', "Context", "ScientificModelAliasRest", "AuthorizedCollabParameterRest", 'DataHandler',

    function($scope, $rootScope, $http, $location, ScientificModelRest, CollabParameters, CollabIDRest, Context, ScientificModelAliasRest, AuthorizedCollabParameterRest, DataHandler) {

        //variables to define
        $scope.Context = undefined;
        $scope.ctx = undefined;
        $scope.app_id = undefined;

        $scope.addImage = false;
        $scope.alias_is_valid = "";
        $scope.model_image = [];
        $scope.authorized_params = undefined;
        $scope.species = undefined;
        $scope.brain_region = undefined;
        $scope.cell_type = undefined;
        $scope.model_scope = undefined;
        $scope.abstraction_level = undefined;
        $scope.organization = undefined;
        $scope.authors_str = "";
        $scope.owners_str = ""

        $scope.model = {
            cell_type: null,
            description: "",
            author: [],
            owner: [],
            model_scope: null,
            private: true,
            app_id: null,
            alias: null,
            abstraction_level: null,
            brain_region: null,
            organization: null,
            species: null,
            name: "",
            model_image: [],
            model_instance: []
        };


        //functions
        $scope.displayAddImage = function() {
            $scope.addImage = true;
        };

        $scope.saveImage = function() {
            if (JSON.stringify($scope.image) != undefined) {
                $scope.model_image.push($scope.image);
                $scope.addImage = false;
                $scope.image = undefined;
            } else {
                alert("you need to add an url!");
                return Error('Please enter the image url you want to add.')
            }
        };

        $scope.closeImagePanel = function() {
            $scope.image = {};
            $scope.addImage = false;
        };

        $scope._add_access_control = function() {
            $scope.model.app_id = $scope.app_id;
        };

        $scope.deleteImage = function(index) {
            $scope.model_image.splice(index, 1);
        };

        $scope.checkAliasValidity = function() {
            $scope.alias_is_valid = ScientificModelAliasRest.get({ app_id: $scope.app_id, model_id: $scope.model.id, alias: $scope.model.alias });
            return $scope.alias_is_valid;
        };

        $scope.allAuthors = function(people_string) {
            if (arguments.length) {
                // todo: this does not correctly handle multi-part surnames, e.g. "von Neumann"
                $scope.authors_str = people_string;
                var full_names = people_string.split(";");
                $scope.model.author = [];
                full_names.forEach(function(person_name) {
                    var parts = person_name.trim().split(" ");
                    var n_parts = parts.length;
                    $scope.model.author.push({
                        given_name: parts.slice(0, n_parts - 1).join(" "),
                        family_name: parts[n_parts - 1]
                    });
                });
                //console.log("Setting authors");
                //console.log($scope.model.author);
            } else {
                return $scope.authors_str;
            }
        };

        $scope.allOwners = function(people_string) {
            if (arguments.length) {
                // todo: this does not correctly handle multi-part surnames, e.g. "von Neumann"
                $scope.owners_str = people_string;
                var full_names = people_string.split(";");
                $scope.model.owner = [];
                full_names.forEach(function(person_name) {
                    var parts = person_name.trim().split(" ");
                    var n_parts = parts.length;
                    $scope.model.owner.push({
                        given_name: parts.slice(0, n_parts - 1).join(" "),
                        family_name: parts[n_parts - 1]
                    });
                });
            } else {
                return $scope.owners_str;
            }
        };

        $scope._saveModel_AfterAllChecks = function(withInstance) {

            if (withInstance != undefined) {
                if (withInstance) {
                    var parameters = JSON.stringify({ model: $scope.model, model_instance: [$scope.model_instance], model_image: $scope.model_image });
                } else {
                    var parameters = JSON.stringify({ model: $scope.model, model_instance: [], model_image: $scope.model_image });
                }

                var a = ScientificModelRest.save({ app_id: $scope.app_id }, parameters).$promise.then(function(data) {
                    DataHandler.setStoredModelsAsOutdated();
                    Context.modelCatalog_goToModelDetailView(data.uuid);
                },
                function(err) {
                    console.log(err);
                });
            }
        }

        $scope._saveModel_CheckOnModelInstance = function() {

            var saveInstance = undefined;
            if ($scope.model_instance) {
                //version is undefined or empty
                if ($scope.model_instance.version == undefined || $scope.model_instance.version == "") {
                    //and source is undefined or empty
                    if ($scope.model_instance.source == undefined || $scope.model_instance.source == "") {
                        saveInstance = false;
                    }
                    // and source not null or undefined then error
                    else {
                        alert("If you want to create a new version, please ensure the version name and the code source are correctly filled.")
                    }
                }
                //version is defined and not empty
                else {
                    //and source is undefined and empty then error
                    if ($scope.model_instance.source == undefined || $scope.model_instance.source == "") {
                        alert("If you want to create a new version, please ensure the version name and the code source are correctly filled.")
                    }
                    //and source is defined then save version
                    else {
                        saveInstance = true;
                    }
                }
            } else {
                saveInstance = false;
            }
            return saveInstance;
        };

        $scope.saveModel = function() {

            if ($scope.model.alias != '' && $scope.model.alias != undefined) {
                $scope.alias_is_valid = $scope.checkAliasValidity();
                $scope.alias_is_valid.$promise.then(function() {
                    if ($scope.alias_is_valid.is_valid) {
                        $scope._add_access_control();
                        var saveInstance = $scope._saveModel_CheckOnModelInstance()
                        $scope._saveModel_AfterAllChecks(saveInstance);
                    } else {
                        alert('Cannot create the model. Please check your Alias.');
                    };
                });
            } else {
                $scope.model.alias = null;
                var saveInstance = $scope._saveModel_CheckOnModelInstance()
                $scope._saveModel_AfterAllChecks(saveInstance);
            };
        };


        //code
        Context.setService().then(function() {
            $scope.Context = Context;
            $scope.ctx = Context.getCtx();
            $scope.app_id = Context.getAppID();

            CollabParameters.setService($scope.ctx).then(function() {

                $scope.authorized_params = AuthorizedCollabParameterRest.get();

                $scope.species = CollabParameters.getParametersOrDefaultByType("species");
                $scope.brain_region = CollabParameters.getParametersOrDefaultByType("brain_region");
                $scope.cell_type = CollabParameters.getParametersOrDefaultByType("cell_type");
                $scope.model_scope = CollabParameters.getParametersOrDefaultByType("model_scope");
                $scope.abstraction_level = CollabParameters.getParametersOrDefaultByType("abstraction_level");
                $scope.organization = CollabParameters.getParametersOrDefaultByType("organization");
            });
        });
    }
]);

ModelCatalogApp.controller('ModelCatalogDetailCtrl', ['$scope', '$rootScope', '$http', '$location', '$state', '$stateParams', 'MarkdownConverter', 'ScientificModelRest', 'CollabParameters', 'IsCollabMemberOrAdminRest', 'Context', 'DataHandler', 'clbStorage',

    function($scope, $rootScope, $http, $location, $state, $stateParams, MarkdownConverter, ScientificModelRest, CollabParameters, IsCollabMemberOrAdminRest, Context, DataHandler, clbStorage) {

        $scope.change_collab_url_to_real_url = function() {
            for (var i in $scope.model.models[0].images) {
                var substring = $scope.model.models[0].images[i].url.substring(0, 35);
                if (substring == "https://collab.humanbrainproject.eu") {
                    $scope.get_url_from_collab_storage($scope.model.models[0].images[i].url, i);
                } else {
                    $scope.model.models[0].images[i].src = $scope.model.models[0].images[i].url;
                };
            };
        }

        $scope.get_url_from_collab_storage = function(url, i) {
            var index = url.indexOf("%3D");
            var image_uuid = url.slice(index + 3);
            clbStorage.downloadUrl({ uuid: image_uuid }).then(function(fileURL) {
                $scope.model.models[0].images[i].src = fileURL;
            });
        }

        $scope.toggleSize = function(index, img) {
            $scope.bigImage = img;
            $("#ImagePopupDetail").show();
        }

        $scope.closeImagePanel = function() {
            $scope.image = {};
            $("#ImagePopupDetail").hide();
        };

<<<<<<< HEAD
        $scope.formatAuthors = function(authors) {
            var full_names = [];
            authors.forEach(function(auth) {
                full_names.push(auth.given_name + " " + auth.family_name)
            });
            return full_names.join(", ")
        };

        $scope.getUUID = function(id) {
            if (id.startsWith("http")) {
                // return the last part of the URI
                console.log("UUID from URI");
                var parts = id.split("/");
                return parts[parts.length - 1];
            } else {
                console.log("Already have UUID");
                return id;
            }
        };
=======
        $scope.DataCollapseFn = function() {
            $scope.DataCollapse = [];
            for (var i = 0; i < $scope.model.models[0].instances.length; i += 1) {
                $scope.DataCollapse.push(false);
            }
        };

        $scope.isCscsContainer = function(url) {
            var pattern = /https:\/\/object\.cscs\.ch\/v1\/AUTH_([^]+?)\?bluenaas=true/gi;
            return url.match(pattern).length > 0
        };

        $scope.selectInstanceRow = function(index, storeId) {
            if (typeof $scope.DataCollapse === 'undefined') {
                $scope.DataCollapseFn();
            }

            if ($scope.tableRowExpanded === false && $scope.tableRowIndexExpandedCurr === "" && $scope.storeIdExpanded === "") {
                $scope.tableRowIndexExpandedPrev = "";
                $scope.tableRowExpanded = true;
                $scope.tableRowIndexExpandedCurr = index;
                $scope.storeIdExpanded = storeId;
                $scope.DataCollapse[index] = true;
            } else if ($scope.tableRowExpanded === true) {
                if ($scope.tableRowIndexExpandedCurr === index && $scope.storeIdExpanded === storeId) {
                    $scope.tableRowExpanded = false;
                    $scope.tableRowIndexExpandedCurr = "";
                    $scope.storeIdExpanded = "";
                    $scope.DataCollapse[index] = false;
                } else {
                    $scope.tableRowIndexExpandedPrev = $scope.tableRowIndexExpandedCurr;
                    $scope.tableRowIndexExpandedCurr = index;
                    $scope.storeIdExpanded = storeId;
                    $scope.DataCollapse[$scope.tableRowIndexExpandedPrev] = false;
                    $scope.DataCollapse[$scope.tableRowIndexExpandedCurr] = true;
                }
            }

        };

>>>>>>> 42cbb573

        Context.setService().then(function() {

            $scope.Context = Context;
            $scope.ctx = Context.getCtx();
            $scope.collab_id = Context.getCollabID();
            $scope.app_id = Context.getAppID();

            //for instance table
            $scope.tableRowExpanded = false;
            $scope.tableRowIndexExpandedCurr = "";
            $scope.tableRowIndexExpandedPrev = "";
            $scope.storeIdExpanded = "";

            if (Context.getState() == "" || Context.getState() == undefined) {
                $location.path('/model-catalog/');
            } else {
                CollabParameters.setService($scope.ctx).then(function() {

                    $("#ImagePopupDetail").hide();
                    $scope.model = ScientificModelRest.get({ app_id: $scope.app_id, id: $stateParams.uuid, web_app: "True" });
                    $scope.model.$promise.then(function(model) {
                        console.log($scope.model.models[0]);
                        $scope.change_collab_url_to_real_url()

                        var new_description_promise = MarkdownConverter.change_collab_images_url_to_real_url($scope.model.models[0].description);
                        new_description_promise.then(function(new_description) {
                            $scope.model.models[0].description = new_description;
                            $scope.$apply();
                        });

                        $scope.model.models[0].instances.forEach(function(instance) {
                            var new_descr_promise = MarkdownConverter.change_collab_images_url_to_real_url(instance.description);
                            new_descr_promise.then(function(new_descr) {
                                instance.description = new_descr;
                                $scope.$apply();
                            });
                        })
                    });
                    $scope.is_collab_member = false;
                    $scope.model.$promise.then(function() {
                        $scope.is_collab_member = IsCollabMemberOrAdminRest.get({
                            collab_id: $scope.model.models[0].app.collab_id,
                        })
                        $scope.is_collab_member.$promise.then(function() {
                            $scope.is_collab_member = $scope.is_collab_member.is_member;
                        });
                    })
                    DataHandler.loadModels({ app_id: $scope.app_id }).then(function(data) {
                        $scope.models = data
                        $scope.$apply()
                    });
                });
            }
        });
    }
]);

ModelCatalogApp.controller('ModelCatalogEditCtrl', ['$scope', '$rootScope', '$http', '$location', '$state', '$stateParams', 'ScientificModelRest', 'ScientificModelInstanceRest', 'ScientificModelImageRest', 'CollabParameters', 'Context', 'ScientificModelAliasRest', 'AreVersionsEditableRest', 'DataHandler', 'clbStorage', 'IsSuperUserRest',

    function($scope, $rootScope, $http, $location, $state, $stateParams, ScientificModelRest, ScientificModelInstanceRest, ScientificModelImageRest, CollabParameters, Context, ScientificModelAliasRest, AreVersionsEditableRest, DataHandler, clbStorage, IsSuperUserRest) {

        $scope.authors_str = [];
        $scope.owners_str = [];

        $scope.change_collab_url_to_real_url = function() {
            //COULD BE IN A SERVICE
            for (var i in $scope.model.models[0].images) {
                var substring = $scope.model.models[0].images[i].url.substring(0, 35);
                if (substring == "https://collab.humanbrainproject.eu") {
                    $scope.get_url_from_collab_storage($scope.model.models[0].images[i].url, i);
                } else {
                    $scope.model.models[0].images[i].src = $scope.model.models[0].images[i].url;
                };
            };
        };

        $scope.get_url_from_collab_storage = function(url, i) {
            //COULD BE IN A SERVICE
            var index = url.indexOf("%3D");
            var image_uuid = url.slice(index + 3);
            clbStorage.downloadUrl({ uuid: image_uuid }).then(function(fileURL) {
                $scope.model.models[0].images[i].src = fileURL;
            });
        }

        $scope.getUUID = function(id) { // this should probably be a filter
            if (id.startsWith("http")) {
                // return the last part of the URI
                console.log("UUID from URI " + id);
                var parts = id.split("/");
                return parts[parts.length - 1];
            } else {
                console.log("Already have UUID");
                return id;
            }
        };

        $scope.allAuthors = function(people_string) {
            if (arguments.length) {
                // todo: this does not correctly handle multi-part surnames, e.g. "von Neumann"
                $scope.authors_str = people_string;
                var full_names = people_string.split(";");
                $scope.model.author = [];
                full_names.forEach(function(person_name) {
                    var parts = person_name.trim().split(" ");
                    var n_parts = parts.length;
                    $scope.model.author.push({
                        given_name: parts.slice(0, n_parts - 1).join(" "),
                        family_name: parts[n_parts - 1]
                    });
                });
                //console.log("Setting authors");
                //console.log($scope.model.author);
            } else {
                return $scope.authors_str;
            }
        };

        $scope.allOwners = function(people_string) {
            if (arguments.length) {
                // todo: this does not correctly handle multi-part surnames, e.g. "von Neumann"
                $scope.owners_str = people_string;
                var full_names = people_string.split(";");
                $scope.model.owner = [];
                full_names.forEach(function(person_name) {
                    var parts = person_name.trim().split(" ");
                    var n_parts = parts.length;
                    $scope.model.owner.push({
                        given_name: parts.slice(0, n_parts - 1).join(" "),
                        family_name: parts[n_parts - 1]
                    });
                });
            } else {
                return $scope.owners_str;
            }
        };

        $scope.deleteImage = function(img) {
            $scope.model.models[0].
            $scope.model.models[0].images = $scope.model.models[0].images.filter(
                function(value, index, arr){
                    return value != img;
                });
            $scope.saveModel()
        };
        $scope.reloadState = function() {
            //to simplify testing
            $state.reload();
        }

        $scope.displayAddImage = function() {
            $scope.addImage = true;
        };
        $scope.saveImage = function() {
            if (JSON.stringify($scope.image) != undefined) {
                if ($scope.model.models[0].images) {
                    $scope.model.models[0].images.append({
                        'caption': $scope.image.caption,
                        'url': $scope.image.url
                    });
                } else {
                    $scope.model.models[0].images = [{
                        'caption': $scope.image.caption,
                        'url': $scope.image.url
                    }];
                }
                $scope.saveModel()
                $scope.reloadState();
            } else { alert("You need to add an url !") }
        };
        $scope.closeImagePanel = function() {
            $scope.image = {};
            $scope.addImage = false;
        };
        $scope.deleteModel = function() {
            switch (prompt("Are you sure you want to delete this model? (Yes/No)", "No")) {
                case "No":
                    alert("this model won't be deleted.");
                    break;
                case "Yes":
                    ScientificModelRest.delete({ app_id: $scope.app_id, id: $scope.model.models[0].id }).$promise.then(function() {
                        alert("this model has been deleted");

                    })
                    break;
                default:
                    alert("Please answer Yes or No")
                    $scope.deleteModel();
            }
        }
        $scope.saveModel = function() {
            if ($scope.model.models[0].alias != '' && $scope.model.models[0].alias != null) {
                $scope.alias_is_valid = ScientificModelAliasRest.get({
                    app_id: $scope.app_id,
                    model_id: $scope.getUUID($scope.model.models[0].id),
                    alias: $scope.model.models[0].alias });
                $scope.alias_is_valid.$promise.then(function() {
                    if ($scope.alias_is_valid.is_valid) {
                        var parameters = $scope.model;
                        parameters.models[0].id = $scope.getUUID(parameters.models[0].id);
                        var a = ScientificModelRest.put({ app_id: $scope.app_id }, parameters).$promise.then(function(data) {
                            DataHandler.setStoredModelsAsOutdated();
                            alert('Model correctly edited');
                        }).catch(function(e) {
                            alert(e.data);
                        });
                    } else {
                        alert('Cannot update the model. Please check the alias.');
                    }
                });
            } else {
                $scope.model.models[0].alias = null;
                var parameters = $scope.model;
                parameters.id = $scope.getUUID(parameters.id);
                var a = ScientificModelRest.put({ app_id: $scope.app_id }, parameters).$promise.then(function(data) {
                    DataHandler.setStoredModelsAsOutdated();

                    alert('Model correctly edited');
                }).catch(function(e) {
                    alert(e.data);
                });
            }
        };
        $scope.saveModelInstance = function(model_instance) {
            var parameters = JSON.stringify([model_instance]);
            var a = ScientificModelInstanceRest.put({ app_id: $scope.app_id }, parameters).$promise.then(function(data) { alert('model instances correctly edited') }).catch(function(e) {
                alert(e.data);
            });
        };
        $scope.deleteModelInstance = function(model_instance) {
            // var parameters = JSON.stringify([model_instance]);
            switch (prompt("Are you sure you want to delete this model instance? (Yes/No)", "No")) {
                case "No":
                    alert("this model instance won't be deleted.");
                    break;
                case "Yes":
                    ScientificModelInstanceRest.delete({ app_id: $scope.app_id, id: model_instance.id }).$promise.then(function() {
                        alert('this model_instance has been deleted')
                        Context.modelCatalog_goToModelDetailView($scope.model.models[0].id)
                    });
                    break;
                default:
                    alert("Please answer Yes or No")
                    $scope.deleteModelInstance();
            }
        }

        $scope.checkAliasValidity = function() {
            $scope.alias_is_valid = ScientificModelAliasRest.get({
                app_id: $scope.app_id,
                model_id: $scope.getUUID($scope.model.models[0].id),
                alias: $scope.model.models[0].alias });
        };
        $scope.isInArray = function(value, array) {
            return array.indexOf(value) > -1;
        }

        Context.setService().then(function() {

            $scope.Context = Context;

            $scope.ctx = Context.getCtx();
            $scope.app_id = Context.getAppID();
            // DataHandler.loadModels({ app_id: app_id }).then(function(data) {
            //     $scope.models = data
            //     $scope.$apply()
            // });
            $scope.isSuperUser = IsSuperUserRest.get({ app_id: $scope.app_id })

            CollabParameters.setService($scope.ctx).then(function() {

                $scope.addImage = false;

                $scope.species = CollabParameters.getParametersOrDefaultByType("species");
                $scope.brain_region = CollabParameters.getParametersOrDefaultByType("brain_region");
                $scope.cell_type = CollabParameters.getParametersOrDefaultByType("cell_type");
                $scope.model_scope = CollabParameters.getParametersOrDefaultByType("model_scope");
                $scope.abstraction_level = CollabParameters.getParametersOrDefaultByType("abstraction_level");
                $scope.organization = CollabParameters.getParametersOrDefaultByType("organization");

                $scope.version_is_editable = [];
                $scope.model = ScientificModelRest.get({ app_id: $scope.app_id, id: $stateParams.uuid });

                $scope.model.$promise.then(function(model) {
                    $scope.change_collab_url_to_real_url();
                    // return author full names as a string
                    var full_names = [];
                    $scope.model.models[0].author.forEach(function(person) {
                        full_names.push(person.given_name + " " + person.family_name)
                    });
                    $scope.authors_str = full_names.join("; ")
                    // same for owners
                    full_names = [];
                    $scope.model.models[0].owner.forEach(function(person) {
                        full_names.push(person.given_name + " " + person.family_name)
                    });
                    $scope.owners_str = full_names.join("; ")
                });

                var version_editable = AreVersionsEditableRest.get({ app_id: $scope.app_id, model_id: $stateParams.uuid });
                version_editable.$promise.then(function(versions) {
                    $scope.version_is_editable = versions.are_editable;
                });

            });
        });


    }
]);

ModelCatalogApp.controller('ModelCatalogVersionCtrl', ['$scope', '$rootScope', '$http', '$location', '$stateParams', 'ScientificModelRest', 'ScientificModelInstanceRest', 'CollabParameters', 'Context', 'DataHandler',
    function($scope, $rootScope, $http, $location, $stateParams, ScientificModelRest, ScientificModelInstanceRest, CollabParameters, Context, DataHandler) {

        $scope.ctx, $scope.app_id;
        $scope.model;


        $scope.saveVersion = function() {
            $scope.model_instance.model_id = $stateParams.uuid;
            var parameters = JSON.stringify([$scope.model_instance]);
            ScientificModelInstanceRest.save({ app_id: $scope.app_id }, parameters).$promise.then(function(data) {
                $location.path('/model-catalog/detail/' + $stateParams.uuid);
            }).catch(function(e) {
                alert(e.data);
            });
        };

        //code
        Context.setService().then(function() {
            $scope.Context = Context;

            $scope.ctx = Context.getCtx();
            $scope.app_id = Context.getAppID();

            CollabParameters.setService($scope.ctx).then(function() {
                $scope.model = ScientificModelRest.get({ id: $stateParams.uuid });
            });

        });
    }
]);

ModelCatalogApp.controller('ModelCatalogHelpCtrl', ['$scope', '$rootScope', '$http', '$location', 'DataHandler', 'Context', 'CollabParameters',

    function($scope, $rootScope, $http, $location, DataHandler, Context, CollabParameters) {
        Context.setService().then(function() {

            $scope.Context = Context;

            var ctx = Context.getCtx();
            var app_id = Context.getAppID();

            CollabParameters.setService(ctx).then(function() {});

        });
    }
]);

///////////////////////////////////////////////////////////////////////

var ParametersConfigurationApp = angular.module('ParametersConfigurationApp');

ParametersConfigurationApp.controller('ParametersConfigurationCtrl', ['$scope', '$rootScope', '$http', '$location', 'CollabParameters', 'AuthorizedCollabParameterRest', 'CollabIDRest', 'Context',
    function($scope, $rootScope, $http, $location, CollabParameters, AuthorizedCollabParameterRest, CollabIDRest, Context) {

        $scope.ctx, $scope.app_id, $scope.collab;
        $scope.list_params;
        $scope.selected_data = {};

        $scope.make_post = function() {
            $scope.app_type = document.getElementById("app").getAttribute("value");

            CollabParameters.initConfiguration();

            $scope.selected_data.selected_data_modalities.forEach(function(value, i) {
                CollabParameters.addParameter("data_modalities", value.authorized_value);
            });

            $scope.selected_data.selected_test_type.forEach(function(value, i) {
                CollabParameters.addParameter("test_type", value.authorized_value);
            });

            $scope.selected_data.selected_model_scope.forEach(function(value, i) {
                CollabParameters.addParameter("model_scope", value.authorized_value);
            });

            $scope.selected_data.selected_abstraction_level.forEach(function(value, i) {
                CollabParameters.addParameter("abstraction_level", value.authorized_value);
            });

            $scope.selected_data.selected_species.forEach(function(value, i) {
                CollabParameters.addParameter("species", value.authorized_value);
            });

            $scope.selected_data.selected_brain_region.forEach(function(value, i) {
                CollabParameters.addParameter("brain_region", value.authorized_value);
            });

            $scope.selected_data.selected_cell_type.forEach(function(value, i) {
                CollabParameters.addParameter("cell_type", value.authorized_value);
            });

            $scope.selected_data.selected_organization.forEach(function(value, i) {
                CollabParameters.addParameter("organization", value.authorized_value);
            });

            CollabParameters.addParameter("app_type", $scope.app_type);

            CollabParameters.setCollabId("collab_id", $scope.collab.collab_id);

            CollabParameters.put_parameters().$promise.then(function() {
                CollabParameters.getRequestParameters().$promise.then(function() {});
                alert("Your app has been configured")
            });

        };

        Context.setService().then(function() {

            $scope.Context = Context;
            $scope.ctx = Context.getCtx();
            $scope.app_id = Context.getAppID();
            $scope.collab = CollabIDRest.get({ ctx: $scope.ctx });

            $scope.list_param = AuthorizedCollabParameterRest.get({ ctx: $scope.ctx });

            $scope.list_param.$promise.then(function() {
                $scope.data_modalities = $scope.list_param.data_modalities;
                $scope.test_type = $scope.list_param.test_type;
                $scope.model_scope = $scope.list_param.model_scope;
                $scope.abstraction_level = $scope.list_param.abstraction_level;
                $scope.species = $scope.list_param.species;
                $scope.brain_region = $scope.list_param.brain_region;
                $scope.cell_type = $scope.list_param.cell_type;
                $scope.organization = $scope.list_param.organization;
            });

            CollabParameters.setService($scope.ctx).then(function() {

                $scope.selected_data = {};
                $scope.selected_data.selected_data_modalities = CollabParameters.getParameters_authorized_value_formated("data_modalities");
                $scope.selected_data.selected_test_type = CollabParameters.getParameters_authorized_value_formated("test_type");
                $scope.selected_data.selected_model_scope = CollabParameters.getParameters_authorized_value_formated("model_scope");
                $scope.selected_data.selected_abstraction_level = CollabParameters.getParameters_authorized_value_formated("abstraction_level");
                $scope.selected_data.selected_species = CollabParameters.getParameters_authorized_value_formated("species");
                $scope.selected_data.selected_brain_region = CollabParameters.getParameters_authorized_value_formated("brain_region");
                $scope.selected_data.selected_cell_type = CollabParameters.getParameters_authorized_value_formated("cell_type");
                $scope.selected_data.selected_organization = CollabParameters.getParameters_authorized_value_formated("organization");

                $scope.$apply();

            });
        });
    }
]);


ParametersConfigurationApp.controller('ParametersConfigurationRedirectCtrl', ['$scope', '$rootScope', '$http', '$location', 'CollabParameters', 'AuthorizedCollabParameterRest', 'Context',
    function($scope, $rootScope, $http, $location, CollabParameters, AuthorizedCollabParameterRest, Context) {

        $scope.init = function() {
            var app_type = document.getElementById("app").getAttribute("value");
            if (app_type == "model_catalog") {
                $location.path('/modelparametersconfiguration');
            } else if (app_type == "validation_app") {
                $location.path('/validationparametersconfiguration');
            }
        }

    }
]);<|MERGE_RESOLUTION|>--- conflicted
+++ resolved
@@ -65,8 +65,8 @@
                         $scope.models = data;
                         $scope.$apply();
 
-                        $('#status').fadeOut(); // will first fade out the loading animation
-                        $('#preloader-models').delay(350).fadeOut('slow'); // will fade out the white DIV that covers the website.
+                        $('#status').fadeOut(); // will first fade out the loading animation 
+                        $('#preloader-models').delay(350).fadeOut('slow'); // will fade out the white DIV that covers the website. 
                         $('#models-panel').delay(350).css({ 'overflow': 'visible' });
 
                         $scope.collab_ids_to_select = new Array();
@@ -82,8 +82,8 @@
                         $scope.tests = data;
                         $scope.$apply()
 
-                        $('#status-tests').fadeOut(); // will first fade out the loading animation
-                        $('#preloader-tests').delay(350).fadeOut('slow'); // will fade out the white DIV that covers the website.
+                        $('#status-tests').fadeOut(); // will first fade out the loading animation 
+                        $('#preloader-tests').delay(350).fadeOut('slow'); // will fade out the white DIV that covers the website. 
                         $('#tests-panel').delay(350).css({ 'overflow': 'visible' });
 
                     });
@@ -966,7 +966,7 @@
                                 } else {
                                     $scope.storage_url = "";
                                 }
-                                // $scope.storage_url =
+                                // $scope.storage_url = 
                                 //https://collab.humanbrainproject.eu/#/collab/2169/nav/18935
                             },
                             function(not_working) {})
@@ -1174,7 +1174,7 @@
                                     if (angular.isDefined(obj[i]['value'])) {
                                         fObj[key] = obj[i]['value'];
                                     } else {
-                                        if (key == 'collab_id') { //specific for Model Catalog home: to allow filter by collab (deep filter)
+                                        if (key == 'collab_id') { //specific for Model Catalog home: to allow filter by collab (deep filter) 
                                             fObj['app'] = {}
                                             fObj['app'][key] = obj[i];
                                         } else {
@@ -1211,7 +1211,7 @@
 
 
 //Model catalog
-//directives and filters
+//directives and filters 
 var ModelCatalogApp = angular.module('ModelCatalogApp');
 
 ModelCatalogApp.directive("markdown", function(MarkdownConverter) {
@@ -1257,7 +1257,7 @@
                                     if (angular.isDefined(obj[i]['value'])) {
                                         fObj[key] = obj[i]['value'];
                                     } else {
-                                        if (key == 'collab_id') { //specific for Model Catalog home: to allow filter by collab (deep filter)
+                                        if (key == 'collab_id') { //specific for Model Catalog home: to allow filter by collab (deep filter) 
                                             fObj['app'] = {}
                                             fObj['app'][key] = obj[i];
                                         } else {
@@ -1375,8 +1375,8 @@
 
                     $scope.$apply();
 
-                    $('#status').fadeOut(); // will first fade out the loading animation
-                    $('#preloader').delay(350).fadeOut('slow'); // will fade out the white DIV that covers the website.
+                    $('#status').fadeOut(); // will first fade out the loading animation 
+                    $('#preloader').delay(350).fadeOut('slow'); // will fade out the white DIV that covers the website. 
                     $('body').delay(350).css({ 'overflow': 'visible' });
 
                     var status = DataHandler.getCurrentStatus();
@@ -1400,7 +1400,7 @@
                     $scope.collab_organization = CollabParameters.getParametersOrDefaultByType("organization");
                     $scope.collab_ids_to_select = new Array();
                     $scope._get_collab_and_app_ids_from_models();
-                    // $scope.selected_collab = $scope.collab_ids_to_select //initialize
+                    // $scope.selected_collab = $scope.collab_ids_to_select //initialize 
 
 
                     $scope.is_collab_member = false;
@@ -1570,11 +1570,11 @@
                 }
                 //version is defined and not empty
                 else {
-                    //and source is undefined and empty then error
+                    //and source is undefined and empty then error 
                     if ($scope.model_instance.source == undefined || $scope.model_instance.source == "") {
                         alert("If you want to create a new version, please ensure the version name and the code source are correctly filled.")
                     }
-                    //and source is defined then save version
+                    //and source is defined then save version 
                     else {
                         saveInstance = true;
                     }
@@ -1660,27 +1660,6 @@
             $("#ImagePopupDetail").hide();
         };
 
-<<<<<<< HEAD
-        $scope.formatAuthors = function(authors) {
-            var full_names = [];
-            authors.forEach(function(auth) {
-                full_names.push(auth.given_name + " " + auth.family_name)
-            });
-            return full_names.join(", ")
-        };
-
-        $scope.getUUID = function(id) {
-            if (id.startsWith("http")) {
-                // return the last part of the URI
-                console.log("UUID from URI");
-                var parts = id.split("/");
-                return parts[parts.length - 1];
-            } else {
-                console.log("Already have UUID");
-                return id;
-            }
-        };
-=======
         $scope.DataCollapseFn = function() {
             $scope.DataCollapse = [];
             for (var i = 0; i < $scope.model.models[0].instances.length; i += 1) {
@@ -1721,7 +1700,6 @@
 
         };
 
->>>>>>> 42cbb573
 
         Context.setService().then(function() {
 
@@ -1882,7 +1860,7 @@
                     $scope.model.models[0].images.append({
                         'caption': $scope.image.caption,
                         'url': $scope.image.url
-                    });
+                });
                 } else {
                     $scope.model.models[0].images = [{
                         'caption': $scope.image.caption,
