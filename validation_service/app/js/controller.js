--- conflicted
+++ resolved
@@ -190,17 +190,6 @@
                     });
                 })
             });
-
-
-<<<<<<< HEAD
-=======
-                $scope.result_focussed;
-                $scope.$on('data_focussed:updated', function(event, data) {
-                    $scope.result_focussed = data;
-                    $scope.$apply();
-                });
-            });
->>>>>>> 0497efe9
 
 
             $scope.submit_comment = function() {
