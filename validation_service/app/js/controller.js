--- conflicted
+++ resolved
@@ -79,13 +79,8 @@
             };
 
             $scope.submit_comment = function() {
-<<<<<<< HEAD
                 var data_comment = JSON.stringify({ author: $stateParams.uuid, text: this.txt_comment, approved_comment: false, test_id: $stateParams.uuid });
                 TestCommentRest.post(data_comment, function(value) {});
-=======
-                var data_comment = JSON.stringify({ author: $stateParams.uuid, text: this.text, approved_comment: false, test_id: $stateParams.uuid });
-                TestCommentRest.post({ ctx: CollabParameters.getCtx() }, data_comment, function(value) {});
->>>>>>> dfa6f74b
             }
         });
 
