'use strict';

/* Controllers */
var testApp = angular.module('testApp');

testApp.controller('HomeCtrl', ['$scope', '$rootScope', '$http', '$location', "ScientificModelRest", "ValidationTestDefinitionRest", 'CollabParameters', 'IsCollabMemberRest', 'Context', 'ScientificModelInstanceRest', 'ValidationTestCodeRest', 'DataHandler',
    function($scope, $rootScope, $http, $location, ScientificModelRest, ValidationTestDefinitionRest, CollabParameters, IsCollabMemberRest, Context, ScientificModelInstanceRest, ValidationTestCodeRest, DataHandler) {

        Context.setService().then(function() {


            $scope.Context = Context;
            var ctx = Context.getCtx();
            var app_id = Context.getAppID();


            if (Context.getStateType() == "" || Context.getStateType() == undefined) {

                CollabParameters.setService(ctx).then(function() {

                    $scope.collab_species = CollabParameters.getParametersOrDefault("species");
                    $scope.collab_brain_region = CollabParameters.getParametersOrDefault("brain_region");
                    $scope.collab_cell_type = CollabParameters.getParametersOrDefault("cell_type");
                    $scope.collab_model_type = CollabParameters.getParametersOrDefault("model_type");
                    $scope.collab_test_type = CollabParameters.getParametersOrDefault("test_type");
                    $scope.collab_data_modalities = CollabParameters.getParametersOrDefault("data_modalities");
                    $scope.collab_organization = CollabParameters.getParametersOrDefault("organization");

                    // $scope.models = ScientificModelRest.get({ app_id: app_id }, function(data) {});

                    DataHandler.loadModels({ app_id: app_id }).then(function(data) {
                        $scope.models = data
                        $scope.$apply()
                    });


                    // $scope.tests = ValidationTestDefinitionRest.get({ app_id: app_id }, function(data) {});
                    DataHandler.loadTests({ app_id: app_id }).then(function(data) {
                        $scope.tests = data
                        $scope.$apply()
                    });
                    // //for test
                    // $scope.put_test1 = ValidationTestCodeRest.put({ app_id: app_id, test_definition_id: "53a7a2db-b18f-49ef-b1de-88bd48960c81", version: "1.1" });
                });
            } else {
                var element;

                var state_type = Context.getStateType();
                element = Context.getState();

                if (state_type == "model") {
                    Context.validation_goToModelDetailView(element);
                } else if (state_type == "test") {
                    Context.validation_goToTestDetailView(element);
                } else if (state_type == "result") {
                    Context.validation_goToResultDetailView(element);
                }

            }

        });





    }
]);

testApp.controller('ValTestCtrl', ['$scope', '$rootScope', '$http', '$location', 'ValidationTestDefinitionRest', 'CollabParameters', 'IsCollabMemberRest', 'Context', 'DataHandler',
    function($scope, $rootScope, $http, $location, ValidationTestDefinitionRest, CollabParameters, IsCollabMemberRest, Context, DataHandler) {

        Context.setService().then(function() {

            $scope.Context = Context;

            var ctx = Context.getCtx();
            var app_id = Context.getAppID();

            CollabParameters.setService(ctx).then(function() {

                $scope.collab_species = CollabParameters.getParametersOrDefault("species");
                $scope.collab_brain_region = CollabParameters.getParametersOrDefault("brain_region");
                $scope.collab_cell_type = CollabParameters.getParametersOrDefault("cell_type");
                $scope.collab_model_type = CollabParameters.getParametersOrDefault("model_type");
                $scope.collab_test_type = CollabParameters.getParametersOrDefault("test_type");
                $scope.collab_data_modalities = CollabParameters.getParametersOrDefault("data_modalities");
                // $scope.collab_organization = CollabParameters.getParameters("organization");

                $scope.is_collab_member = false;
                $scope.is_collab_member = IsCollabMemberRest.get({ app_id: app_id, });
                $scope.is_collab_member.$promise.then(function() {
                    $scope.is_collab_member = $scope.is_collab_member.is_member;
                });

                // $scope.test_list = ValidationTestDefinitionRest.get({ app_id: app_id }, function(data) {});

                // $scope.tests = ValidationTestDefinitionRest.get({ app_id: app_id }, function(data) {});
                DataHandler.loadTests({ app_id: app_id }).then(function(data) {
                    $scope.test_list = data
                    $scope.$apply()
                });
            });
        });

    }
]);


testApp.controller('ValModelDetailCtrl', ['$scope', '$rootScope', '$http', '$location', '$stateParams', 'ScientificModelRest', 'ScientificModelInstanceRest', 'CollabParameters', 'IsCollabMemberRest', 'AppIDRest', 'Graphics', 'Context', 'AuthorizedCollabParameterRest',

    function($scope, $rootScope, $http, $location, $stateParams, ScientificModelRest, ScientificModelInstanceRest, CollabParameters, IsCollabMemberRest, AppIDRest, Graphics, Context, AuthorizedCollabParameterRest) {
        $scope.Context = Context;
        // var latest_test_versions_line_id = {};
        Context.setService().then(function() {
            $scope.Context = Context;
            var ctx = Context.getCtx();
            var app_id = Context.getAppID();

            CollabParameters.setService(ctx).then(function() {
                // $scope.is_collab_member = false;
                // $scope.is_collab_member = IsCollabMemberRest.get({ app_id: app_id });
                // $scope.is_collab_member.$promise.then(function() {
                //     $scope.is_collab_member = $scope.is_collab_member.is_member;
                // });

                $scope.authorized_parameters = AuthorizedCollabParameterRest.get();

                // console.log($scope.authorized_parameters);

                $scope.model = ScientificModelRest.get({ app_id: app_id, id: $stateParams.uuid });
                $scope.model_instances = ScientificModelInstanceRest.get({ app_id: app_id, model_id: $stateParams.uuid })
                $scope.model.$promise.then(function() {
                    $scope.model_instances.$promise.then(function() {
                        //graph and table results
                        Graphics.getResultsfromModelResultID2($scope.model, $scope.model_instances, undefined).then(function(init_graph) {
                            $scope.data = init_graph.values;
                            $scope.init_graph_all = new Array();
                            $scope.line_result_focussed = new Array();
                            $scope.options5 = new Array();
                            $scope.init_checkbox = new Array();


                            for (var i in $scope.authorized_parameters.score_type) {

                                var score_type = $scope.authorized_parameters.score_type[i].authorized_value;

                                Graphics.getResultsfromModelResultID2($scope.model, $scope.model_instances, score_type).then(function(value) {
                                    var key = $scope.init_graph_all.push(value);

                                    $scope.options5.push(Graphics.get_lines_options('', '', $scope.authorized_parameters.score_type[key - 1].authorized_value, "", value.results, "model", key - 1));
                                    //  $scope.init_checkbox.push(value.list_ids);

                                    $scope.line_result_focussed.push();
                                    $scope.$apply();


                                    if ($scope.authorized_parameters.score_type[i] == $scope.authorized_parameters.score_type[$scope.authorized_parameters.score_type.length - 1]) {
                                        init_checkbox_latest_versions();
                                    }

                                });

                            };
                            $scope.$on('data_focussed:updated', function(event, data, key) {
                                $scope.line_result_focussed[key] = data;
                                $scope.$apply();
                            });


                            // console.log($scope.init_graph_all);
                            $scope.init_checkbox = init_graph.list_ids;
                            // $scope.init_graph = format_data_for_table(init_graph);
                            $scope.init_graph = init_graph;


                            var raw_results_data = init_graph.results_data
                            $scope.data_for_table = raw_result_data_formated_for_table_data(raw_results_data);
                            console.log("$scope.data_for_table", $scope.data_for_table)

                        })


                    });
                });
            }).then(function() {

            });

        });

        var raw_result_data_formated_for_table_data = function(raw) {

            for (var i in raw.test_codes) {
                // console.log("previous model_instances", raw.test_codes[i].model_instances);
                raw.test_codes[i].model_instances = reformat_model_instances_into_sorted_array(raw.test_codes[i].model_instances);
                raw.test_codes[i].model_instances = reformat_model_instances_results_into_sorted_array(raw.test_codes[i].model_instances);
                // console.log("new model_instances", raw.test_codes[i].model_instances);
            }
            return raw;

        };
        var reformat_model_instances_results_into_sorted_array = function(model_instances) {
            for (var i in model_instances) {
                model_instances[i].results = dict_to_array(model_instances[i].results);
                model_instances[i].results = reformat_results_into_sorted_array(model_instances[i].results);
            }

            return model_instances;
        };

        var dict_to_array = function(dict) {
            var array = []
            for (var i in dict) {
                array.push(dict[i]);
            }
            return (array);
        };

        var reformat_results_into_sorted_array = function(results) {
            var temp_results = Object.assign([], results);
            var new_results = [];

            for (var i in results) {
                new_results.push(get_and_clean_newest_result(temp_results));
            }

            return new_results;
        }

        var get_and_clean_newest_result = function(list) {
            var newest_element = null;
            for (var i in list) {

                if (newest_element == null) {
                    newest_element = list[i];
                    var count = i;
                } else {
                    if (list[i].timestamp < newest_element.timestamp) {
                        newest_element = list[i];
                        var count = i;
                    }
                }
            }
            delete(list[count]);
            return (newest_element);

        };

        var reformat_model_instances_into_sorted_array = function(model_instances) {

            var temp_model_instances = Object.assign({}, model_instances);
            var new_instances = [];

            for (var new_instances_count in model_instances) {
                new_instances.push(get_and_clean_newest_instance(temp_model_instances));
            }

            return new_instances;

        };


        var get_and_clean_newest_instance = function(dict) {

            var newest_element = null;
            for (var i in dict) {

                if (newest_element == null) {
                    newest_element = dict[i];
                    var count = i;
                } else {
                    if (dict[i].timestamp < newest_element.timestamp) {
                        newest_element = dict[i];
                        var count = i;
                    }
                }
            }
            delete(dict[count]);
            return (newest_element);

        }

        var get_newest = function(dict) {


            var newest_element = null;
            for (var i in dict) {
                if (dict[i].timestamp < newest_element.timestamp || newest_element.timestamp == undefined) {
                    newest_element = dict[i];
                }
            }
            return (newest_element);

        }


        // var format_data_for_table = function(init_graph) {
        //     console.log(init_graph)

        //     for (i in init_graph.values) {
        //         init_graph.values[i]
        //         init_graph.values[i].last_result = "";
        //         init_graph.values[i].versions_for_table = organise_version_for_table(init_graph.values[i].values);
        //     }


        //     return (init_graph);
        // };

        // var organise_version_for_table = function(values) {

        //     var formated_data = [];

        //     console.log("IN for :");
        //     for (var i in values) {

        //         console.log(values);

        //         var formated_data_index = get_index_label_in_list_dict(values[i].label, formated_data)

        //         console.log("formated_data ", formated_data)
        //         console.log("formated_data_index", formated_data_index)

        //         //if formated_data has values[i].label
        //         if (Number.isInteger(formated_data_index)) {

        //             console.log(formated_data[formated_data_index]);

        //             // then add the dict value
        //             formated_data[formated_data_index].values.push({ id_test_result: values[i].id_test_result, score: values[i].y });


        //         } else {
        //             // create this new label 
        //             formated_data.push({ label: values[i].label, values: [] })

        //             //add the value inside
        //             formated_data[formated_data.length - 1].values.push({ id_test_result: values[i].id_test_result, score: values[i].y });

        //         }
        //     }

        // };
        // var get_index_label_in_list_dict = function(label, list_dict) {
        //     for (var i in list_dict) {
        //         if (list_dict[i].label == label) {
        //             return (i);
        //         }
        //     }
        //     return (false);

        // }

        var init_checkbox_latest_versions = function() {
            var list_ids = [];

            for (var i = 0; i < $scope.init_graph_all.length; i++) {
                if ($scope.init_graph_all[i].values.length > 0) {
                    var graph = $scope.init_graph_all[i];
                    var score_type = graph.values[0].test_score_type

                    for (var line_id in graph.latest_test_versions_line_id) {
                        list_ids.push(graph.latest_test_versions_line_id[line_id].latest_line_id);
                        // console.log(graph.latest_test_versions_line_id[line_id].latest_line_id);
                        document.getElementById('check-' + i + '-' + graph.latest_test_versions_line_id[line_id].latest_line_id).checked = true;
                    }

                    $scope.init_graph_all[i].values = Graphics.getUpdatedGraph($scope.init_graph_all[i].values, list_ids); // might have problem here
                    $scope.line_result_focussed[i] = null;

                }
            }
        };

        $scope.updateGraph = function(key) {
            var list_ids = _IsCheck(key);

            console.log("key : ", key);
            console.log("list_ids : ", list_ids);

            console.log("$scope.init_graph_all[key]", $scope.init_graph_all[key]);
            console.log("$scope.init_graph", $scope.init_graph);


            $scope.init_graph_all[key].values = Graphics.getUpdatedGraph($scope.init_graph.values, list_ids);
            $scope.line_result_focussed[key] = null;
        };

        var _IsCheck = function(key) {
            var list_ids = [];
            var i = 0;

            for (i; i < $scope.init_graph_all[key].list_ids.length; i++) {
                if (document.getElementById('check-' + key + '-' + $scope.init_graph_all[key].list_ids[i]).checked) {
                    list_ids.push($scope.init_graph_all[key].list_ids[i]);
                };
            };
            return list_ids
        };
    }
]);

testApp.directive('markdown', function() {
    var converter = new Showdown.converter();
    return {
        restrict: 'A',
        link: function(scope, element, attrs) {
            function renderMarkdown() {
                var htmlText = converter.makeHtml(scope.$eval(attrs.markdown) || '');
                element.html(htmlText);
            }
            scope.$watch(attrs.markdown, renderMarkdown);
            renderMarkdown();
        }
    };
});


testApp.controller('ValTestDetailCtrl', ['$scope', '$rootScope', '$http', '$location', '$stateParams', '$state', 'ValidationTestDefinitionRest', 'ValidationTestCodeRest', 'CollabParameters', 'TestCommentRest', "IsCollabMemberRest", "Graphics", "Context", 'TestTicketRest', 'AuthorizedCollabParameterRest', 'ValidationTestAliasRest', 'NotificationRest', 'AreVersionsEditableRest', 'DataHandler',

    function($scope, $rootScope, $http, $location, $stateParams, $state, ValidationTestDefinitionRest, ValidationTestCodeRest, CollabParameters, TestCommentRest, IsCollabMemberRest, Graphics, Context, TestTicketRest, AuthorizedCollabParameterRest, ValidationTestAliasRest, NotificationRest, AreVersionsEditableRest, DataHandler) {
        Context.setService().then(function() {
            $scope.Context = Context;
            var ctx = Context.getCtx();
            var app_id = Context.getAppID();

            CollabParameters.setService(ctx).then(function() {

                $scope.detail_test = ValidationTestDefinitionRest.get({ app_id: app_id, id: $stateParams.uuid });

                $scope.auhtorized_params = AuthorizedCollabParameterRest.get();

                $scope.species = CollabParameters.getParametersOrDefault("species");
                $scope.brain_region = CollabParameters.getParametersOrDefault("brain_region");
                $scope.cell_type = CollabParameters.getParametersOrDefault("cell_type");
                $scope.model_type = CollabParameters.getParametersOrDefault("model_type");
                $scope.test_type = CollabParameters.getParametersOrDefault("test_type");
                $scope.data_modalities = CollabParameters.getParametersOrDefault("data_modalities");

                $scope.detail_version_test = ValidationTestCodeRest.get({ app_id: app_id, test_definition_id: $stateParams.uuid });
                //TODO: take detail_test and detail_version_test in one get

                $scope.detail_test.$promise.then(function() {
                    // $scope.is_collab_member = false;
                    // $scope.is_collab_member = IsCollabMemberRest.get({ app_id: $scope.detail_test.tests[0].app_id });
                    // $scope.is_collab_member.$promise.then(function() {
                    //     $scope.is_collab_member = $scope.is_collab_member.is_member;
                    // });
                    $scope.detail_version_test.$promise.then(function() {
                        Graphics.getResultsfromTestID2($scope.detail_test, $scope.detail_version_test).then(function(init_graph) {


                            $scope.result_focussed;
                            $scope.$on('data_focussed:updated', function(event, data, key) {
                                $scope.result_focussed = data;
                                $scope.$apply();
                            });

                            $scope.init_graph = init_graph;
                            $scope.graphic_data = init_graph.values; //initialise graph before to updte with latest versions
                            $scope.init_checkbox = init_graph.list_ids;
                            $scope.graphic_options = Graphics.get_lines_options('', '', $scope.detail_test.tests[0].score_type, "", init_graph.results, "test", "", init_graph.abs_info);
                            var raw_data = init_graph.raw_data;
                            raw_data.$promise.then(function() {
                                $scope.data_for_table = _reorganize_raw_data_for_table(raw_data);
                                var recent_datas = _get_more_recent_versions(init_graph.values, $scope.data_for_table);
                                $scope.graphic_data = recent_datas.values;
                                check_elements_in_checkbox(init_graph.list_ids, recent_datas.list_ids);

                            });

                        }).catch(function(err) {
                            console.error('Erreur !');
                            console.dir(err);
                            console.log(err);
                        });

                        //for tab version (edit)
                        $scope.version_in_edition = [];
                        $scope.version_is_editable = [];
                        //for tab_comments
                        $scope.test_tickets = TestTicketRest.get({ app_id: app_id, test_id: $stateParams.uuid });
                        $scope.comments_to_show = [];
                        $scope.create_comment_to_show = [];
                        $scope.button_save_ticket = [];
                        $scope.button_save_comment = [];




                        var version_editable = AreVersionsEditableRest.get({ app_id: app_id, test_id: $stateParams.uuid });
                        version_editable.$promise.then(function(versions) {
                            $scope.version_is_editable = versions.are_editable;
                        });

                    });
                });

                var check_elements_in_checkbox = function(list_all_ids, recent_ids) {
                    $(function() {
                        //not working yet
                        // console.log(document.querySelectorAll('*[id]:not([id=""])'));
                        for (var id in recent_ids) {
                            var i = 0;
                            for (i; i <= list_all_ids.length; i++) {
                                if (recent_ids[id] == list_all_ids[i]) {
                                    // document.getElementById('check-' + i).checked = true;
                                    // $("#check-" + i).attr("checked", true);
                                    // $("#check-" + i).prop('checked', true);
                                    // console.log($("#check-" + i).is(":checked"));
                                    document.getElementById('check-' + i);
                                    // console.log(document.getElementById('check-' + i))
                                };
                            };
                        };
                    });
                };

                var _get_more_recent_versions = function(values, data) {

                    var key_list_recent_versions = _get_more_recent_version_keys(data.model_instances)
                        //take values corresponding to the key list
                    var new_values = [];
                    for (var value in values) {
                        for (var key in key_list_recent_versions) {
                            if (values[value].key == key_list_recent_versions[key]) {
                                new_values.push(values[value]);
                            };
                        }

                    };

                    return { values: new_values, list_ids: key_list_recent_versions }
                }

                var _get_more_recent_version_keys = function(model_instances) {
                    var temp_models = [];
                    var res = [];
                    for (var instance in model_instances) {
                        if (temp_models[model_instances[instance].model_name]) {
                            temp_models[model_instances[instance].model_name].push(model_instances[instance]);
                        } else {
                            temp_models[model_instances[instance].model_name] = [];
                            temp_models[model_instances[instance].model_name].push(model_instances[instance]);
                        }
                    }
                    //reorder data by time and take the last one
                    for (var raw in temp_models) {
                        temp_models[raw].sort(_sort_by_timestamp_desc);
                        res.push(temp_models[raw][0].line_id);
                    }
                    return res
                }

                var _reorganize_raw_data_for_table = function(data) {
                    var organized_data = new Object();
                    organized_data.model_instances = [];


                    for (var model_instance in data.model_instances) {
                        var instance = new Object();
                        if (data.model_instances[model_instance].model_alias && data.model_instances[model_instance].model_alias !== null && data.model_instances[model_instance].model_alias !== '' && data.model_instances[model_instance].model_alias !== "None") {
                            instance.line_id = data.model_instances[model_instance].model_alias + ' ( ' + data.model_instances[model_instance].version + ' )';

                        } else {
                            instance.line_id = data.model_instances[model_instance].model_id + ' ( ' + data.model_instances[model_instance].version + ' )';
                        }
                        instance.timestamp = data.model_instances[model_instance].timestamp;
                        instance.id = model_instance;
                        instance.model_id = data.model_instances[model_instance].model_id;
                        instance.model_name = data.model_instances[model_instance].model_name;

                        instance.test_instances = [];

                        for (var test_instance in data.model_instances[model_instance].test_codes) {
                            var code = new Object();
                            code.version = data.model_instances[model_instance].test_codes[test_instance].version;
                            code.timestamp = data.model_instances[model_instance].test_codes[test_instance].timestamp;

                            code.results = [];
                            for (var result in data.model_instances[model_instance].test_codes[test_instance].results) {
                                code.results.push(data.model_instances[model_instance].test_codes[test_instance].results[result]);
                            }
                            //order results by timestamp
                            code.results = code.results.sort(_sort_by_timestamp_desc);

                            instance.test_instances.push(code);
                        }
                        //order test_instances by timestamp
                        instance.test_instances = instance.test_instances.sort(_sort_by_timestamp_asc);
                        organized_data.model_instances.push(instance);
                    }
                    return organized_data;

                };


                var _sort_by_timestamp_desc = function(a, b) {
                    return new Date(b.timestamp) - new Date(a.timestamp);
                }

                var _sort_by_timestamp_asc = function(a, b) {
                    return new Date(a.timestamp) - new Date(b.timestamp);
                }

                var _add_params = function() {
                    $scope.test_code.test_definition_id = $scope.detail_test.tests[0].id;
                };

                $scope.selected_tab = "";
                $scope.toogleTabs = function(id_tab) {
                    $scope.selected_tab = id_tab;

                    var list_tab_id = [
                        "tab_description",
                        "tab_version",
                        "tab_new_version",
                        "tab_results", // this one must be visibility: hidden or visible
                        "tab_comments",
                        "tab_edit_test",
                    ]

                    //set all tabs style display to "none"
                    var i = 0;
                    for (i; i < list_tab_id.length; i++) {
                        if (list_tab_id[i] == "tab_results") {
                            document.getElementById(list_tab_id[i]).style.visibility = "hidden";

                        } else {
                            document.getElementById(list_tab_id[i]).style.display = "none";
                        }

                    }

                    //set id_tab style display to "block" or visible
                    if (id_tab == "tab_results") {
                        document.getElementById(id_tab).style.visibility = "visible";
                    } else {
                        document.getElementById(id_tab).style.display = "block";
                    };

                    _active_tab(id_tab);
                };

                var _active_tab = function(id_tab) {
                    var a = document.getElementById("li_tab_description");
                    var b = document.getElementById("li_tab_version");
                    var c = document.getElementById("li_tab_results");
                    var d = document.getElementById("li_tab_comments");
                    a.className = b.className = c.className = d.className = "nav-link";
                    if (id_tab != "tab_new_version" || id_tab != "tab_edit_test") {
                        var e = document.getElementById("li_" + id_tab);
                        e.className += " active";

                    };
                };
                $scope.updateGraph = function() {
                    var list_ids = _IsCheck();
                    $scope.graphic_data = Graphics.getUpdatedGraph($scope.init_graph.values, list_ids);
                    $scope.result_focussed = null;
                    // $scope.$apply();
                    // $scope.api.refresh();
                };
                var _IsCheck = function() {
                    var list_ids = [];
                    var i = 0;
                    for (i; i < $scope.init_checkbox.length; i++) {
                        if (document.getElementById('check-' + i).checked) {
                            list_ids.push($scope.init_checkbox[i]);
                        };
                    };
                    return list_ids
                };
                $scope.saveVersion = function() {
                    _add_params();

                    var parameters = JSON.stringify([$scope.test_code]);
                    var test_version_response = ValidationTestCodeRest.save({ app_id: app_id, test_definition_id: $scope.detail_test.tests[0].id }, parameters).$promise.then(function() {
                        document.getElementById("tab_description").style.display = "none";
                        document.getElementById("tab_version").style.display = "block";
                        document.getElementById("tab_new_version").style.display = "none";
                        document.getElementById("tab_results").style.visibility = "hidden";
                        document.getElementById("tab_comments").style.display = "none";
                        $state.reload();
                    }).catch(function(e) {
                        alert(e.data);
                    });
                };

                $scope.editTest = function() {
                    if ($scope.detail_test.tests[0].alias != '' && $scope.detail_test.tests[0].alias != null) {
                        $scope.alias_is_valid = ValidationTestAliasRest.get({ app_id: app_id, test_id: $scope.detail_test.tests[0].id, alias: $scope.detail_test.tests[0].alias });
                        $scope.alias_is_valid.$promise.then(function() {
                            if ($scope.alias_is_valid.is_valid) {
                                var parameters = JSON.stringify($scope.detail_test.tests[0]);
                                ValidationTestDefinitionRest.put({ app_id: app_id, id: $scope.detail_test.tests[0].id }, parameters).$promise.then(function() {
                                    document.getElementById("tab_description").style.display = "none";
                                    document.getElementById("tab_version").style.display = "block";
                                    document.getElementById("tab_new_version").style.display = "none";
                                    document.getElementById("tab_results").style.display = "none";
                                    document.getElementById("tab_comments").style.display = "none";
                                    $state.reload();
                                    DataHandler.setStoredTestsAsOutdated();
                                });
                            } else {
                                alert('Cannot update the test. Please check the alias.');
                            };
                        });
                    } else {
                        $scope.detail_test.tests[0].alias = null;
                        var parameters = JSON.stringify($scope.detail_test.tests[0]);
                        ValidationTestDefinitionRest.put({ app_id: app_id, id: $scope.detail_test.tests[0].id }, parameters).$promise.then(function() {
                            document.getElementById("tab_description").style.display = "none";
                            document.getElementById("tab_version").style.display = "block";
                            document.getElementById("tab_new_version").style.display = "none";
                            document.getElementById("tab_results").style.display = "none";
                            document.getElementById("tab_comments").style.display = "none";
                            $state.reload();
                            DataHandler.setStoredTestsAsOutdated();
                        });
                    }
                };
                $scope.editVersion = function(index) {
                    angular.element(document.querySelector("#editable-repository-" + index)).attr('contenteditable', "true");
                    angular.element(document.querySelector("#editable-repository-" + index)).attr('bgcolor', 'ghostwhite');
                    angular.element(document.querySelector("#editable-version-" + index)).attr('contenteditable', "true");
                    angular.element(document.querySelector("#editable-version-" + index)).attr('bgcolor', 'ghostwhite');
                    angular.element(document.querySelector("#editable-path-" + index)).attr('contenteditable', "true");
                    angular.element(document.querySelector("#editable-path-" + index)).attr('bgcolor', 'ghostwhite');
                    $scope.version_in_edition.push(index);

                };
                $scope.save_edited_version = function(index) {
                    var repository = $("#editable-repository-" + index).text();
                    var version = $("#editable-version-" + index).text();
                    var pathway = $("#editable-path-" + index).text();
                    var new_version = JSON.stringify([
                        { 'id': index, 'repository': repository, 'version': version, 'path': pathway }
                    ]);
                    ValidationTestCodeRest.put({ app_id: app_id }, new_version).$promise.then(function() {
                        angular.element(document.querySelector("#editable-repository-" + index)).attr('contenteditable', "false");
                        angular.element(document.querySelector("#editable-repository-" + index)).attr('bgcolor', 'white');
                        angular.element(document.querySelector("#editable-version-" + index)).attr('contenteditable', "false");
                        angular.element(document.querySelector("#editable-version-" + index)).attr('bgcolor', 'white');
                        angular.element(document.querySelector("#editable-path-" + index)).attr('contenteditable', "false");
                        angular.element(document.querySelector("#editable-path-" + index)).attr('bgcolor', 'white');
                        $scope.version_in_edition.splice(index);
                    });


                }
                $scope.checkAliasValidity = function() {
                    $scope.alias_is_valid = ValidationTestAliasRest.get({ app_id: app_id, test_id: $scope.detail_test.tests[0].id, alias: $scope.detail_test.tests[0].alias });
                };

                var _send_notification = function() {
                    NotificationRest.post({ app_id: app_id, ctx: ctx }).$promise.then(function(data) {
                        // console.log(data)
                    });
                }

                $scope.saveTicket = function() {
                    $scope.ticket.test_id = $stateParams.uuid;
                    var data = JSON.stringify($scope.ticket);
                    $scope.new_ticket = TestTicketRest.post({ app_id: app_id }, data, function(value) {})
                    $scope.new_ticket.$promise.then(function() {
                        // console.log($scope.new_ticket)
                        $scope.test_tickets.tickets.push($scope.new_ticket.new_ticket[0]);
                        document.getElementById("formT").reset();
                        _send_notification();
                    });

                };
                $scope.saveComment = function(ticket_id, comment_post, ticket_index) {
                    comment_post.Ticket_id = ticket_id;
                    var data = JSON.stringify(comment_post);
                    $scope.new_comment = TestCommentRest.post({ app_id: app_id }, data, function(value) {})
                    $scope.new_comment.$promise.then(function() {
                        $scope.create_comment_to_show.splice($scope.create_comment_to_show.indexOf(ticket_id));

                        if ($scope.test_tickets.tickets[ticket_index].comments) {
                            $scope.test_tickets.tickets[ticket_index].comments.push($scope.new_comment.new_comment[0]);
                        } else {
                            $scope.test_tickets.tickets[ticket_index].comments = [];
                            $scope.test_tickets.tickets[ticket_index].comments.push($scope.new_comment.new_comment[0]);
                        }
                        document.getElementById("btn-create-comment-" + ticket_id).innerHTML = "Reply";
                        document.getElementById("formC-" + ticket_id).reset();
                    });

                };

                $scope._reset = function(form) {
                    if (form) {
                        form.$setPristine();
                        form.$setUntouched();
                    };
                };

                $scope.showComments = function(ticket_id) {
                    var classe = document.getElementById("button-com-" + ticket_id).className;
                    if (classe == "glyphicon glyphicon-plus button-click") {
                        $scope.comments_to_show.push(ticket_id);
                        document.getElementById("button-com-" + ticket_id).className = "glyphicon glyphicon-minus button-click";
                    } else {
                        $scope.comments_to_show.splice($scope.comments_to_show.indexOf(ticket_id));
                        document.getElementById("button-com-" + ticket_id).className = "glyphicon glyphicon-plus button-click";
                    };
                };
                $scope.showCreateComment = function(ticket_id) {
                    var button = document.getElementById("btn-create-comment-" + ticket_id);
                    if (button.innerHTML == "Reply") {
                        $scope.create_comment_to_show.push(ticket_id);
                        button.innerHTML = "Hide";
                    } else {
                        $scope.create_comment_to_show.splice($scope.create_comment_to_show.indexOf(ticket_id));
                        button.innerHTML = "Reply";

                    };
                };

                $scope.editTicket = function(ticket_id) {
                    angular.element(document.querySelector("#editable-title-" + ticket_id)).attr('contenteditable', "true");
                    angular.element(document.querySelector("#editable-title-" + ticket_id)).attr('bgcolor', 'ghostwhite');
                    angular.element(document.querySelector("#editable-text-" + ticket_id)).attr('contenteditable', "true");
                    angular.element(document.querySelector("#editable-text-" + ticket_id)).attr('bgcolor', 'ghostwhite');
                    $scope.button_save_ticket.push(ticket_id);
                };

                $scope.saveEditedTicket = function(ticket_id) {
                    var text = $("#editable-text-" + ticket_id).text();
                    var title = $("#editable-title-" + ticket_id).text();
                    var parameters = JSON.stringify({ 'id': ticket_id, 'title': title, 'text': text });
                    var a = TestTicketRest.put({ app_id: app_id }, parameters).$promise.then(function(data) {
                        angular.element(document.querySelector("#editable-title-" + ticket_id)).attr('contenteditable', "false");
                        angular.element(document.querySelector("#editable-title-" + ticket_id)).attr('bgcolor', '');
                        angular.element(document.querySelector("#editable-text-" + ticket_id)).attr('contenteditable', "false");
                        angular.element(document.querySelector("#editable-text-" + ticket_id)).attr('bgcolor', 'white');
                        $scope.button_save_ticket.splice($scope.button_save_ticket.indexOf(ticket_id));
                    });
                };
                $scope.editComment = function(com_id) {
                    angular.element(document.querySelector("#editable-ctext-" + com_id)).attr('contenteditable', "true");
                    angular.element(document.querySelector("#editable-ctext-" + com_id)).attr('bgcolor', 'ghostwhite');
                    $scope.button_save_comment.push(com_id);
                };

                $scope.saveEditedComment = function(com_id) {
                    var text = $("#editable-ctext-" + com_id).text();

                    var parameters = JSON.stringify({ 'id': com_id, 'text': text });
                    var a = TestCommentRest.put({ app_id: app_id }, parameters).$promise.then(function(data) {
                        angular.element(document.querySelector("#editable-ctext-" + com_id)).attr('contenteditable', "false");
                        angular.element(document.querySelector("#editable-ctext-" + com_id)).attr('bgcolor', 'white');
                        $scope.button_save_comment.splice($scope.button_save_comment.indexOf(com_id));
                    });
                }
                $scope.isInArray = function(value, array) {
                    return array.indexOf(value) > -1;
                }

            });

        });



    }
]);

testApp.controller('ValTestResultDetailCtrl', ['$window', '$scope', '$rootScope', '$http', '$sce', '$location', '$stateParams', 'IsCollabMemberRest', 'AppIDRest', 'ValidationResultRest', 'CollabParameters', 'ScientificModelRest', 'ValidationTestDefinitionRest', "Context", "clbStorage", "clbAuth",
    function($window, $scope, $rootScope, $http, $sce, $location, $stateParams, IsCollabMemberRest, AppIDRest, ValidationResultRest, CollabParameters, ScientificModelRest, ValidationTestDefinitionRest, Context, clbStorage, clbAuth) {
        var vm = this;

        Context.setService().then(function() {
            $scope.Context = Context;

            var ctx = Context.getCtx();
            var app_id = Context.getAppID();

            CollabParameters.setService(ctx).then(function() {

                var test_result = ValidationResultRest.get({ id: $stateParams.uuid, order: "", detailed_view: true });

                test_result.$promise.then(function() {
                    $scope.test_result = test_result.results[0];

                    var result_storage = $scope.test_result.results_storage;
                    result_storage = split_result_storage_sting(result_storage);
                    var collab_storage = result_storage[0];
                    var folder_name = result_storage[1];

                    clbStorage.getEntity({ path: "?path=/" + collab_storage + "/" + folder_name + "/" }).then(function(collabStorageFolder) {

                        clbStorage.getChildren({ uuid: collabStorageFolder.uuid, entity_type: 'folder' }).then(function(storage_folder_children) {
                                $scope.storage_files = storage_folder_children.results

                            }, function() {})
                            .finally(function() {});

                    }, function(not_worked) {}).finally(function() {});

                });
            });


            var split_result_storage_sting = function(storage_string) {
                storage_string = storage_string.slice(10, storage_string.length)
                return (storage_string.split('/'));
            };

            var get_correct_folder_using_name = function(name, folders) {
                for (var i in folders) {
                    if (folders[i].name == name) {
                        return (folders[i]);
                    }
                }
                return null;
            };

            $scope.download_file = function(uuid) {
                clbStorage.downloadUrl({ uuid: uuid }).then(function(DownloadURL) {
                        var DownloadURL = DownloadURL;

                        var win = window.open(DownloadURL, '_blank');
                        win.focus();

                    }, function() {

                    })
                    .finally(function() {

                    });

            };

            $scope.open_overview_file = function(uuid) {

                clbStorage.downloadUrl({ uuid: uuid }).then(function(FileURL) {
                        var FileURL = FileURL;

                        $scope.image = new Image();
                        $scope.image.src = FileURL;

                    }, function() {

                    })
                    .finally(function() {

                    });

            };


        });

    }
]);


testApp.controller('TestResultCtrl', ['$scope', '$rootScope', '$http', '$location', '$timeout', 'CollabParameters', 'Graphics', "Context",

    function($scope, $rootScope, $http, $location, $timeout, CollabParameters, Graphics, Context) {
        Context.setService().then(function() {
            $scope.Context = Context;

            var ctx = Context.getCtx();
            var app_id = Context.getAppID();

            CollabParameters.setService(ctx).then(function() {

                var temp_test = Graphics.data_fromAPI();
                temp_test.then(function() {
                    $scope.data5 = temp_test.$$state.value;
                });

                $scope.options5 = Graphics.get_lines_options();

                $scope.line_result_focussed;
                $scope.$on('data_focussed:updated', function(event, data) {
                    $scope.line_result_focussed = data;
                    $scope.$apply();
                });

            });

        });
    }
]);


testApp.controller('ValTestCreateCtrl', ['$scope', '$rootScope', '$http', '$location', 'ValidationTestDefinitionRest', 'ValidationTestCodeRest', 'CollabParameters', 'Context', 'AuthorizedCollabParameterRest', 'ValidationTestAliasRest', 'DataHandler',
    function($scope, $rootScope, $http, $location, ValidationTestDefinitionRest, ValidationTestCodeRest, CollabParameters, Context, AuthorizedCollabParameterRest, ValidationTestAliasRest, DataHandler) {
        Context.setService().then(function() {

            $scope.Context = Context;

            var ctx = Context.getCtx();
            var app_id = Context.getAppID();


            CollabParameters.setService(ctx).then(function() {

                $scope.alias_is_valid = "";
                $scope.auhtorized_params = AuthorizedCollabParameterRest.get();

                $scope.species = CollabParameters.getParametersOrDefault("species");
                $scope.brain_region = CollabParameters.getParametersOrDefault("brain_region");
                $scope.cell_type = CollabParameters.getParametersOrDefault("cell_type");
                $scope.data_modalities = CollabParameters.getParametersOrDefault("data_modalities");
                $scope.test_type = CollabParameters.getParametersOrDefault("test_type");

                // $scope.data_type = CollabParameters.getParameters("data_type");
                $scope.data_type;


                $scope.saveTest = function() {
                    if ($scope.test.alias != '' && $scope.test.alias != undefined) {
                        $scope.alias_is_valid = ValidationTestAliasRest.get({ app_id: app_id, alias: $scope.test.alias });
                        $scope.alias_is_valid.$promise.then(function() {
                            if ($scope.alias_is_valid.is_valid) {
                                var parameters = JSON.stringify({ test_data: $scope.test, code_data: $scope.code });
                                ValidationTestDefinitionRest.save({ app_id: app_id }, parameters).$promise.then(function(data) {
                                    DataHandler.setStoredTestsAsOutdated();
                                    Context.validation_goToTestDetailView(data.uuid);
                                });
                            } else {
                                alert('Cannot update the test. Please check the alias.');
                            };
                        });
                    } else {
                        $scope.test.alias = null;
                        var parameters = JSON.stringify({ test_data: $scope.test, code_data: $scope.code });
                        ValidationTestDefinitionRest.save({ app_id: app_id }, parameters).$promise.then(function(data) {
                            DataHandler.setStoredTestsAsOutdated();
                            Context.validation_goToTestDetailView(data.uuid);
                        });
                    };
                };
                $scope.checkAliasValidity = function() {
                    $scope.alias_is_valid = ValidationTestAliasRest.get({ app_id: app_id, alias: $scope.test.alias });
                };
            });

        });
    }
]);




//Filter multiple
testApp.filter('filterMultiple', ['$parse', '$filter', function($parse, $filter) {
    return function(items, keyObj) {
        var x = false;
        if (!angular.isArray(items)) {
            return items;
        }
        var filterObj = {
            data: items,
            filteredData: [],
            applyFilter: function(obj, key) {
                var fData = [];
                if (this.filteredData.length == 0 && x == false)
                    this.filteredData = this.data;
                if (obj) {
                    var fObj = {};
                    if (!angular.isArray(obj)) {
                        fObj[key] = obj;
                        fData = fData.concat($filter('filter')(this.filteredData, fObj));
                    } else if (angular.isArray(obj)) {
                        if (obj.length > 0) {
                            for (var i = 0; i < obj.length; i++) {
                                if (angular.isDefined(obj[i])) {
                                    fObj[key] = obj[i];
                                    fData = fData.concat($filter('filter')(this.filteredData, fObj));
                                }
                            }
                        }
                    }
                    if (fData.length > 0) {
                        this.filteredData = fData;
                    }
                    if (fData.length == 0) {
                        if (obj != "" && obj != undefined) {
                            this.filteredData = fData;
                            x = true;
                        }
                    }

                }
            }
        };
        if (keyObj) {
            angular.forEach(keyObj, function(obj, key) {
                filterObj.applyFilter(obj, key);
            });
        }

        return filterObj.filteredData;
    }
}]);




//Model catalog
//directives and filters 
var ModelCatalogApp = angular.module('ModelCatalogApp');

ModelCatalogApp.directive('markdown', function() {
    var converter = new Showdown.converter();
    return {
        restrict: 'A',
        link: function(scope, element, attrs) {
            function renderMarkdown() {
                var htmlText = converter.makeHtml(scope.$eval(attrs.markdown) || '');
                element.html(htmlText);
            }
            scope.$watch(attrs.markdown, renderMarkdown);
            renderMarkdown();
        }
    };
});

//Filter multiple
ModelCatalogApp.filter('filterMultiple', ['$parse', '$filter', function($parse, $filter) {
    return function(items, keyObj) {
        var x = false;
        if (!angular.isArray(items)) {
            return items;
        }
        var filterObj = {
            data: items,
            filteredData: [],
            applyFilter: function(obj, key) {
                var fData = [];
                if (this.filteredData.length == 0 && x == false)
                    this.filteredData = this.data;
                if (obj) {
                    var fObj = {};
                    if (!angular.isArray(obj)) {
                        fObj[key] = obj;
                        fData = fData.concat($filter('filter')(this.filteredData, fObj));
                    } else if (angular.isArray(obj)) {
                        if (obj.length > 0) {
                            for (var i = 0; i < obj.length; i++) {
                                if (angular.isDefined(obj[i])) {
                                    fObj[key] = obj[i];
                                    fData = fData.concat($filter('filter')(this.filteredData, fObj));
                                }
                            }
                        }
                    }
                    if (fData.length > 0) {
                        this.filteredData = fData;
                    }
                    if (fData.length == 0) {
                        if (obj != "" && obj != undefined) {
                            this.filteredData = fData;
                            x = true;
                        }
                    }

                }
            }
        };
        if (keyObj) {
            angular.forEach(keyObj, function(obj, key) {
                filterObj.applyFilter(obj, key);
            });
        }

        return filterObj.filteredData;
    }
}]);

//controllers
ModelCatalogApp.controller('ModelCatalogCtrl', [
    '$scope',
    '$rootScope',
    '$http',
    '$location',
    'ScientificModelRest',
    'CollabParameters',
    'IsCollabMemberRest',
    'Context',
    'Help',
    'DataHandler',

    function($scope, $rootScope, $http, $location, ScientificModelRest, CollabParameters, IsCollabMemberRest, Context, Help, DataHandler) {
        Context.setService().then(function() {

            $scope.Context = Context;

            var ctx = Context.getCtx();
            var app_id = Context.getAppID();

            if (Context.getState() == "" || Context.getState() == undefined || Context.getState() == "n") {
                Context.sendState("model", "n");

                CollabParameters.setService(ctx).then(function() {

                    $scope.model_privacy = [{ "name": "private", "value": true }, { "name": "public", "value": false }];
                    $scope.selected_privacy = $scope.model_privacy;

                    $scope.collab_species = CollabParameters.getParametersOrDefault("species");
                    $scope.collab_brain_region = CollabParameters.getParametersOrDefault("brain_region");
                    $scope.collab_cell_type = CollabParameters.getParametersOrDefault("cell_type");
                    $scope.collab_model_type = CollabParameters.getParametersOrDefault("model_type");
                    $scope.collab_organization = CollabParameters.getParametersOrDefault("organization");

                    // $scope.models = ScientificModelRest.get({ app_id: app_id });
                    DataHandler.loadModels({ app_id: app_id }).then(function(data) {
                        $scope.models = data
                        $scope.$apply()
                    });



                    $scope.is_collab_member = false;
                    $scope.is_collab_member = IsCollabMemberRest.get({ app_id: app_id, });
                    $scope.is_collab_member.$promise.then(function() {
                        $scope.is_collab_member = $scope.is_collab_member.is_member;
                    });
                });
            } else {
                var model_id = Context.getState();
                Context.modelCatalog_goToModelDetailView(model_id);
                $scope.$apply()
            }
        });
    }
]);

ModelCatalogApp.controller('ModelCatalogCreateCtrl', ['$scope', '$rootScope', '$http', '$location', 'ScientificModelRest', 'CollabParameters', 'CollabIDRest', "Context", "ScientificModelAliasRest", "AuthorizedCollabParameterRest", 'DataHandler',

    function($scope, $rootScope, $http, $location, ScientificModelRest, CollabParameters, CollabIDRest, Context, ScientificModelAliasRest, AuthorizedCollabParameterRest, DataHandler) {
        Context.setService().then(function() {
            $scope.Context = Context;

            var ctx = Context.getCtx();
            var app_id = Context.getAppID();

            CollabParameters.setService(ctx).then(function() {

                $scope.addImage = false;
                $scope.alias_is_valid = "";

                $scope.authorized_params = AuthorizedCollabParameterRest.get();

                $scope.species = CollabParameters.getParametersOrDefault("species");
                $scope.brain_region = CollabParameters.getParametersOrDefault("brain_region");
                $scope.cell_type = CollabParameters.getParametersOrDefault("cell_type");
                $scope.model_type = CollabParameters.getParametersOrDefault("model_type");
                $scope.organization = CollabParameters.getParametersOrDefault("organization");


                $scope.model_image = [];

                $scope.displayAddImage = function() {
                    $scope.addImage = true;
                };
                $scope.saveImage = function() {
                    if (JSON.stringify($scope.image) != undefined) {
                        $scope.model_image.push($scope.image);
                        $scope.addImage = false;
                        $scope.image = undefined;
                    } else { alert("you need to add an url!"); }
                };
                $scope.closeImagePanel = function() {
                    $scope.image = {};
                    $scope.addImage = false;
                };

                var _add_access_control = function() {
                    $scope.model.app_id = app_id;
                };

                $scope.saveModel = function() {
                    if ($scope.model.alias != '' && $scope.model.alias != undefined) {
                        $scope.alias_is_valid = ScientificModelAliasRest.get({ app_id: app_id, model: $scope.model, alias: $scope.model.alias })
                        $scope.alias_is_valid.$promise.then(function() {
                            if ($scope.alias_is_valid.is_valid) {
                                _add_access_control();
<<<<<<< HEAD
                                var parameters = JSON.stringify({ model: $scope.model, model_instance: [$scope.model_instance], model_image: $scope.model_image });
                                var a = ScientificModelRest.save({ app_id: app_id }, parameters).$promise.then(function(data) {
                                    DataHandler.setStoredModelsAsOutdated();
                                    Context.modelCatalog_goToModelDetailView(data.uuid);
                                });
=======
                                if ($scope.model_instance) {
                                    if ($scope.model_instance.version && $scope.model_instance.source) {
                                        if ($scope.model_instance.version != "" && $scope.model_instance.source != "") {
                                            var parameters = JSON.stringify({ model: $scope.model, model_instance: [$scope.model_instance], model_image: $scope.model_image });
                                            var a = ScientificModelRest.save({ app_id: app_id }, parameters).$promise.then(function(data) {
                                                Context.modelCatalog_goToModelDetailView(data.uuid);
                                            });
                                        } else {
                                            if ($scope.model_instance.version == "" && $scope.model_instance.source == "") {
                                                var parameters = JSON.stringify({ model: $scope.model, model_instance: [], model_image: $scope.model_image });
                                                var a = ScientificModelRest.save({ app_id: app_id }, parameters).$promise.then(function(data) {
                                                    Context.modelCatalog_goToModelDetailView(data.uuid);
                                                });
                                            } else {
                                                //one of the field is not empty but the other is
                                                alert("If you want to create a new version, please ensure the version name and the code source are filled.")
                                            }
                                        }
                                    } else {
                                        if ($scope.model_instance.version == "" || $scope.model_instance.source == "") {
                                            var parameters = JSON.stringify({ model: $scope.model, model_instance: [], model_image: $scope.model_image });
                                            var a = ScientificModelRest.save({ app_id: app_id }, parameters).$promise.then(function(data) {
                                                Context.modelCatalog_goToModelDetailView(data.uuid);
                                            });
                                        } else {
                                            alert("If you want to create a new version, please  ensure the version name and the code source are filled.")
                                        }
                                    }
                                } else {
                                    var parameters = JSON.stringify({ model: $scope.model, model_instance: [], model_image: $scope.model_image });
                                    var a = ScientificModelRest.save({ app_id: app_id }, parameters).$promise.then(function(data) {
                                        Context.modelCatalog_goToModelDetailView(data.uuid);
                                    });
                                }
>>>>>>> d692145f
                            } else {
                                alert('Cannot create the model. Please check your Alias.');
                            };
                        });
                    } else {
                        $scope.model.alias = null;
<<<<<<< HEAD
                        var parameters = JSON.stringify({ model: $scope.model, model_instance: [$scope.model_instance], model_image: $scope.model_image });
                        var a = ScientificModelRest.save({ app_id: app_id }, parameters).$promise.then(function(data) {
                            DataHandler.setStoredModelsAsOutdated();
                            Context.modelCatalog_goToModelDetailView(data.uuid);
                        });
=======
                        if ($scope.model_instance) {
                            if ($scope.model_instance.version && $scope.model_instance.source) {
                                if ($scope.model_instance.version != "" && $scope.model_instance.source != "") {
                                    var parameters = JSON.stringify({ model: $scope.model, model_instance: [$scope.model_instance], model_image: $scope.model_image });
                                    var a = ScientificModelRest.save({ app_id: app_id }, parameters).$promise.then(function(data) {
                                        Context.modelCatalog_goToModelDetailView(data.uuid);
                                    });
                                } else {
                                    if ($scope.model_instance.version == "" && $scope.model_instance.source == "") {
                                        var parameters = JSON.stringify({ model: $scope.model, model_instance: [], model_image: $scope.model_image });
                                        var a = ScientificModelRest.save({ app_id: app_id }, parameters).$promise.then(function(data) {
                                            Context.modelCatalog_goToModelDetailView(data.uuid);
                                        });
                                    } else {
                                        //one of the field is not empty but the other is
                                        alert("If you want to create a new version, please check all the corresponding fields are filled.")
                                    }
                                }
                            } else {
                                if ($scope.model_instance.version == "" || $scope.model_instance.source == "") {
                                    var parameters = JSON.stringify({ model: $scope.model, model_instance: [], model_image: $scope.model_image });
                                    var a = ScientificModelRest.save({ app_id: app_id }, parameters).$promise.then(function(data) {
                                        Context.modelCatalog_goToModelDetailView(data.uuid);
                                    });
                                } else {
                                    alert("If you want to create a new version, please check all the corresponding fields are filled.")
                                }
                            }
                        } else {
                            var parameters = JSON.stringify({ model: $scope.model, model_instance: [], model_image: $scope.model_image });
                            var a = ScientificModelRest.save({ app_id: app_id }, parameters).$promise.then(function(data) {
                                Context.modelCatalog_goToModelDetailView(data.uuid);
                            });
                        }
>>>>>>> d692145f
                    };

                };
                $scope.deleteImage = function(index) {
                    $scope.model_image.splicen(index, 1);
                };

                $scope.checkAliasValidity = function() {
                    $scope.alias_is_valid = ScientificModelAliasRest.get({ app_id: app_id, model: $scope.model, alias: $scope.model.alias });
                };

            });
        });
    }
]);

ModelCatalogApp.controller('ModelCatalogDetailCtrl', ['$scope', '$rootScope', '$http', '$location', '$state', '$stateParams', 'ScientificModelRest', 'CollabParameters', 'IsCollabMemberRest', 'Context',

    function($scope, $rootScope, $http, $location, $state, $stateParams, ScientificModelRest, CollabParameters, IsCollabMemberRest, Context) {
        Context.setService().then(function() {

            $scope.Context = Context;
            $scope.ctx = Context.getCtx();
            $scope.collab_id = Context.getCollabID();
            $scope.app_id = Context.getAppID();

            if (Context.getState() == "" || Context.getState() == undefined) {
                $location.path('/model-catalog/');
            } else {
                CollabParameters.setService($scope.ctx).then(function() {

                    $("#ImagePopupDetail").hide();
                    $scope.model = ScientificModelRest.get({ app_id: $scope.app_id, id: $stateParams.uuid, web_app: "True" });

                    $scope.toggleSize = function(index, img) {
                        $scope.bigImage = img;
                        $("#ImagePopupDetail").show();
                    }

                    $scope.closeImagePanel = function() {
                        $scope.image = {};
                        $("#ImagePopupDetail").hide();
                    };

                    $scope.is_collab_member = false;
                    $scope.model.$promise.then(function() {
                        $scope.is_collab_member = IsCollabMemberRest.get({
                            app_id: $scope.model.models[0].app.id,
                        })
                        $scope.is_collab_member.$promise.then(function() {
                            $scope.is_collab_member = $scope.is_collab_member.is_member;
                        });
                    })
                });
            }
        });




    }
]);

ModelCatalogApp.controller('ModelCatalogEditCtrl', ['$scope', '$rootScope', '$http', '$location', '$state', '$stateParams', 'ScientificModelRest', 'ScientificModelInstanceRest', 'ScientificModelImageRest', 'CollabParameters', 'Context', 'ScientificModelAliasRest', 'AreVersionsEditableRest', 'DataHandler',

    function($scope, $rootScope, $http, $location, $state, $stateParams, ScientificModelRest, ScientificModelInstanceRest, ScientificModelImageRest, CollabParameters, Context, ScientificModelAliasRest, AreVersionsEditableRest, DataHandler) {
        Context.setService().then(function() {

            $scope.Context = Context;

            var ctx = Context.getCtx();
            var app_id = Context.getAppID();

            CollabParameters.setService(ctx).then(function() {

                $scope.addImage = false;

                $scope.species = CollabParameters.getParametersOrDefault("species");
                $scope.brain_region = CollabParameters.getParametersOrDefault("brain_region");
                $scope.cell_type = CollabParameters.getParametersOrDefault("cell_type");
                $scope.model_type = CollabParameters.getParametersOrDefault("model_type");
                $scope.organization = CollabParameters.getParametersOrDefault("organization");


                $scope.version_is_editable = [];
                $scope.model = ScientificModelRest.get({ app_id: app_id, id: $stateParams.uuid });

                var version_editable = AreVersionsEditableRest.get({ app_id: app_id, model_id: $stateParams.uuid });
                version_editable.$promise.then(function(versions) {
                    $scope.version_is_editable = versions.are_editable;
                });
                $scope.deleteImage = function(img) {
                    var image = img
                    ScientificModelImageRest.delete({ app_id: app_id, id: image.id }).$promise.then(
                        function(data) {
                            alert('Image ' + img.id + ' has been deleted !');
                            $state.reload();
                        });
                };
                $scope.displayAddImage = function() {
                    $scope.addImage = true;
                };
                $scope.saveImage = function() {
                    if (JSON.stringify($scope.image) != undefined) {
                        $scope.image.model_id = $stateParams.uuid;

                        var parameters = JSON.stringify([$scope.image]);
                        ScientificModelImageRest.post({ app_id: app_id }, parameters).$promise.then(function(data) {
                            $scope.addImage = false;
                            alert('Image has been saved !');
                            $state.reload();
                        }).catch(function(e) {
                            alert(e.data);
                        });
                    } else { alert("You need to add an url !") }
                };
                $scope.closeImagePanel = function() {
                    $scope.image = {};
                    $scope.addImage = false;
                };
                $scope.editImages = function() {
                    var parameters = $scope.model.models[0].images;
                    var a = ScientificModelImageRest.put({ app_id: app_id }, parameters).$promise.then(function(data) {
                        alert('Model images have been correctly edited');
                    }).catch(function(e) {
                        alert(e.data);
                    });
                };
                $scope.saveModel = function() {
                    if ($scope.model.models[0].alias != '' && $scope.model.models[0].alias != null) {
                        $scope.alias_is_valid = ScientificModelAliasRest.get({ app_id: app_id, model_id: $scope.model.models[0].id, alias: $scope.model.models[0].alias });
                        $scope.alias_is_valid.$promise.then(function() {
                            if ($scope.alias_is_valid.is_valid) {
                                var parameters = $scope.model;
                                var a = ScientificModelRest.put({ app_id: app_id }, parameters).$promise.then(function(data) {
                                    DataHandler.setStoredModelsAsOutdated();
                                    alert('Model correctly edited');
                                }).catch(function(e) {
                                    alert(e.data);
                                });
                            } else {
                                alert('Cannot update the model. Please check the alias.');
                            }
                        });
                    } else {
                        $scope.model.models[0].alias = null;
                        var parameters = $scope.model;
                        var a = ScientificModelRest.put({ app_id: app_id }, parameters).$promise.then(function(data) {
                            DataHandler.setStoredModelsAsOutdated();

                            alert('Model correctly edited');
                        }).catch(function(e) {
                            alert(e.data);
                        });
                    }
                };
                $scope.saveModelInstance = function(model_instance) {
                    var parameters = JSON.stringify([model_instance]);
                    var a = ScientificModelInstanceRest.put({ app_id: app_id }, parameters).$promise.then(function(data) { alert('model instances correctly edited') }).catch(function(e) {
                        alert(e.data);
                    });
                };
                $scope.checkAliasValidity = function() {
                    $scope.alias_is_valid = ScientificModelAliasRest.get({ app_id: app_id, model_id: $scope.model.models[0].id, alias: $scope.model.models[0].alias });
                };
                $scope.isInArray = function(value, array) {
                    return array.indexOf(value) > -1;
                }
            });
        });


    }
]);

ModelCatalogApp.controller('ModelCatalogVersionCtrl', ['$scope', '$rootScope', '$http', '$location', '$stateParams', 'ScientificModelRest', 'ScientificModelInstanceRest', 'CollabParameters', 'Context',
    function($scope, $rootScope, $http, $location, $stateParams, ScientificModelRest, ScientificModelInstanceRest, CollabParameters, Context) {
        Context.setService().then(function() {
            $scope.Context = Context;

            var ctx = Context.getCtx();
            var app_id = Context.getAppID();

            CollabParameters.setService(ctx).then(function() {
                $scope.model = ScientificModelRest.get({ id: $stateParams.uuid });
                $scope.saveVersion = function() {
                    $scope.model_instance.model_id = $stateParams.uuid;
                    var parameters = JSON.stringify([$scope.model_instance]);
                    ScientificModelInstanceRest.save({ app_id: app_id }, parameters).$promise.then(function(data) {
                        $location.path('/model-catalog/detail/' + $stateParams.uuid);
                    }).catch(function(e) {
                        alert(e.data);
                    });
                };
            });

        });
    }
]);



///////////////////////////////////////////////////////////////////////

var ParametersConfigurationApp = angular.module('ParametersConfigurationApp');

ParametersConfigurationApp.controller('ParametersConfigurationCtrl', ['$scope', '$rootScope', '$http', '$location', 'CollabParameters', 'AuthorizedCollabParameterRest', 'CollabIDRest', 'Context',
    function($scope, $rootScope, $http, $location, CollabParameters, AuthorizedCollabParameterRest, CollabIDRest, Context) {
        Context.setService().then(function() {

            $scope.Context = Context;
            var ctx = Context.getCtx();
            var app_id = Context.getAppID();

            var app_type = document.getElementById("app").getAttribute("value");
            var collab = CollabIDRest.get({ ctx: ctx });

            $scope.list_param = AuthorizedCollabParameterRest.get({ ctx: ctx });

            $scope.list_param.$promise.then(function() {
                $scope.data_modalities = $scope.list_param.data_modalities;
                $scope.test_type = $scope.list_param.test_type;
                $scope.model_type = $scope.list_param.model_type;
                $scope.species = $scope.list_param.species;
                $scope.brain_region = $scope.list_param.brain_region;
                $scope.cell_type = $scope.list_param.cell_type;
                $scope.organization = $scope.list_param.organization;
            });



            CollabParameters.setService(ctx).then(function() {

                var app_type = document.getElementById("app").getAttribute("value");
                var collab = CollabIDRest.get({ ctx: ctx });

                $scope.selected_data = {};
                $scope.selected_data.selected_data_modalities = CollabParameters.getParameters_authorized_value_formated("data_modalities");
                $scope.selected_data.selected_test_type = CollabParameters.getParameters_authorized_value_formated("test_type");
                $scope.selected_data.selected_model_type = CollabParameters.getParameters_authorized_value_formated("model_type");
                $scope.selected_data.selected_species = CollabParameters.getParameters_authorized_value_formated("species");
                $scope.selected_data.selected_brain_region = CollabParameters.getParameters_authorized_value_formated("brain_region");
                $scope.selected_data.selected_cell_type = CollabParameters.getParameters_authorized_value_formated("cell_type");
                $scope.selected_data.selected_organization = CollabParameters.getParameters_authorized_value_formated("organization");

                $scope.make_post = function() {

                    CollabParameters.initConfiguration();

                    $scope.selected_data.selected_data_modalities.forEach(function(value, i) {
                        CollabParameters.addParameter("data_modalities", value.authorized_value);
                    });

                    $scope.selected_data.selected_test_type.forEach(function(value, i) {
                        CollabParameters.addParameter("test_type", value.authorized_value);
                    });

                    $scope.selected_data.selected_model_type.forEach(function(value, i) {
                        CollabParameters.addParameter("model_type", value.authorized_value);
                    });

                    $scope.selected_data.selected_species.forEach(function(value, i) {
                        CollabParameters.addParameter("species", value.authorized_value);
                    });

                    $scope.selected_data.selected_brain_region.forEach(function(value, i) {
                        CollabParameters.addParameter("brain_region", value.authorized_value);
                    });

                    $scope.selected_data.selected_cell_type.forEach(function(value, i) {
                        CollabParameters.addParameter("cell_type", value.authorized_value);
                    });

                    $scope.selected_data.selected_organization.forEach(function(value, i) {
                        CollabParameters.addParameter("organization", value.authorized_value);
                    });

                    CollabParameters.addParameter("app_type", app_type);

                    CollabParameters.setCollabId("collab_id", collab.collab_id);

                    CollabParameters.put_parameters().$promise.then(function() {
                        CollabParameters.getRequestParameters().$promise.then(function() {});
                        alert("Your app has been configured")
                    });

                };

            });
        });


    }
]);


ParametersConfigurationApp.controller('ParametersConfigurationRedirectCtrl', ['$scope', '$rootScope', '$http', '$location', 'CollabParameters', 'AuthorizedCollabParameterRest', 'Context',
    function($scope, $rootScope, $http, $location, CollabParameters, AuthorizedCollabParameterRest, Context) {
        $scope.init = function() {
            var app_type = document.getElementById("app").getAttribute("value");
            if (app_type == "model_catalog") {
                $location.path('/modelparametersconfiguration');
            } else if (app_type == "validation_app") {
                $location.path('/validationparametersconfiguration');
            }
        }

    }
]);<|MERGE_RESOLUTION|>--- conflicted
+++ resolved
@@ -1284,24 +1284,24 @@
                         $scope.alias_is_valid.$promise.then(function() {
                             if ($scope.alias_is_valid.is_valid) {
                                 _add_access_control();
-<<<<<<< HEAD
-                                var parameters = JSON.stringify({ model: $scope.model, model_instance: [$scope.model_instance], model_image: $scope.model_image });
-                                var a = ScientificModelRest.save({ app_id: app_id }, parameters).$promise.then(function(data) {
-                                    DataHandler.setStoredModelsAsOutdated();
-                                    Context.modelCatalog_goToModelDetailView(data.uuid);
-                                });
-=======
+                                // var parameters = JSON.stringify({ model: $scope.model, model_instance: [$scope.model_instance], model_image: $scope.model_image });
+                                // var a = ScientificModelRest.save({ app_id: app_id }, parameters).$promise.then(function(data) {
+                                //     DataHandler.setStoredModelsAsOutdated();
+                                //     Context.modelCatalog_goToModelDetailView(data.uuid);
+                                // });
                                 if ($scope.model_instance) {
                                     if ($scope.model_instance.version && $scope.model_instance.source) {
                                         if ($scope.model_instance.version != "" && $scope.model_instance.source != "") {
                                             var parameters = JSON.stringify({ model: $scope.model, model_instance: [$scope.model_instance], model_image: $scope.model_image });
                                             var a = ScientificModelRest.save({ app_id: app_id }, parameters).$promise.then(function(data) {
+                                                DataHandler.setStoredModelsAsOutdated();
                                                 Context.modelCatalog_goToModelDetailView(data.uuid);
                                             });
                                         } else {
                                             if ($scope.model_instance.version == "" && $scope.model_instance.source == "") {
                                                 var parameters = JSON.stringify({ model: $scope.model, model_instance: [], model_image: $scope.model_image });
                                                 var a = ScientificModelRest.save({ app_id: app_id }, parameters).$promise.then(function(data) {
+                                                    DataHandler.setStoredModelsAsOutdated();
                                                     Context.modelCatalog_goToModelDetailView(data.uuid);
                                                 });
                                             } else {
@@ -1313,6 +1313,7 @@
                                         if ($scope.model_instance.version == "" || $scope.model_instance.source == "") {
                                             var parameters = JSON.stringify({ model: $scope.model, model_instance: [], model_image: $scope.model_image });
                                             var a = ScientificModelRest.save({ app_id: app_id }, parameters).$promise.then(function(data) {
+                                                DataHandler.setStoredModelsAsOutdated();
                                                 Context.modelCatalog_goToModelDetailView(data.uuid);
                                             });
                                         } else {
@@ -1322,34 +1323,34 @@
                                 } else {
                                     var parameters = JSON.stringify({ model: $scope.model, model_instance: [], model_image: $scope.model_image });
                                     var a = ScientificModelRest.save({ app_id: app_id }, parameters).$promise.then(function(data) {
+                                        DataHandler.setStoredModelsAsOutdated();
                                         Context.modelCatalog_goToModelDetailView(data.uuid);
                                     });
                                 }
->>>>>>> d692145f
                             } else {
                                 alert('Cannot create the model. Please check your Alias.');
                             };
                         });
                     } else {
                         $scope.model.alias = null;
-<<<<<<< HEAD
-                        var parameters = JSON.stringify({ model: $scope.model, model_instance: [$scope.model_instance], model_image: $scope.model_image });
-                        var a = ScientificModelRest.save({ app_id: app_id }, parameters).$promise.then(function(data) {
-                            DataHandler.setStoredModelsAsOutdated();
-                            Context.modelCatalog_goToModelDetailView(data.uuid);
-                        });
-=======
+                        // var parameters = JSON.stringify({ model: $scope.model, model_instance: [$scope.model_instance], model_image: $scope.model_image });
+                        // var a = ScientificModelRest.save({ app_id: app_id }, parameters).$promise.then(function(data) {
+                        //     DataHandler.setStoredModelsAsOutdated();
+                        //     Context.modelCatalog_goToModelDetailView(data.uuid);
+                        // });
                         if ($scope.model_instance) {
                             if ($scope.model_instance.version && $scope.model_instance.source) {
                                 if ($scope.model_instance.version != "" && $scope.model_instance.source != "") {
                                     var parameters = JSON.stringify({ model: $scope.model, model_instance: [$scope.model_instance], model_image: $scope.model_image });
                                     var a = ScientificModelRest.save({ app_id: app_id }, parameters).$promise.then(function(data) {
+                                        DataHandler.setStoredModelsAsOutdated();
                                         Context.modelCatalog_goToModelDetailView(data.uuid);
                                     });
                                 } else {
                                     if ($scope.model_instance.version == "" && $scope.model_instance.source == "") {
                                         var parameters = JSON.stringify({ model: $scope.model, model_instance: [], model_image: $scope.model_image });
                                         var a = ScientificModelRest.save({ app_id: app_id }, parameters).$promise.then(function(data) {
+                                            DataHandler.setStoredModelsAsOutdated();
                                             Context.modelCatalog_goToModelDetailView(data.uuid);
                                         });
                                     } else {
@@ -1361,6 +1362,7 @@
                                 if ($scope.model_instance.version == "" || $scope.model_instance.source == "") {
                                     var parameters = JSON.stringify({ model: $scope.model, model_instance: [], model_image: $scope.model_image });
                                     var a = ScientificModelRest.save({ app_id: app_id }, parameters).$promise.then(function(data) {
+                                        DataHandler.setStoredModelsAsOutdated();
                                         Context.modelCatalog_goToModelDetailView(data.uuid);
                                     });
                                 } else {
@@ -1370,10 +1372,10 @@
                         } else {
                             var parameters = JSON.stringify({ model: $scope.model, model_instance: [], model_image: $scope.model_image });
                             var a = ScientificModelRest.save({ app_id: app_id }, parameters).$promise.then(function(data) {
+                                DataHandler.setStoredModelsAsOutdated();
                                 Context.modelCatalog_goToModelDetailView(data.uuid);
                             });
                         }
->>>>>>> d692145f
                     };
 
                 };
