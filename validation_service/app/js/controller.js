'use strict';

/* Controllers */
var testApp = angular.module('testApp');

testApp.controller('HomeCtrl', ['$scope', '$rootScope', '$http', '$location', "ScientificModelRest", "ValidationTestDefinitionRest", 'CollabParameters',
    function($scope, $rootScope, $http, $location, ScientificModelRest, ValidationTestDefinitionRest, CollabParameters) {

        CollabParameters.setService().$promise.then(function() {
            console.log(CollabParameters.getParameters("species"));


            $scope.models = ScientificModelRest.get({}, function(data) {});
            $scope.tests = ValidationTestDefinitionRest.get({}, function(data) {});

        });
    }
]);

testApp.controller('ValTestCtrl', ['$scope', '$rootScope', '$http', '$location', 'ValidationTestDefinitionRest', 'CollabParameters',
    function($scope, $rootScope, $http, $location, ValidationTestDefinitionRest, CollabParameters) {
        CollabParameters.setService();


        $scope.test_list = ValidationTestDefinitionRest.get({}, function(data) {});

    }
]);

testApp.controller('ValTestDetailCtrl', ['$scope', '$rootScope', '$http', '$location', '$stateParams', 'ValidationTestDefinitionRest', 'ValidationTestCodeRest', 'CollabParameters',
    function($scope, $rootScope, $http, $location, $stateParams, ValidationTestDefinitionRest, ValidationTestCodeRest, CollabParameters) {
        CollabParameters.setService();
        $scope.detail_test = ValidationTestDefinitionRest.get({ id: $stateParams.uuid });

        $scope.detail_version_test = ValidationTestCodeRest.get({ test_definition_id: $stateParams.uuid });

        $scope.selected_tab = "";

        $scope.toogleTabs = function(id_tab) {
            $scope.selected_tab = id_tab;
            if (id_tab == "tab_description") {
                document.getElementById("tab_description").style.display = "block";
                document.getElementById("tab_version").style.display = "none";
                document.getElementById("tab_results").style.display = "none";
                document.getElementById("tab_comments").style.display = "none";
            }
            if (id_tab == "tab_version") {
                document.getElementById("tab_description").style.display = "none";
                document.getElementById("tab_version").style.display = "block";
                document.getElementById("tab_results").style.display = "none";
                document.getElementById("tab_comments").style.display = "none";
            }
            if (id_tab == "tab_results") {
                document.getElementById("tab_description").style.display = "none";
                document.getElementById("tab_version").style.display = "none";
                document.getElementById("tab_results").style.display = "block";
                document.getElementById("tab_comments").style.display = "none";
            }
            if (id_tab == "tab_comments") {
                document.getElementById("tab_description").style.display = "none";
                document.getElementById("tab_version").style.display = "none";
                document.getElementById("tab_results").style.display = "none";
                document.getElementById("tab_comments").style.display = "block";
            }
            var a = document.getElementById("li_tab_description");
            var b = document.getElementById("li_tab_version");
            var c = document.getElementById("li_tab_results");
            var d = document.getElementById("li_tab_comments");
            a.className = b.className = c.className = d.className = "nav-link";
            var e = document.getElementById("li_" + id_tab);
            e.className += " active";
        }
    }
]);

testApp.controller('TestResultCtrl', ['$scope', '$rootScope', '$http', '$location', 'CollabParameters',
    function($scope, $rootScope, $http, $location, CollabParameters) {
        CollabParameters.setService();
    }
]);


testApp.controller('ValTestCreateCtrl', ['$scope', '$rootScope', '$http', '$location', 'ValidationTestDefinitionRest', 'ValidationTestCodeRest', 'CollabParameters',
    function($scope, $rootScope, $http, $location, ValidationTestDefinitionRest, ValidationTestCodeRest, CollabParameters) {
        CollabParameters.setService();
        $scope.species = CollabParameters.getParameters("species");


        $scope.make_post = function() {
            var data_to_send = JSON.stringify({ test_data: $scope.test, code_data: $scope.code });
            ValidationTestDefinitionRest.save(data_to_send, function(value) {});
        };
    }
]);



<<<<<<< HEAD
testApp.controller('ConfigCtrl', ['$scope', '$rootScope', '$http', '$location', 'CollabParameters', 'AuthaurizedCollabParameterRest',
    function($scope, $rootScope, $http, $location, CollabParameters, AuthaurizedCollabParameterRest) {

        CollabParameters.setService().$promise.then(function() {


            //ici get la liste de tout ce qui est autorisé
            $scope.list_param = AuthaurizedCollabParameterRest.get({})
            console.log($scope.list_param);




            //garder le resultat des selections et remplir callabParam avec un save



        });
    }
]);






testApp.controller('MyCtrl', ['$scope', function($scope) {
    $scope.test = "Yes";

    $scope.empList = [
        //Test table
        { "species": "Mouse (Mus musculus)", "brain_region": "Cerebellum", "cell_type": "Granule Cell", "model_type": "Single Cell" },
        { "species": "Mouse (Mus musculus)", "brain_region": "Cerebellum", "cell_type": "Pyramidal Cell", "model_type": "Network" },
        { "species": "Rat (Rattus rattus)", "brain_region": "Other", "cell_type": "Pyramidal Cell", "model_type": "Network" },
        { "species": "Marmoset (callithrix jacchus)", "brain_region": "Hippocampus", "cell_type": "Interneuron", "model_type": "Mean Field" },
        { "species": "Human (Homo sapiens)", "brain_region": "Cortex", "cell_type": "Pyramidal Cell", "model_type": "Mean Field" },
        { "species": "Human (Homo sapiens)", "brain_region": "Hippocampus", "cell_type": "Pyramidal Cell", "model_type": "Mean Field" },
        { "species": "Paxinos Rhesus Monkey (Macaca mulatta)", "brain_region": "Other", "cell_type": "Pyramidal Cell", "model_type": "Mean Field" },
        { "species": "Opossum (Monodelphis domestica)", "brain_region": "Other", "cell_type": "Pyramidal Cell", "model_type": "Mean Field" },
        { "species": "Mouse (Mus musculus)", "brain_region": "Basal Ganglia", "cell_type": "Granule Cell", "model_type": "Single Cell" },
        { "species": "Rat (Rattus rattus)", "brain_region": "Cerebellum", "cell_type": "Pyramidal Cell", "model_type": "Network" },
        { "species": "Marmoset (callithrix jacchus)", "brain_region": "Cortex", "cell_type": "Interneuron", "model_type": "Mean Field" },
        { "species": "Other", "brain_region": "Cortex", "cell_type": "Other", "model_type": "Mean Field" }

    ];

    $scope.reloadPage = function() { window.location.reload(); }
=======







testApp.controller('MyCtrl',['$scope',function ($scope) {
    $scope.test = "Yes";
    
    $scope.empList = [
                    //Test table
                    {"species":"Mouse (Mus musculus)", "brain_region":"Cerebellum", "cell_type":"Granule Cell", "model_type":"Single Cell"},
                    {"species":"Mouse (Mus musculus)", "brain_region":"Cerebellum", "cell_type":"Pyramidal Cell", "model_type":"Network"},
                    {"species":"Rat (Rattus rattus)", "brain_region":"Other", "cell_type":"Pyramidal Cell", "model_type":"Network"},
                    {"species":"Marmoset (callithrix jacchus)", "brain_region":"Hippocampus", "cell_type":"Interneuron", "model_type":"Mean Field"}, 
                    {"species":"Human (Homo sapiens)", "brain_region":"Cortex", "cell_type":"Pyramidal Cell", "model_type":"Mean Field"},
                    {"species":"Human (Homo sapiens)", "brain_region":"Hippocampus", "cell_type":"Pyramidal Cell", "model_type":"Mean Field"},
                    {"species":"Paxinos Rhesus Monkey (Macaca mulatta)", "brain_region":"Other", "cell_type":"Pyramidal Cell", "model_type":"Mean Field"},
                    {"species":"Opossum (Monodelphis domestica)", "brain_region":"Other", "cell_type":"Pyramidal Cell", "model_type":"Mean Field"},
                    {"species":"Mouse (Mus musculus)", "brain_region":"Basal Ganglia", "cell_type":"Granule Cell", "model_type":"Single Cell"},
                    {"species":"Rat (Rattus rattus)", "brain_region":"Cerebellum", "cell_type":"Pyramidal Cell", "model_type":"Network"},
                    {"species":"Marmoset (callithrix jacchus)", "brain_region":"Cortex", "cell_type":"Interneuron", "model_type":"Mean Field"}, 
                    {"species":"Other", "brain_region":"Cortex", "cell_type":"Other", "model_type":"Mean Field"}

                ];
                
       $scope.reloadPage = function(){window.location.reload();}
>>>>>>> 68eaf168
}]);


//Filter multiple
<<<<<<< HEAD
testApp.filter('filterMultiple', ['$filter', function($filter) {
    return function(items, keyObj) {
        var filterObj = {
            data: items,
            filteredData: [],
            applyFilter: function(obj, key) {
                var fData = [];
                if (this.filteredData.length == 0)
                    this.filteredData = this.data;
                if (obj) {
                    var fObj = {};
                    if (!angular.isArray(obj)) {
                        fObj[key] = obj;
                        fData = fData.concat($filter('filter')(this.filteredData, fObj));
                    } else if (angular.isArray(obj)) {
                        if (obj.length > 0) {
                            for (var i = 0; i < obj.length; i++) {
                                if (angular.isDefined(obj[i])) {
                                    fObj[key] = obj[i];
                                    fData = fData.concat($filter('filter')(this.filteredData, fObj));
                                }
                            }

                        }
                    }
                    if (fData.length > 0) {
                        this.filteredData = fData;
                    }
                }
            }
        };

        if (keyObj) {
            angular.forEach(keyObj, function(obj, key) {
                filterObj.applyFilter(obj, key);
            });
        }

        return filterObj.filteredData;
    }
=======
testApp.filter('filterMultiple',['$filter',function ($filter) {
	return function (items, keyObj) {
		var filterObj = {
							data:items,
							filteredData:[],
							applyFilter : function(obj,key){
								var fData = [];
								if(this.filteredData.length == 0)
									this.filteredData = this.data;
								if(obj){
									var fObj = {};
									if(!angular.isArray(obj)){
										fObj[key] = obj;
										fData = fData.concat($filter('filter')(this.filteredData,fObj));
									}else if(angular.isArray(obj)){
										if(obj.length > 0){	
											for(var i=0;i<obj.length;i++){
												if(angular.isDefined(obj[i])){
													fObj[key] = obj[i];
													fData = fData.concat($filter('filter')(this.filteredData,fObj));	
												}
											}
											
										}										
									}									
									if(fData.length > 0){
										this.filteredData = fData;
									}
								}
							}
				};

		if(keyObj){
			angular.forEach(keyObj,function(obj,key){
				filterObj.applyFilter(obj,key);
			});			
		}
		
		return filterObj.filteredData;
	}
>>>>>>> 68eaf168
}]);

testApp.filter('unique', function() {
    return function(input, key) {
        var unique = {};
        var uniqueList = [];
<<<<<<< HEAD
        for (var i = 0; i < input.length; i++) {
            if (typeof unique[input[i][key]] == "undefined") {
=======
        for(var i = 0; i < input.length; i++){
            if(typeof unique[input[i][key]] == "undefined"){
>>>>>>> 68eaf168
                unique[input[i][key]] = "";
                uniqueList.push(input[i]);
            }
        }
        return uniqueList;
    };
});








<<<<<<< HEAD
testApp.controller('ExampleController', ['$scope', function($scope) {}]);

=======
 testApp.controller('ExampleController', ['$scope', function($scope) {
    }]);
  
>>>>>>> 68eaf168








/*
testApp.controller('configviewCtrl', ['$scope', '$rootScope', '$http', '$location',
    function($scope, $rootScope, $http, $location, ValidationTestDefinitionRest, ValidationTestCodeRest) {
        //$scope.species_list = 'species controller';
        //var species_list = 'var species';
 
        $scope.species_list ='Species controller';
        $scope.brain_region_list = 'Brain region controller';
        $scope.cell_type_list = 'Cell type controller';
        $scope.model_type_list = 'Model type controller';

    }
]);
*/




//Model catalog
var ModelCatalogApp = angular.module('ModelCatalogApp');

ModelCatalogApp.controller('ModelCatalogCtrl', ['$scope', '$rootScope', '$http', '$location', 'ScientificModelRest',
    function($scope, $rootScope, $http, $location, ScientificModelRest) {
<<<<<<< HEAD
        $scope.models = ScientificModelRest.get({}, function(data) {});
=======
         $scope.models = ScientificModelRest.get({}, function(data) {});
>>>>>>> 68eaf168

    }
]);

ModelCatalogApp.controller('ModelCatalogCreateCtrl', ['$scope', '$rootScope', '$http', '$location', 'ScientificModelRest',
<<<<<<< HEAD
    function($scope, $rootScope, $http, $location, ScientificModelRest) {
        // var markdown = require( "markdown" ).markdown;
        $("#ImagePopup").hide();
        $scope.species = [
            { id: 'mouse', name: 'Mouse (Mus musculus)' },
            { id: 'rat', name: 'Rat (Rattus rattus)' },
            { id: 'marmoset', name: 'Marmoset (callithrix jacchus)' },
            { id: 'human', name: 'Human (Homo sapiens)' },
            { id: 'rhesus_monkey', name: 'Paxinos Rhesus Monkey (Macaca mulatta)' },
            { id: 'opossum', name: 'Opossum (Monodelphis domestica)' },
            { id: 'other', name: 'Other' },
        ];

        $scope.brain_region = [
            { id: 'basal ganglia', name: 'Basal Ganglia' },
            { id: 'cerebellum', name: 'Cerebellum' },
            { id: 'cortex', name: 'Cortex' },
            { id: 'hippocampus', name: 'Hippocampus' },
            { id: 'other', name: 'Other' },
        ];

        $scope.cell_type = [
            { id: 'granule cell', name: 'Granule Cell' },
            { id: 'interneuron', name: 'Interneuron' },
            { id: 'pyramidal cell', name: 'Pyramidal Cell' },
            { id: 'other', name: 'Other' },
        ];

        $scope.model_type = [
            { id: 'single_cell', name: 'Single Cell' },
            { id: 'network', name: 'Network' },
            { id: 'mean_field', name: 'Mean Field' },
            { id: 'other', name: 'Other' },
        ];
        $scope.model_image = [];
        $scope.displayAddImage = function() {
            $("#ImagePopup").show();
        };
        $scope.saveImage = function() {
            alert(JSON.stringify($scope.image));
            $scope.model_image.push($scope.image);
            $("#ImagePopup").hide();
            $scope.image = {};
        };
        $scope.closeImagePanel = function() {
            $scope.image = {};
            $("#ImagePopup").hide();
        };
        $scope.saveModel = function() {
            var parameters = JSON.stringify({ model: $scope.model, model_instance: $scope.model_instance, model_image: $scope.model_image });
            alert('ok 3');
            ScientificModelRest.save(parameters, function(value) {});
            alert('ok 4');
        };
    }
]);

ModelCatalogApp.controller('ModelCatalogDetailCtrl', ['$scope', '$rootScope', '$http', '$location', '$stateParams', 'ScientificModelRest',
    function($scope, $rootScope, $http, $location, $stateParams, ScientificModelRest) {
        $scope.model = ScientificModelRest.get({ id: $stateParams.uuid });
=======
    function($scope, $rootScope, $http, $location, ScientificModelRest) { 
    // var markdown = require( "markdown" ).markdown;
    $("#ImagePopup").hide();
    $scope.species = [
      {id: 'mouse', name: 'Mouse (Mus musculus)'},
      {id: 'rat', name: 'Rat (Rattus rattus)'},
      {id: 'marmoset', name: 'Marmoset (callithrix jacchus)'},
      {id: 'human', name: 'Human (Homo sapiens)'},
      {id: 'rhesus_monkey', name: 'Paxinos Rhesus Monkey (Macaca mulatta)'},
      {id: 'opossum', name: 'Opossum (Monodelphis domestica)'},
      {id: 'other', name: 'Other'},
    ];

     $scope.brain_region = [
      {id: 'basal ganglia', name: 'Basal Ganglia'},
      {id: 'cerebellum', name: 'Cerebellum'},
      {id: 'cortex', name: 'Cortex'},
      {id: 'hippocampus', name: 'Hippocampus'},
      {id: 'other', name: 'Other'},
    ];

    $scope.cell_type = [
      {id: 'granule cell', name: 'Granule Cell'},
      {id: 'interneuron', name: 'Interneuron'},
      {id: 'pyramidal cell', name: 'Pyramidal Cell'},
      {id: 'other', name: 'Other'},
    ];

    $scope.model_type = [
      {id: 'single_cell', name: 'Single Cell'},
      {id: 'network', name: 'Network'},
      {id: 'mean_field', name: 'Mean Field'},
      {id: 'other', name: 'Other'},
    ];
    $scope.model_image = [];
    $scope.displayAddImage = function() {
         $("#ImagePopup").show();
    };
    $scope.saveImage = function() {
        alert(JSON.stringify($scope.image));
         $scope.model_image.push($scope.image);
         $("#ImagePopup").hide();
          $scope.image = {};
    };
    $scope.closeImagePanel = function() {
        $scope.image = {};
         $("#ImagePopup").hide();
    };
    $scope.saveModel = function() {
        var parameters = JSON.stringify({model:$scope.model, model_instance:$scope.model_instance, model_image:$scope.model_image});
         alert('ok 3');
        ScientificModelRest.save(parameters, function(value) {});
         alert('ok 4');
    };
}  
]);

ModelCatalogApp.controller('ModelCatalogDetailCtrl', ['$scope', '$rootScope', '$http', '$location','$stateParams', 'ScientificModelRest',
    function($scope, $rootScope, $http, $location, $stateParams,  ScientificModelRest) { 
        $scope.model = ScientificModelRest.get({id : $stateParams.uuid});
>>>>>>> 68eaf168
    }
]);
// ModelCatalogApp.controller('ModelCatalogVersionCtrl', ['$scope', '$rootScope', '$http', '$location',
//     function($scope, $rootScope, $http, $location) {
<<<<<<< HEAD


//     }
// ]);
=======
    

//     }
// ]);
>>>>>>> 68eaf168
<|MERGE_RESOLUTION|>--- conflicted
+++ resolved
@@ -95,7 +95,7 @@
 
 
 
-<<<<<<< HEAD
+
 testApp.controller('ConfigCtrl', ['$scope', '$rootScope', '$http', '$location', 'CollabParameters', 'AuthaurizedCollabParameterRest',
     function($scope, $rootScope, $http, $location, CollabParameters, AuthaurizedCollabParameterRest) {
 
@@ -105,6 +105,8 @@
             //ici get la liste de tout ce qui est autorisé
             $scope.list_param = AuthaurizedCollabParameterRest.get({})
             console.log($scope.list_param);
+
+
 
 
 
@@ -143,41 +145,11 @@
     ];
 
     $scope.reloadPage = function() { window.location.reload(); }
-=======
-
-
-
-
-
-
-
-testApp.controller('MyCtrl',['$scope',function ($scope) {
-    $scope.test = "Yes";
-    
-    $scope.empList = [
-                    //Test table
-                    {"species":"Mouse (Mus musculus)", "brain_region":"Cerebellum", "cell_type":"Granule Cell", "model_type":"Single Cell"},
-                    {"species":"Mouse (Mus musculus)", "brain_region":"Cerebellum", "cell_type":"Pyramidal Cell", "model_type":"Network"},
-                    {"species":"Rat (Rattus rattus)", "brain_region":"Other", "cell_type":"Pyramidal Cell", "model_type":"Network"},
-                    {"species":"Marmoset (callithrix jacchus)", "brain_region":"Hippocampus", "cell_type":"Interneuron", "model_type":"Mean Field"}, 
-                    {"species":"Human (Homo sapiens)", "brain_region":"Cortex", "cell_type":"Pyramidal Cell", "model_type":"Mean Field"},
-                    {"species":"Human (Homo sapiens)", "brain_region":"Hippocampus", "cell_type":"Pyramidal Cell", "model_type":"Mean Field"},
-                    {"species":"Paxinos Rhesus Monkey (Macaca mulatta)", "brain_region":"Other", "cell_type":"Pyramidal Cell", "model_type":"Mean Field"},
-                    {"species":"Opossum (Monodelphis domestica)", "brain_region":"Other", "cell_type":"Pyramidal Cell", "model_type":"Mean Field"},
-                    {"species":"Mouse (Mus musculus)", "brain_region":"Basal Ganglia", "cell_type":"Granule Cell", "model_type":"Single Cell"},
-                    {"species":"Rat (Rattus rattus)", "brain_region":"Cerebellum", "cell_type":"Pyramidal Cell", "model_type":"Network"},
-                    {"species":"Marmoset (callithrix jacchus)", "brain_region":"Cortex", "cell_type":"Interneuron", "model_type":"Mean Field"}, 
-                    {"species":"Other", "brain_region":"Cortex", "cell_type":"Other", "model_type":"Mean Field"}
-
-                ];
-                
-       $scope.reloadPage = function(){window.location.reload();}
->>>>>>> 68eaf168
+
 }]);
 
 
 //Filter multiple
-<<<<<<< HEAD
 testApp.filter('filterMultiple', ['$filter', function($filter) {
     return function(items, keyObj) {
         var filterObj = {
@@ -218,61 +190,15 @@
 
         return filterObj.filteredData;
     }
-=======
-testApp.filter('filterMultiple',['$filter',function ($filter) {
-	return function (items, keyObj) {
-		var filterObj = {
-							data:items,
-							filteredData:[],
-							applyFilter : function(obj,key){
-								var fData = [];
-								if(this.filteredData.length == 0)
-									this.filteredData = this.data;
-								if(obj){
-									var fObj = {};
-									if(!angular.isArray(obj)){
-										fObj[key] = obj;
-										fData = fData.concat($filter('filter')(this.filteredData,fObj));
-									}else if(angular.isArray(obj)){
-										if(obj.length > 0){	
-											for(var i=0;i<obj.length;i++){
-												if(angular.isDefined(obj[i])){
-													fObj[key] = obj[i];
-													fData = fData.concat($filter('filter')(this.filteredData,fObj));	
-												}
-											}
-											
-										}										
-									}									
-									if(fData.length > 0){
-										this.filteredData = fData;
-									}
-								}
-							}
-				};
-
-		if(keyObj){
-			angular.forEach(keyObj,function(obj,key){
-				filterObj.applyFilter(obj,key);
-			});			
-		}
-		
-		return filterObj.filteredData;
-	}
->>>>>>> 68eaf168
 }]);
 
 testApp.filter('unique', function() {
     return function(input, key) {
         var unique = {};
         var uniqueList = [];
-<<<<<<< HEAD
+
         for (var i = 0; i < input.length; i++) {
             if (typeof unique[input[i][key]] == "undefined") {
-=======
-        for(var i = 0; i < input.length; i++){
-            if(typeof unique[input[i][key]] == "undefined"){
->>>>>>> 68eaf168
                 unique[input[i][key]] = "";
                 uniqueList.push(input[i]);
             }
@@ -288,14 +214,10 @@
 
 
 
-<<<<<<< HEAD
+
 testApp.controller('ExampleController', ['$scope', function($scope) {}]);
 
-=======
- testApp.controller('ExampleController', ['$scope', function($scope) {
-    }]);
-  
->>>>>>> 68eaf168
+
 
 
 
@@ -327,17 +249,14 @@
 
 ModelCatalogApp.controller('ModelCatalogCtrl', ['$scope', '$rootScope', '$http', '$location', 'ScientificModelRest',
     function($scope, $rootScope, $http, $location, ScientificModelRest) {
-<<<<<<< HEAD
+
         $scope.models = ScientificModelRest.get({}, function(data) {});
-=======
-         $scope.models = ScientificModelRest.get({}, function(data) {});
->>>>>>> 68eaf168
+
 
     }
 ]);
 
 ModelCatalogApp.controller('ModelCatalogCreateCtrl', ['$scope', '$rootScope', '$http', '$location', 'ScientificModelRest',
-<<<<<<< HEAD
     function($scope, $rootScope, $http, $location, ScientificModelRest) {
         // var markdown = require( "markdown" ).markdown;
         $("#ImagePopup").hide();
@@ -398,80 +317,13 @@
 ModelCatalogApp.controller('ModelCatalogDetailCtrl', ['$scope', '$rootScope', '$http', '$location', '$stateParams', 'ScientificModelRest',
     function($scope, $rootScope, $http, $location, $stateParams, ScientificModelRest) {
         $scope.model = ScientificModelRest.get({ id: $stateParams.uuid });
-=======
-    function($scope, $rootScope, $http, $location, ScientificModelRest) { 
-    // var markdown = require( "markdown" ).markdown;
-    $("#ImagePopup").hide();
-    $scope.species = [
-      {id: 'mouse', name: 'Mouse (Mus musculus)'},
-      {id: 'rat', name: 'Rat (Rattus rattus)'},
-      {id: 'marmoset', name: 'Marmoset (callithrix jacchus)'},
-      {id: 'human', name: 'Human (Homo sapiens)'},
-      {id: 'rhesus_monkey', name: 'Paxinos Rhesus Monkey (Macaca mulatta)'},
-      {id: 'opossum', name: 'Opossum (Monodelphis domestica)'},
-      {id: 'other', name: 'Other'},
-    ];
-
-     $scope.brain_region = [
-      {id: 'basal ganglia', name: 'Basal Ganglia'},
-      {id: 'cerebellum', name: 'Cerebellum'},
-      {id: 'cortex', name: 'Cortex'},
-      {id: 'hippocampus', name: 'Hippocampus'},
-      {id: 'other', name: 'Other'},
-    ];
-
-    $scope.cell_type = [
-      {id: 'granule cell', name: 'Granule Cell'},
-      {id: 'interneuron', name: 'Interneuron'},
-      {id: 'pyramidal cell', name: 'Pyramidal Cell'},
-      {id: 'other', name: 'Other'},
-    ];
-
-    $scope.model_type = [
-      {id: 'single_cell', name: 'Single Cell'},
-      {id: 'network', name: 'Network'},
-      {id: 'mean_field', name: 'Mean Field'},
-      {id: 'other', name: 'Other'},
-    ];
-    $scope.model_image = [];
-    $scope.displayAddImage = function() {
-         $("#ImagePopup").show();
-    };
-    $scope.saveImage = function() {
-        alert(JSON.stringify($scope.image));
-         $scope.model_image.push($scope.image);
-         $("#ImagePopup").hide();
-          $scope.image = {};
-    };
-    $scope.closeImagePanel = function() {
-        $scope.image = {};
-         $("#ImagePopup").hide();
-    };
-    $scope.saveModel = function() {
-        var parameters = JSON.stringify({model:$scope.model, model_instance:$scope.model_instance, model_image:$scope.model_image});
-         alert('ok 3');
-        ScientificModelRest.save(parameters, function(value) {});
-         alert('ok 4');
-    };
-}  
-]);
-
-ModelCatalogApp.controller('ModelCatalogDetailCtrl', ['$scope', '$rootScope', '$http', '$location','$stateParams', 'ScientificModelRest',
-    function($scope, $rootScope, $http, $location, $stateParams,  ScientificModelRest) { 
-        $scope.model = ScientificModelRest.get({id : $stateParams.uuid});
->>>>>>> 68eaf168
+
     }
 ]);
 // ModelCatalogApp.controller('ModelCatalogVersionCtrl', ['$scope', '$rootScope', '$http', '$location',
 //     function($scope, $rootScope, $http, $location) {
-<<<<<<< HEAD
+
 
 
 //     }
-// ]);
-=======
-    
-
-//     }
-// ]);
->>>>>>> 68eaf168
+// ]);