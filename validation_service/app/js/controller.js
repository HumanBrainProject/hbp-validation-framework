'use strict';

/* Controllers */
var testApp = angular.module('testApp');

testApp.controller('HomeCtrl', ['$scope', '$rootScope', '$http', '$location', "ScientificModelRest", "ValidationTestDefinitionRest", 'CollabParameters',
    function($scope, $rootScope, $http, $location, ScientificModelRest, ValidationTestDefinitionRest, CollabParameters) {

        CollabParameters.setService().$promise.then(function() {
            // console.log(CollabParameters.getParameters("species"));


            // $scope.models = ScientificModelRest.get({}, function(data) {});
            $scope.models = ScientificModelRest.get({ ctx: CollabParameters.getCtx() }, function(data) {});
            $scope.tests = ValidationTestDefinitionRest.get({ ctx: CollabParameters.getCtx() }, function(data) {});

        });
    }
]);

testApp.controller('ValTestCtrl', ['$scope', '$rootScope', '$http', '$location', 'ValidationTestDefinitionRest', 'CollabParameters',
    function($scope, $rootScope, $http, $location, ValidationTestDefinitionRest, CollabParameters) {
        CollabParameters.setService().$promise.then(function() {

            $scope.test_list = ValidationTestDefinitionRest.get({ ctx: CollabParameters.getCtx() }, function(data) {});

        });




    }
]);

testApp.controller('ValTestDetailCtrl', ['$scope', '$rootScope', '$http', '$location', '$stateParams', 'ValidationTestDefinitionRest', 'ValidationTestCodeRest', 'CollabParameters', 'TestCommentRest',
    function($scope, $rootScope, $http, $location, $stateParams, ValidationTestDefinitionRest, ValidationTestCodeRest, CollabParameters, TestCommentRest) {
        CollabParameters.setService().$promise.then(function() {
            $scope.detail_test = ValidationTestDefinitionRest.get({ ctx: CollabParameters.getCtx(), id: $stateParams.uuid });

            $scope.detail_version_test = ValidationTestCodeRest.get({ ctx: CollabParameters.getCtx(), test_definition_id: $stateParams.uuid });

            $scope.test_comments = TestCommentRest.get({ ctx: CollabParameters.getCtx(), test_id: $stateParams.uuid });

            $scope.selected_tab = "";

            $scope.toogleTabs = function(id_tab) {
                $scope.selected_tab = id_tab;
                if (id_tab == "tab_description") {
                    document.getElementById("tab_description").style.display = "block";
                    document.getElementById("tab_version").style.display = "none";
                    document.getElementById("tab_results").style.display = "none";
                    document.getElementById("tab_comments").style.display = "none";
                }
                if (id_tab == "tab_version") {
                    document.getElementById("tab_description").style.display = "none";
                    document.getElementById("tab_version").style.display = "block";
                    document.getElementById("tab_results").style.display = "none";
                    document.getElementById("tab_comments").style.display = "none";
                }
                if (id_tab == "tab_results") {
                    document.getElementById("tab_description").style.display = "none";
                    document.getElementById("tab_version").style.display = "none";
                    document.getElementById("tab_results").style.display = "block";
                    document.getElementById("tab_comments").style.display = "none";
                }
                if (id_tab == "tab_comments") {
                    document.getElementById("tab_description").style.display = "none";
                    document.getElementById("tab_version").style.display = "none";
                    document.getElementById("tab_results").style.display = "none";
                    document.getElementById("tab_comments").style.display = "block";
                }
                var a = document.getElementById("li_tab_description");
                var b = document.getElementById("li_tab_version");
                var c = document.getElementById("li_tab_results");
                var d = document.getElementById("li_tab_comments");
                a.className = b.className = c.className = d.className = "nav-link";
                var e = document.getElementById("li_" + id_tab);
                e.className += " active";
            };

            $scope.submit_comment = function() {
                var data_comment = JSON.stringify({ author: $stateParams.uuid, text: this.text, approved_comment: false, test_id: $stateParams.uuid });
                TestCommentRest.post(data_comment, function(value) {});
            }
        });

<<<<<<< HEAD
        $scope.submit_comment = function() {
            var data_comment = JSON.stringify({ author: $stateParams.uuid, text: this.txt_comment, approved_comment: false, test_id: $stateParams.uuid });
            console.log("data_comment" + data_comment);
            TestCommentRest.post(data_comment, function(value) {});
        }
=======
>>>>>>> 96efa152
    }
]);

testApp.controller('TestResultCtrl', ['$scope', '$rootScope', '$http', '$location', 'CollabParameters',
    function($scope, $rootScope, $http, $location, CollabParameters) {
        CollabParameters.setService().$promise.then(function() {

        });
    }
]);


testApp.controller('ValTestCreateCtrl', ['$scope', '$rootScope', '$http', '$location', 'ValidationTestDefinitionRest', 'ValidationTestCodeRest', 'CollabParameters',
    function($scope, $rootScope, $http, $location, ValidationTestDefinitionRest, ValidationTestCodeRest, CollabParameters) {
        CollabParameters.setService().$promise.then(function() {
            $scope.species = CollabParameters.getParameters("species");


            $scope.make_post = function() {
                var data_to_send = JSON.stringify({ test_data: $scope.test, code_data: $scope.code });
                ValidationTestDefinitionRest.save({ ctx: CollabParameters.getCtx() }, data_to_send, function(value) {});
            };
        });

    }
]);




testApp.controller('ConfigCtrl', ['$scope', '$rootScope', '$http', '$location', 'CollabParameters', 'AuthaurizedCollabParameterRest',
    function($scope, $rootScope, $http, $location, CollabParameters, AuthaurizedCollabParameterRest) {

        CollabParameters.setService().$promise.then(function() {

            // $scope.list_param2 = AuthaurizedCollabParameterRest2.get({});


            $scope.list_param = AuthaurizedCollabParameterRest.get({ ctx: CollabParameters.getCtx() });

            // console.log($scope.list_param);



            $scope.make_post = function() {

                CollabParameters.initConfiguration();

                $scope.selected_data_modalities.forEach(function(value, i) {
                    CollabParameters.addParameter("data_modalities", value.authorized_value);
                });

                $scope.selected_test_type.forEach(function(value, i) {
                    CollabParameters.addParameter("test_type", value.authorized_value);
                });

                $scope.selected_model_type.forEach(function(value, i) {
                    CollabParameters.addParameter("model_type", value.authorized_value);
                });

                $scope.selected_species.forEach(function(value, i) {
                    CollabParameters.addParameter("species", value.authorized_value);
                });

                $scope.selected_brain_region.forEach(function(value, i) {
                    CollabParameters.addParameter("brain_region", value.authorized_value);
                });

                $scope.selected_cell_type.forEach(function(value, i) {
                    CollabParameters.addParameter("cell_type", value.authorized_value);
                });


                CollabParameters.put_parameters().$promise.then(function() {
                    CollabParameters.getRequestParameters().$promise.then(function() {
                        $location.path('/home');
                    });
                });

            };


            //not working : might require to clean up the the selectors.
            $scope.reloadPage = function() {
                $location.path('/home/config');

            }; // { window.location.reload(); }
        });
    }
]);






testApp.controller('MyCtrl', ['$scope', function($scope) {
    $scope.test = "Yes";

    $scope.empList = [
        //Test table
        { "species": "Mouse (Mus musculus)", "brain_region": "Cerebellum", "cell_type": "Granule Cell", "model_type": "Single Cell" },
        { "species": "Mouse (Mus musculus)", "brain_region": "Cerebellum", "cell_type": "Pyramidal Cell", "model_type": "Network" },
        { "species": "Rat (Rattus rattus)", "brain_region": "Other", "cell_type": "Pyramidal Cell", "model_type": "Network" },
        { "species": "Marmoset (callithrix jacchus)", "brain_region": "Hippocampus", "cell_type": "Interneuron", "model_type": "Mean Field" },
        { "species": "Human (Homo sapiens)", "brain_region": "Cortex", "cell_type": "Pyramidal Cell", "model_type": "Mean Field" },
        { "species": "Human (Homo sapiens)", "brain_region": "Hippocampus", "cell_type": "Pyramidal Cell", "model_type": "Mean Field" },
        { "species": "Paxinos Rhesus Monkey (Macaca mulatta)", "brain_region": "Other", "cell_type": "Pyramidal Cell", "model_type": "Mean Field" },
        { "species": "Opossum (Monodelphis domestica)", "brain_region": "Other", "cell_type": "Pyramidal Cell", "model_type": "Mean Field" },
        { "species": "Mouse (Mus musculus)", "brain_region": "Basal Ganglia", "cell_type": "Granule Cell", "model_type": "Single Cell" },
        { "species": "Rat (Rattus rattus)", "brain_region": "Cerebellum", "cell_type": "Pyramidal Cell", "model_type": "Network" },
        { "species": "Marmoset (callithrix jacchus)", "brain_region": "Cortex", "cell_type": "Interneuron", "model_type": "Mean Field" },
        { "species": "Other", "brain_region": "Cortex", "cell_type": "Other", "model_type": "Mean Field" }

    ];

    $scope.reloadPage = function() { window.location.reload(); }

}]);


//Filter multiple
testApp.filter('filterMultiple', ['$filter', function($filter) {
    return function(items, keyObj) {
        var filterObj = {
            data: items,
            filteredData: [],
            applyFilter: function(obj, key) {
                var fData = [];
                if (this.filteredData.length == 0)
                    this.filteredData = this.data;
                if (obj) {
                    var fObj = {};
                    if (!angular.isArray(obj)) {
                        fObj[key] = obj;
                        fData = fData.concat($filter('filter')(this.filteredData, fObj));
                    } else if (angular.isArray(obj)) {
                        if (obj.length > 0) {
                            for (var i = 0; i < obj.length; i++) {
                                if (angular.isDefined(obj[i])) {
                                    fObj[key] = obj[i];
                                    fData = fData.concat($filter('filter')(this.filteredData, fObj));
                                }
                            }

                        }
                    }
                    if (fData.length > 0) {
                        this.filteredData = fData;
                    }
                }
            }
        };

        if (keyObj) {
            angular.forEach(keyObj, function(obj, key) {
                filterObj.applyFilter(obj, key);
            });
        }

        return filterObj.filteredData;
    }
}]);

testApp.filter('unique', function() {
    return function(input, key) {
        var unique = {};
        var uniqueList = [];

        for (var i = 0; i < input.length; i++) {
            if (typeof unique[input[i][key]] == "undefined") {
                unique[input[i][key]] = "";
                uniqueList.push(input[i]);
            }
        }
        return uniqueList;
    };
});




//Model catalog
//directives and filters 
var ModelCatalogApp = angular.module('ModelCatalogApp');

ModelCatalogApp.directive('markdown', function() {
    var converter = new Showdown.converter();
    return {
        restrict: 'A',
        link: function(scope, element, attrs) {
            function renderMarkdown() {
                var htmlText = converter.makeHtml(scope.$eval(attrs.markdown) || '');
                element.html(htmlText);
            }
            scope.$watch(attrs.markdown, renderMarkdown);
            renderMarkdown();
        }
    };
});

//Filter multiple
ModelCatalogApp.filter('filterMultiple', ['$parse', '$filter', function($parse, $filter) {
    return function(items, keyObj) {
        var x = false;
        if (!angular.isArray(items)) {
            return items;
        }
        var filterObj = {
            data: items,
            filteredData: [],
            applyFilter: function(obj, key) {
                var fData = [];
                if (this.filteredData.length == 0 && x == false)
                    this.filteredData = this.data;
                if (obj) {
                    var fObj = {};
                    if (!angular.isArray(obj)) {
                        fObj[key] = obj;
                        fData = fData.concat($filter('filter')(this.filteredData, fObj));
                    } else if (angular.isArray(obj)) {
                        if (obj.length > 0) {
                            for (var i = 0; i < obj.length; i++) {
                                if (angular.isDefined(obj[i])) {
                                    fObj[key] = obj[i];
                                    fData = fData.concat($filter('filter')(this.filteredData, fObj));
                                }
                            }
                        }
                    }
                    if (fData.length > 0) {
                        this.filteredData = fData;
                    }
                    if (fData.length == 0) {
                        if (obj != "" && obj != undefined) {
                            this.filteredData = fData;
                            x = true;
                        }
                    }

                }
            }
        };
        if (keyObj) {
            angular.forEach(keyObj, function(obj, key) {
                filterObj.applyFilter(obj, key);
            });
        }

        return filterObj.filteredData;
    }
}]);
//controllers
ModelCatalogApp.controller('ModelCatalogCtrl', ['$scope', '$rootScope', '$http', '$location', 'ScientificModelRest', 'CollabParameters',

    function($scope, $rootScope, $http, $location, ScientificModelRest, CollabParameters) {
        // $scope.selected_species = {};
        // $scope.selected_brain_region = {};
        // $scope.selected_cell_type = {};
        // $scope.selected_model_type = {};
        CollabParameters.setService().$promise.then(function() {
            $scope.collab_species = CollabParameters.getParameters("species");
            $scope.collab_brain_region = CollabParameters.getParameters("brain_region");
            $scope.collab_cell_type = CollabParameters.getParameters("cell_type");
            $scope.collab_model_type = CollabParameters.getParameters("model_type");
            var ctx = CollabParameters.getCtx();
            console.log(ctx);
            $scope.models = ScientificModelRest.get({ ctx: ctx });
        });
        $scope.goToDetailView = function(model) {
            $location.path('/model-catalog/detail/' + model.id);
        };
    }
]);

ModelCatalogApp.controller('ModelCatalogCreateCtrl', ['$scope', '$rootScope', '$http', '$location', 'ScientificModelRest', 'CollabParameters',

    function($scope, $rootScope, $http, $location, ScientificModelRest, CollabParameters) {
        CollabParameters.setService().$promise.then(function() {
            $scope.addImage = false;
            $scope.species = CollabParameters.getParameters("species");
            $scope.brain_region = CollabParameters.getParameters("brain_region");
            $scope.cell_type = CollabParameters.getParameters("cell_type");
            $scope.model_type = CollabParameters.getParameters("model_type");
            $scope.ctx = CollabParameters.getCtx();
            $scope.model_image = [];

            $scope.displayAddImage = function() {
                $scope.addImage = true;
            };
            $scope.saveImage = function() {
                if (JSON.stringify($scope.image) != undefined) {
                    $scope.model_image.push($scope.image);
                    $scope.addImage = false;
                    $scope.image = undefined;
                } else { alert("you need to add an url!") }
            };
            $scope.closeImagePanel = function() {
                $scope.image = {};
                $scope.addImage = false;
            };

            var _add_access_control = function() {
                $scope.model.access_control = $scope.ctx;
            };

            $scope.saveModel = function() {
                _add_access_control();
                var parameters = JSON.stringify({ model: $scope.model, model_instance: $scope.model_instance, model_image: $scope.model_image });
                var a = ScientificModelRest.save({ ctx: CollabParameters.getCtx() }, parameters).$promise.then(function(data) {
                    $location.path('/model-catalog/detail/' + data.uuid);
                });

            };
            $scope.deleteImage = function(index) {
                $scope.model_image.splice(index, 1);
            };
        });



    }

]);

ModelCatalogApp.controller('ModelCatalogDetailCtrl', ['$scope', '$rootScope', '$http', '$location', '$stateParams', 'ScientificModelRest', 'CollabParameters',
    function($scope, $rootScope, $http, $lcation, $stateParams, ScientificModelRest, CollabParameters) {

        CollabParameters.setService().$promise.then(function() {

            $("#ImagePopupDetail").hide();
            $scope.model = ScientificModelRest.get({ ctx: CollabParameters.getCtx(), id: $stateParams.uuid });

            $scope.toggleSize = function(index, img) {
                $scope.bigImage = img;
                $("#ImagePopupDetail").show();
            }

            $scope.closeImagePanel = function() {
                $scope.image = {};
                $("#ImagePopupDetail").hide();
            };

        });


    }
]);

ModelCatalogApp.controller('ModelCatalogEditCtrl', ['$scope', '$rootScope', '$http', '$location', '$state', '$stateParams', 'ScientificModelRest', 'ScientificModelInstanceRest', 'ScientificModelImageRest', 'CollabParameters',
    function($scope, $rootScope, $http, $location, $state, $stateParams, ScientificModelRest, ScientificModelInstanceRest, ScientificModelImageRest, CollabParameters) {
        CollabParameters.setService().$promise.then(function() {
            $scope.addImage = false;
            $scope.species = CollabParameters.getParameters("species");
            $scope.brain_region = CollabParameters.getParameters("brain_region");
            $scope.cell_type = CollabParameters.getParameters("cell_type");
            $scope.model_type = CollabParameters.getParameters("model_type");
            $scope.model = ScientificModelRest.get({ ctx: CollabParameters.getCtx(), id: $stateParams.uuid });

            $scope.deleteImage = function(img) {
                var image = img
                ScientificModelImageRest.delete(image).$promise.then(
                    function(data) {
                        alert('Image ' + img.id + ' has been deleted !');
                        $state.reload();
                        // $location.reload(); // $location.path('/model-catalog/edit/' + $stateParams.uuid); //not working. to do after
                    });
            };
            $scope.displayAddImage = function() {
                $scope.addImage = true;
            };
            $scope.saveImage = function() {
                if (JSON.stringify($scope.image) != undefined) {
                    var parameters = JSON.stringify({ model_id: $stateParams.uuid, model_image: $scope.image });
                    ScientificModelImageRest.post({ ctx: CollabParameters.getCtx() }, parameters).$promise.then(function(data) {
                        $scope.addImage = false;
                        alert('Image has been saved !');
                        $state.reload(); // $location.path('/model-catalog/edit/' + $stateParams.uuid); //not working. to do after
                    });
                } else { alert("you need to add an url!") }
            };
            $scope.closeImagePanel = function() {
                $scope.image = {};
                $scope.addImage = false;
            };
            $scope.editImages = function() {

                var parameters = $scope.model.model_images;
                console.log(parameters)
                var a = ScientificModelImageRest.put({ ctx: CollabParameters.getCtx() }, parameters).$promise.then(function(data) {
                    alert('model images have been correctly edited')
                });
            };
            $scope.saveModel = function() {
                var parameters = $scope.model;
                console.log(parameters)
                var a = ScientificModelRest.put({ ctx: CollabParameters.getCtx() }, parameters).$promise.then(function(data) {
                    alert('model correctly edited');
                });
            };
            $scope.saveModelInstance = function() {

                var parameters = $scope.model.model_instances;
                var a = ScientificModelInstanceRest.put({ ctx: CollabParameters.getCtx() }, parameters).$promise.then(function(data) { alert('model instances correctly edited') });
            };

        });
    }
]);

ModelCatalogApp.controller('ModelCatalogVersionCtrl', ['$scope', '$rootScope', '$http', '$location', '$stateParams', 'ScientificModelRest', 'ScientificModelInstanceRest', 'CollabParameters',
    function($scope, $rootScope, $http, $location, $stateParams, ScientificModelRest, ScientificModelInstanceRest, CollabParameters) {
        CollabParameters.setService().$promise.then(function() {
            $scope.model = ScientificModelRest.get({ id: $stateParams.uuid }); //really needed??? just to put model name
            $scope.saveVersion = function() {
                $scope.model_instance.model_id = $stateParams.uuid
                var parameters = JSON.stringify($scope.model_instance);
                alert(parameters);
                ScientificModelInstanceRest.save({ ctx: CollabParameters.getCtx() }, parameters, function(value) {});
            };
        });


    }

]);<|MERGE_RESOLUTION|>--- conflicted
+++ resolved
@@ -84,14 +84,11 @@
             }
         });
 
-<<<<<<< HEAD
         $scope.submit_comment = function() {
             var data_comment = JSON.stringify({ author: $stateParams.uuid, text: this.txt_comment, approved_comment: false, test_id: $stateParams.uuid });
             console.log("data_comment" + data_comment);
             TestCommentRest.post(data_comment, function(value) {});
         }
-=======
->>>>>>> 96efa152
     }
 ]);
 
