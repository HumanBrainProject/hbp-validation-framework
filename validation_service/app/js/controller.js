--- conflicted
+++ resolved
@@ -20,21 +20,11 @@
     }
 ]);
 
-<<<<<<< HEAD
-testApp.controller('ValTestDetailCtrl', ['$scope', '$rootScope', '$http', '$location', '$stateParams', 'ValidationTestDefinitionRest', 'CollabParameters',
-    function($scope, $rootScope, $http, $location, $stateParams, ValidationTestDefinitionRest, CollabParameters) {
-        // var getvalidationtestsUrl = window.base_url + "app/getvalidationtests/" + $stateParams.uuid+"?format=json";
-        $scope.detail_test = ValidationTestDefinitionRest.get({ id: $stateParams.uuid });
-        // $scope.detail_test = ValidationTestDefinitionRest.get(getvalidationtestsUrl, function(data) {
-        //     console.log(data);
-        // });
-=======
 testApp.controller('ValTestDetailCtrl', ['$scope', '$rootScope', '$http', '$location', '$stateParams', 'ValidationTestDefinitionRest', 'ValidationTestCodeRest',
     function($scope, $rootScope, $http, $location, $stateParams, ValidationTestDefinitionRest, ValidationTestCodeRest) {
-        $scope.detail_test = ValidationTestDefinitionRest.get({id : $stateParams.uuid});
+        $scope.detail_test = ValidationTestDefinitionRest.get({ id: $stateParams.uuid });
 
-        $scope.detail_version_test = ValidationTestCodeRest.get({test_definition_id : $stateParams.uuid});
->>>>>>> ab6e552a
+        $scope.detail_version_test = ValidationTestCodeRest.get({ test_definition_id: $stateParams.uuid });
 
         $scope.selected_tab = "";
 
