--- conflicted
+++ resolved
@@ -11,10 +11,6 @@
         // };
 
         $scope.double_list = AllModelAndTest.get({}, function(data){
-<<<<<<< HEAD
-            console.log("data : " + data);
-=======
->>>>>>> a9fabcb9
         });
 
     }
