'use strict';

/* Controllers */
var testApp = angular.module('testApp');

<<<<<<< HEAD
testApp.controller('HomeCtrl', ['$scope', '$rootScope', '$http', '$location', "AllModelAndTest",
    function($scope, $rootScope, $http, $location, AllModelAndTest) {
=======
testApp.controller('HomeCtrl', ['$scope', '$rootScope', '$http', '$location', "ScientificModelRest", "ValidationTestDefinitionRest",
    function($scope, $rootScope, $http, $location, ScientificModelRest, ValidationTestDefinitionRest) {
>>>>>>> 04c47f65
        // $scope.init = function(tests, models) {
        //     $scope.tests = tests;
        //     $scope.models = models;
        // };

<<<<<<< HEAD
        $scope.double_list = AllModelAndTest.get({}, function(data){
        });

    }
]);

testApp.controller('ValTestCtrl', ['$scope', '$rootScope', '$http', '$location', 'AllModelAndTest',
    function($scope, $rootScope, $http, $location, AllModelAndTest) {
        $scope.double_list = AllModelAndTest.get({}, function(data){});
    }
]);

testApp.controller('ValTestDetailCtrl', ['$scope', '$rootScope', '$http', '$location', 'AllModelAndTest',
    function($scope, $rootScope, $http, $location, AllModelAndTest) {
        // $scope.double_list = AllModelAndTest.get({}, function(data){});
=======
        $scope.models = ScientificModelRest.get({}, function(data) {});
        $scope.tests = ValidationTestDefinitionRest.get({}, function(data) {});

    }
]);

testApp.controller('ValTestCtrl', ['$scope', '$rootScope', '$http', '$location', 'ValidationTestDefinitionRest',
    function($scope, $rootScope, $http, $location, ValidationTestDefinitionRest) {
        $scope.test_list = ValidationTestDefinitionRest.get({}, function(data) {});
    }
]);

testApp.controller('ValTestDetailCtrl', ['$scope', '$rootScope', '$http', '$location', '$stateParams', 'ValidationTestDefinitionRest',
    function($scope, $rootScope, $http, $location, $stateParams, ValidationTestDefinitionRest) {
        // var getvalidationtestsUrl = window.base_url + "app/getvalidationtests/" + $stateParams.uuid+"?format=json";
        $scope.detail_test = ValidationTestDefinitionRest.get({id : $stateParams.uuid});
        // $scope.detail_test = ValidationTestDefinitionRest.get(getvalidationtestsUrl, function(data) {
        //     console.log(data);
        // });

        $scope.selected_tab = "";

        $scope.toogleTabs = function(id_tab) {
            $scope.selected_tab = id_tab;
            if (id_tab == "tab_description") {
                document.getElementById("tab_description").style.display = "block";
                document.getElementById("tab_version").style.display = "none";
                document.getElementById("tab_results").style.display = "none";
                document.getElementById("tab_comments").style.display = "none";
            }
            if (id_tab == "tab_version") {
                document.getElementById("tab_description").style.display = "none";
                document.getElementById("tab_version").style.display = "block";
                document.getElementById("tab_results").style.display = "none";
                document.getElementById("tab_comments").style.display = "none";
            }
            if (id_tab == "tab_results") {
                document.getElementById("tab_description").style.display = "none";
                document.getElementById("tab_version").style.display = "none";
                document.getElementById("tab_results").style.display = "block";
                document.getElementById("tab_comments").style.display = "none";
            }
            if (id_tab == "tab_comments") {
                document.getElementById("tab_description").style.display = "none";
                document.getElementById("tab_version").style.display = "none";
                document.getElementById("tab_results").style.display = "none";
                document.getElementById("tab_comments").style.display = "block";
            }
            var a = document.getElementById("li_tab_description");
            var b = document.getElementById("li_tab_version");
            var c = document.getElementById("li_tab_results");
            var d = document.getElementById("li_tab_comments");
            a.className = b.className = c.className = d.className = "nav-link";
            var e = document.getElementById("li_" + id_tab);
            e.className += " active";
        }
>>>>>>> 04c47f65
    }
]);

testApp.controller('TestResultCtrl', ['$scope', '$rootScope', '$http', '$location',
    function($scope, $rootScope, $http, $location) {}
]);

<<<<<<< HEAD


    

testApp.controller('configviewCtrl', ['$scope', '$rootScope', '$http', '$location',
    function($scope, $rootScope, $http, $location) {
//        $scope.configview =
        this.species_list =
        [{species : 'rat'},
         {form.species},
         {form.brain_region},
         {form.cell_type},
         {form.model_type}];
    }])
    ;
 //   .filter('currencyFR', ['numberFilter', function(numberFilter){
 //       return function(input, symbol){
 //       };   
 //    }]);


testApp.controller('configviewDetailCtrl', ['$scope', '$rootScope', '$http', '$location', 
//'$stateParams', 'configviewRest',
    function($scope, $rootScope, $http, $location, 
//    $stateParams, configviewRest
    ) {

=======
testApp.controller('ValTestCreateCtrl', ['$scope', '$rootScope', '$http', '$location', 'ValidationTestDefinitionRest', 'ValidationTestCodeRest',
    function($scope, $rootScope, $http, $location, ValidationTestDefinitionRest, ValidationTestCodeRest) {

        $scope.make_post = function() {
            var data_to_send = JSON.stringify({ test_data: $scope.test, code_data: $scope.code });
            ValidationTestDefinitionRest.save(data_to_send, function(value) {});
        };
>>>>>>> 04c47f65
    }
]);<|MERGE_RESOLUTION|>--- conflicted
+++ resolved
@@ -3,35 +3,13 @@
 /* Controllers */
 var testApp = angular.module('testApp');
 
-<<<<<<< HEAD
-testApp.controller('HomeCtrl', ['$scope', '$rootScope', '$http', '$location', "AllModelAndTest",
-    function($scope, $rootScope, $http, $location, AllModelAndTest) {
-=======
 testApp.controller('HomeCtrl', ['$scope', '$rootScope', '$http', '$location', "ScientificModelRest", "ValidationTestDefinitionRest",
     function($scope, $rootScope, $http, $location, ScientificModelRest, ValidationTestDefinitionRest) {
->>>>>>> 04c47f65
         // $scope.init = function(tests, models) {
         //     $scope.tests = tests;
         //     $scope.models = models;
         // };
 
-<<<<<<< HEAD
-        $scope.double_list = AllModelAndTest.get({}, function(data){
-        });
-
-    }
-]);
-
-testApp.controller('ValTestCtrl', ['$scope', '$rootScope', '$http', '$location', 'AllModelAndTest',
-    function($scope, $rootScope, $http, $location, AllModelAndTest) {
-        $scope.double_list = AllModelAndTest.get({}, function(data){});
-    }
-]);
-
-testApp.controller('ValTestDetailCtrl', ['$scope', '$rootScope', '$http', '$location', 'AllModelAndTest',
-    function($scope, $rootScope, $http, $location, AllModelAndTest) {
-        // $scope.double_list = AllModelAndTest.get({}, function(data){});
-=======
         $scope.models = ScientificModelRest.get({}, function(data) {});
         $scope.tests = ValidationTestDefinitionRest.get({}, function(data) {});
 
@@ -88,7 +66,6 @@
             var e = document.getElementById("li_" + id_tab);
             e.className += " active";
         }
->>>>>>> 04c47f65
     }
 ]);
 
@@ -96,7 +73,6 @@
     function($scope, $rootScope, $http, $location) {}
 ]);
 
-<<<<<<< HEAD
 
 
     
@@ -124,7 +100,9 @@
 //    $stateParams, configviewRest
     ) {
 
-=======
+    }
+]);
+
 testApp.controller('ValTestCreateCtrl', ['$scope', '$rootScope', '$http', '$location', 'ValidationTestDefinitionRest', 'ValidationTestCodeRest',
     function($scope, $rootScope, $http, $location, ValidationTestDefinitionRest, ValidationTestCodeRest) {
 
@@ -132,6 +110,5 @@
             var data_to_send = JSON.stringify({ test_data: $scope.test, code_data: $scope.code });
             ValidationTestDefinitionRest.save(data_to_send, function(value) {});
         };
->>>>>>> 04c47f65
     }
 ]);