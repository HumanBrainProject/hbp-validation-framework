--- conflicted
+++ resolved
@@ -17,12 +17,12 @@
 
             var ctx = CollabParameters.getCtx();
 
-            $scope.is_collab_member = false;
-            $scope.is_collab_member = IsCollabMemberRest.get({ ctx: ctx, });
-            $scope.is_collab_member.$promise.then(function() {
-                $scope.is_collab_member = $scope.is_collab_member.is_member;
-                $scope.is_collab_member = true; //to delete  
-            });
+            // $scope.is_collab_member = false;
+            // $scope.is_collab_member = IsCollabMemberRest.get({ ctx: ctx, });
+            // $scope.is_collab_member.$promise.then(function() {
+            //     $scope.is_collab_member = $scope.is_collab_member.is_member;
+            //     $scope.is_collab_member = true; //to delete  
+            // });
             $scope.models = ScientificModelRest.get({ ctx: ctx }, function(data) {});
             $scope.tests = ValidationTestDefinitionRest.get({ ctx: ctx }, function(data) {});
 
@@ -71,7 +71,7 @@
     }
 ]);
 
-<<<<<<< HEAD
+
 testApp.controller('ValModelDetailCtrl', ['$scope', '$rootScope', '$http', '$location', '$stateParams', 'ScientificModelRest', 'ScientificModelInstanceRest', 'CollabParameters', 'IsCollabMemberRest', 'AppIDRest', 'Graphics',
     function($scope, $rootScope, $http, $location, $stateParams, ScientificModelRest, ScientificModelInstanceRest, CollabParameters, IsCollabMemberRest, AppIDRest, Graphics) {
 
@@ -90,7 +90,7 @@
                 Graphics.current_result_focussed = [];
                 $scope.data = Graphics.getResultsfromModelID($scope.model);
                 $scope.options5 = Graphics.get_lines_options('Model/p-value', '', "p-value", "this is a caption");
-        });
+            });
         });
 
 
@@ -143,28 +143,12 @@
 });
 
 
-testApp.controller('ValTestDetailCtrl', ['$scope', '$rootScope', '$http', '$location', '$stateParams', '$state', 'ValidationTestDefinitionRest', 'ValidationTestCodeRest', 'CollabParameters', 'TestCommentRest', "IsCollabMemberRest",
-
-    function($scope, $rootScope, $http, $location, $stateParams, $state, ValidationTestDefinitionRest, ValidationTestCodeRest, CollabParameters, TestCommentRest, IsCollabMemberRest) {
-=======
-testApp.controller('ValTestDetailCtrl', ['$scope', '$rootScope', '$http', '$location', '$stateParams', '$state', 'ValidationTestDefinitionRest', 'ValidationTestCodeRest', 'CollabParameters', 'TestCommentRest', 'Graphics',
-    function($scope, $rootScope, $http, $location, $stateParams, $state, ValidationTestDefinitionRest, ValidationTestCodeRest, CollabParameters, TestCommentRest, Graphics) {
-
->>>>>>> f2c3435b
-        CollabParameters.setService().$promise.then(function() {
-            $scope.collab_species = CollabParameters.getParameters("species");
-            $scope.collab_brain_region = CollabParameters.getParameters("brain_region");
-            $scope.collab_cell_type = CollabParameters.getParameters("cell_type");
-            $scope.collab_model_type = CollabParameters.getParameters("model_type");
-            $scope.collab_test_type = CollabParameters.getParameters("test_type");
-            $scope.collab_data_modalities = CollabParameters.getParameters("data_modalities");
-
-            var ctx = CollabParameters.getCtx();
-            $scope.is_collab_member = false;
-            $scope.is_collab_member = IsCollabMemberRest.get({ ctx: ctx, });
-            $scope.is_collab_member.$promise.then(function() {
-                $scope.is_collab_member = $scope.is_collab_member.is_member;
-            });
+testApp.controller('ValTestDetailCtrl', ['$scope', '$rootScope', '$http', '$location', '$stateParams', '$state', 'ValidationTestDefinitionRest', 'ValidationTestCodeRest', 'CollabParameters', 'TestCommentRest', "IsCollabMemberRest", "Graphics",
+
+    function($scope, $rootScope, $http, $location, $stateParams, $state, ValidationTestDefinitionRest, ValidationTestCodeRest, CollabParameters, TestCommentRest, IsCollabMemberRest, Graphics) {
+
+        CollabParameters.setService().$promise.then(function() {
+
             $scope.detail_test = ValidationTestDefinitionRest.get({ ctx: CollabParameters.getCtx(), id: $stateParams.uuid });
             $scope.detail_version_test = ValidationTestCodeRest.get({ ctx: CollabParameters.getCtx(), test_definition_id: $stateParams.uuid });
             $scope.test_comments = TestCommentRest.get({ ctx: CollabParameters.getCtx(), test_id: $stateParams.uuid });
@@ -173,63 +157,10 @@
             var tab_test_code_id = ["622f8ee151c940f3b502980831c7fc09"];
             var tab_model_instance_id = ["d1135abd-a9ad-4690-9e67-83d41dd42d01", "d1135abd-a9ad-4690-9e67-83d41dd42d00"];
 
-<<<<<<< HEAD
-            $scope.toogleTabs = function(id_tab) {
-                $scope.selected_tab = id_tab;
-                if (id_tab == "tab_description") {
-                    document.getElementById("tab_description").style.display = "block";
-                    document.getElementById("tab_version").style.display = "none";
-                    document.getElementById("tab_new_version").style.display = "none";
-                    document.getElementById("tab_edit_test").style.display = "none";
-                    document.getElementById("tab_results").style.display = "none";
-                    document.getElementById("tab_comments").style.display = "none";
-                }
-                if (id_tab == "tab_version") {
-                    document.getElementById("tab_description").style.display = "none";
-                    document.getElementById("tab_version").style.display = "block";
-                    document.getElementById("tab_new_version").style.display = "none";
-                    document.getElementById("tab_edit_test").style.display = "none";
-                    document.getElementById("tab_results").style.display = "none";
-                    document.getElementById("tab_comments").style.display = "none";
-                }
-                if (id_tab == "tab_new_version") {
-                    document.getElementById("tab_description").style.display = "none";
-                    document.getElementById("tab_version").style.display = "none";
-                    document.getElementById("tab_new_version").style.display = "block";
-                    document.getElementById("tab_edit_test").style.display = "none";
-                    document.getElementById("tab_results").style.display = "none";
-                    document.getElementById("tab_comments").style.display = "none";
-                }
-                if (id_tab == "tab_edit_test") {
-                    document.getElementById("tab_description").style.display = "none";
-                    document.getElementById("tab_version").style.display = "none";
-                    document.getElementById("tab_new_version").style.display = "none";
-                    document.getElementById("tab_edit_test").style.display = "block";
-                    document.getElementById("tab_results").style.display = "none";
-                    document.getElementById("tab_comments").style.display = "none";
-                }
-                if (id_tab == "tab_results") {
-                    document.getElementById("tab_description").style.display = "none";
-                    document.getElementById("tab_version").style.display = "none";
-                    document.getElementById("tab_new_version").style.display = "none";
-                    document.getElementById("tab_edit_test").style.display = "none";
-                    document.getElementById("tab_results").style.display = "block";
-                    document.getElementById("tab_comments").style.display = "none";
-                }
-                if (id_tab == "tab_comments") {
-                    document.getElementById("tab_description").style.display = "none";
-                    document.getElementById("tab_version").style.display = "none";
-                    document.getElementById("tab_new_version").style.display = "none";
-                    document.getElementById("tab_edit_test").style.display = "none";
-                    document.getElementById("tab_results").style.display = "none";
-                    document.getElementById("tab_comments").style.display = "block";
-                }
-                _active_tab(id_tab);
-=======
+
             var graphic_data = Graphics.data_fromAPI(tab_test_code_id, tab_model_instance_id);
             graphic_data.then(function() {
                 $scope.graphic_data = graphic_data.$$state.value;
->>>>>>> f2c3435b
 
                 $scope.graphic_options = Graphics.get_lines_options();
 
@@ -289,31 +220,19 @@
 
                 _active_tab(id_tab);
 
-<<<<<<< HEAD
-        var _active_tab = function(id_tab) {
-            var a = document.getElementById("li_tab_description");
-            var b = document.getElementById("li_tab_version");
-            var c = document.getElementById("li_tab_results");
-            var d = document.getElementById("li_tab_comments");
-            a.className = b.className = c.className = d.className = "nav-link";
-            if (id_tab != "tab_new_version" || id_tab != "tab_edit_test") {
-                var e = document.getElementById("li_" + id_tab);
-                e.className += " active";
-=======
->>>>>>> f2c3435b
-            };
-
-            var _active_tab = function(id_tab) {
-                var a = document.getElementById("li_tab_description");
-                var b = document.getElementById("li_tab_version");
-                var c = document.getElementById("li_tab_results");
-                var d = document.getElementById("li_tab_comments");
-                a.className = b.className = c.className = d.className = "nav-link";
-                if (id_tab != "tab_new_version") {
-                    var e = document.getElementById("li_" + id_tab);
-                    e.className += " active";
+                var _active_tab = function(id_tab) {
+                    var a = document.getElementById("li_tab_description");
+                    var b = document.getElementById("li_tab_version");
+                    var c = document.getElementById("li_tab_results");
+                    var d = document.getElementById("li_tab_comments");
+                    a.className = b.className = c.className = d.className = "nav-link";
+                    if (id_tab != "tab_new_version" || id_tab != "tab_edit_test") {
+                        var e = document.getElementById("li_" + id_tab);
+                        e.className += " active";
+
+                    };
                 };
-            }
+            };
 
             $scope.saveVersion = function() {
                 _add_params();
@@ -329,29 +248,28 @@
 
             };
 
-        });
-
-<<<<<<< HEAD
-        $scope.editTest = function() {
-            var parameters = JSON.stringify($scope.detail_test.tests[0]);
-            ValidationTestDefinitionRest.put({ ctx: CollabParameters.getCtx(), id: $scope.detail_test.tests[0].id }, parameters).$promise.then(function() {
-                document.getElementById("tab_description").style.display = "none";
-                document.getElementById("tab_version").style.display = "block";
-                document.getElementById("tab_new_version").style.display = "none";
-                document.getElementById("tab_results").style.display = "none";
-                document.getElementById("tab_comments").style.display = "none";
+
+
+            $scope.editTest = function() {
+                var parameters = JSON.stringify($scope.detail_test.tests[0]);
+                ValidationTestDefinitionRest.put({ ctx: CollabParameters.getCtx(), id: $scope.detail_test.tests[0].id }, parameters).$promise.then(function() {
+                    document.getElementById("tab_description").style.display = "none";
+                    document.getElementById("tab_version").style.display = "block";
+                    document.getElementById("tab_new_version").style.display = "none";
+                    document.getElementById("tab_results").style.display = "none";
+                    document.getElementById("tab_comments").style.display = "none";
+                    $state.reload();
+                });
+
+            };
+
+            $scope.submit_comment = function() {
+                var data_comment = JSON.stringify({ author: $stateParams.uuid, text: this.txt_comment, approved_comment: false, test_id: $stateParams.uuid });
+                TestCommentRest.post(data_comment, function(value) {});
                 $state.reload();
-            });
-
-        };
-
-        $scope.submit_comment = function() {
-            var data_comment = JSON.stringify({ author: $stateParams.uuid, text: this.txt_comment, approved_comment: false, test_id: $stateParams.uuid });
-            TestCommentRest.post(data_comment, function(value) {});
-            $state.reload();
-        }
-=======
->>>>>>> f2c3435b
+            };
+        });
+
     }
 ]);
 
@@ -388,13 +306,7 @@
                 $scope.$apply();
             });
 
-<<<<<<< HEAD
-
-        });
-
-=======
-        })
->>>>>>> f2c3435b
+        });
     }
 ]);
 
