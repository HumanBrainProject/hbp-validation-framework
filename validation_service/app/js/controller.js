'use strict';

/* Controllers */
var testApp = angular.module('testApp');

testApp.controller('HomeCtrl', ['$scope', '$rootScope', '$http', '$location', "ScientificModelRest", "ValidationTestDefinitionRest", 'CollabParameters', 'IsCollabMemberRest',
    function($scope, $rootScope, $http, $location, ScientificModelRest, ValidationTestDefinitionRest, CollabParameters, IsCollabMemberRest) {

        CollabParameters.setService().$promise.then(function() {

            $scope.collab_species = CollabParameters.getParameters("species");
            $scope.collab_brain_region = CollabParameters.getParameters("brain_region");
            $scope.collab_cell_type = CollabParameters.getParameters("cell_type");
            $scope.collab_model_type = CollabParameters.getParameters("model_type");
            $scope.collab_test_type = CollabParameters.getParameters("test_type");
            $scope.collab_data_modalities = CollabParameters.getParameters("data_modalities");

            var ctx = CollabParameters.getCtx();

            // $scope.is_collab_member = false;
            // $scope.is_collab_member = IsCollabMemberRest.get({ ctx: ctx, });
            // $scope.is_collab_member.$promise.then(function() {
            //     $scope.is_collab_member = $scope.is_collab_member.is_member;
            //     $scope.is_collab_member = true; //to delete  
            // });
            $scope.models = ScientificModelRest.get({ ctx: ctx }, function(data) {});
            $scope.tests = ValidationTestDefinitionRest.get({ ctx: ctx }, function(data) {});

        });

        $scope.goToModelDetailView = function(model) {
            $location.path('/home/validation_model_detail/' + model.id);
        };

        $scope.goToTestDetailView = function(test) {
            $location.path('/home/validation_test/' + test.id);
        };

    }
]);

testApp.controller('ValTestCtrl', ['$scope', '$rootScope', '$http', '$location', 'ValidationTestDefinitionRest', 'CollabParameters', 'IsCollabMemberRest',
    function($scope, $rootScope, $http, $location, ValidationTestDefinitionRest, CollabParameters, IsCollabMemberRest) {

        CollabParameters.setService().$promise.then(function() {

            $scope.collab_species = CollabParameters.getParameters("species");
            $scope.collab_brain_region = CollabParameters.getParameters("brain_region");
            $scope.collab_cell_type = CollabParameters.getParameters("cell_type");
            $scope.collab_model_type = CollabParameters.getParameters("model_type");
            $scope.collab_test_type = CollabParameters.getParameters("test_type");
            $scope.collab_data_modalities = CollabParameters.getParameters("data_modalities");

            var ctx = CollabParameters.getCtx();

            $scope.is_collab_member = false;
            $scope.is_collab_member = IsCollabMemberRest.get({ ctx: ctx, });
            $scope.is_collab_member.$promise.then(function() {
                $scope.is_collab_member = $scope.is_collab_member.is_member;
            });

            $scope.test_list = ValidationTestDefinitionRest.get({ ctx: CollabParameters.getCtx() }, function(data) {});
        });


        $scope.goToDetailView = function(test) {
            $location.path('/home/validation_test/' + test.id);
        };


    }
]);


testApp.controller('ValModelDetailCtrl', ['$scope', '$rootScope', '$http', '$location', '$stateParams', 'ScientificModelRest', 'ScientificModelInstanceRest', 'CollabParameters', 'IsCollabMemberRest', 'AppIDRest', 'Graphics',
    function($scope, $rootScope, $http, $location, $stateParams, ScientificModelRest, ScientificModelInstanceRest, CollabParameters, IsCollabMemberRest, AppIDRest, Graphics) {

        CollabParameters.setService().$promise.then(function() {
            var ctx = CollabParameters.getCtx();
            $scope.is_collab_member = false;
            $scope.is_collab_member = IsCollabMemberRest.get({ ctx: ctx, });
            $scope.is_collab_member.$promise.then(function() {
                $scope.is_collab_member = $scope.is_collab_member.is_member;
            });
            $scope.model = ScientificModelRest.get({ ctx: ctx, id: $stateParams.uuid });
            $scope.model.$promise.then(function() {
                //graph and table results

                $scope.line_result_focussed;
                $scope.$on('data_focussed:updated', function(event, data) {
                    $scope.line_result_focussed = data;
                    $scope.$apply();
                });
                $scope.data = Graphics.getResultsfromModelID($scope.model);
                $scope.options5 = Graphics.get_lines_options('Model/p-value', '', "p-value", "this is a caption");
            });
        });

        $scope.goToDetailTest = function(test_id) {
            console.log("test id", test_id)
            $location.path('/home/validation_test/' + test_id);
        };

        $scope.goToDetailTestResult = function(test_result_id) {
            console.log("test id", test_result_id)
            $location.path('/home/validation_test_result/' + test_result_id);
        };

        $scope.goToModelCatalog = function() {

            //works 
            // document.referrer = "https://collab.humanbrainproject.eu/#/collab/2180/nav/38111";
            //document.location.href = 'https://localhost:8000/?ctx='+$scope.model.models[0].access_control.id+'#/model-catalog/detail/'+$scope.model.models[0].id;
            var collab_id = $scope.model.models[0].access_control.collab_id;
            var app_id = AppIDRest.get({ ctx: $scope.model.models[0].access_control.id });
            app_id.$promise.then(function() {
                app_id = app_id.app_id;

                //to try open in new window
                var url = "https://collab.humanbrainproject.eu/#/collab/" + collab_id + "/nav/" + app_id; //to go to collab api
                //var url = 'https://localhost:8000/?ctx=' + $scope.model.models[0].access_control.id + '#/model-catalog/detail/' + $scope.model.models[0].id; //to go outside collab but directly to model detail

                var win = window.open(url, 'modelCatalog');
                console.log(win.document);
                // win.document.location = 'https://localhost:8000/?ctx=' + $scope.model.models[0].access_control.id + '#/model-catalog/detail/' + $scope.model.models[0].id;
                // win.document.location.href = 'https://localhost:8000/?ctx='+$scope.model.models[0].access_control.id+'#/model-catalog/detail/'+$scope.model.models[0].id;
                // win.location.path('#/model-catalog/detail/'+$scope.model.models[0].id);

                // win.$state= '#/model-catalog/detail/'+$scope.model.models[0].id;
                // win.$state.reload();
                // document.location.href = 'https://localhost:8000/?ctx='+$scope.model.models[0].access_control.id+'#/model-catalog/detail/'+$scope.model.models[0].id;

            });




        }
    }
]);

testApp.directive('markdown', function() {
    var converter = new Showdown.converter();
    return {
        restrict: 'A',
        link: function(scope, element, attrs) {
            function renderMarkdown() {
                var htmlText = converter.makeHtml(scope.$eval(attrs.markdown) || '');
                element.html(htmlText);
            }
            scope.$watch(attrs.markdown, renderMarkdown);
            renderMarkdown();
        }
    };
});


testApp.controller('ValTestDetailCtrl', ['$scope', '$rootScope', '$http', '$location', '$stateParams', '$state', 'ValidationTestDefinitionRest', 'ValidationTestCodeRest', 'CollabParameters', 'TestCommentRest', "IsCollabMemberRest", "Graphics",

    function($scope, $rootScope, $http, $location, $stateParams, $state, ValidationTestDefinitionRest, ValidationTestCodeRest, CollabParameters, TestCommentRest, IsCollabMemberRest, Graphics) {

        CollabParameters.setService().$promise.then(function() {
            $scope.detail_test = ValidationTestDefinitionRest.get({ ctx: CollabParameters.getCtx(), id: $stateParams.uuid });


            $scope.species = CollabParameters.getParameters("species");
            $scope.brain_region = CollabParameters.getParameters("brain_region");
            $scope.cell_type = CollabParameters.getParameters("cell_type");
            $scope.model_type = CollabParameters.getParameters("model_type");
            $scope.test_type = CollabParameters.getParameters("test_type");
            $scope.data_modalities = CollabParameters.getParameters("data_modalities");


            $scope.detail_version_test = ValidationTestCodeRest.get({ ctx: CollabParameters.getCtx(), test_definition_id: $stateParams.uuid });
            $scope.test_comments = TestCommentRest.get({ ctx: CollabParameters.getCtx(), test_id: $stateParams.uuid });


            $scope.detail_test.$promise.then(function() {
                Graphics.getResultsfromTestID($scope.detail_test).then(function(graphic_data) {
                    $scope.result_focussed;
                    $scope.$on('data_focussed:updated', function(event, data) {
                        $scope.result_focussed = data;
                        $scope.$apply();
                    });
                    $scope.graphic_data = graphic_data;
                    $scope.graphic_options = Graphics.get_lines_options('Test/result', '', "", "this is a caption");

                }).catch(function(err) {
                    console.error('Erreur !');
                    console.dir(err);
                    console.log(err);
                });
            });


            $scope.submit_comment = function() {
                var data_comment = JSON.stringify({ author: $stateParams.uuid, text: this.txt_comment, approved_comment: false, test_id: $stateParams.uuid });
                TestCommentRest.post(data_comment, function(value) {});
                $state.reload();
            };


            var _add_params = function() {
                $scope.test_code.test_definition_id = $scope.detail_test.tests[0].id;
            };

            $scope.selected_tab = "";
            $scope.toogleTabs = function(id_tab) {
                $scope.selected_tab = id_tab;

                var list_tab_id = [
                    "tab_description",
                    "tab_version",
                    "tab_new_version",
                    "tab_results", // this one must be visibility: hidden or visible
                    "tab_comments",
                    "tab_edit_test",
                ]

                //set all tabs style display to "none"
                var i = 0;
                for (i; i < list_tab_id.length; i++) {
                    if (list_tab_id[i] == "tab_results") {
                        document.getElementById(list_tab_id[i]).style.visibility = "hidden";

                    } else {
                        document.getElementById(list_tab_id[i]).style.display = "none";
                    }

                }

                //set id_tab style display to "block" or visible
                if (id_tab == "tab_results") {
                    document.getElementById(id_tab).style.visibility = "visible";
                } else {
                    document.getElementById(id_tab).style.display = "block";
                };

                _active_tab(id_tab);
            };

            var _active_tab = function(id_tab) {
                var a = document.getElementById("li_tab_description");
                var b = document.getElementById("li_tab_version");
                var c = document.getElementById("li_tab_results");
                var d = document.getElementById("li_tab_comments");
                a.className = b.className = c.className = d.className = "nav-link";
                if (id_tab != "tab_new_version" || id_tab != "tab_edit_test") {
                    var e = document.getElementById("li_" + id_tab);
                    e.className += " active";

<<<<<<< HEAD
            };

            var _active_tab = function(id_tab) {
                var a = document.getElementById("li_tab_description");
                var b = document.getElementById("li_tab_version");
                var c = document.getElementById("li_tab_results");
                var d = document.getElementById("li_tab_comments");
                a.className = b.className = c.className = d.className = "nav-link";
                if (id_tab != "tab_new_version" || id_tab != "tab_edit_test") {
                    var e = document.getElementById("li_" + id_tab);
                    e.className += " active";

                };
            };


=======
                };
            };
>>>>>>> 84bed473
            $scope.saveVersion = function() {
                _add_params();
                var parameters = JSON.stringify($scope.test_code);
                ValidationTestCodeRest.save({ ctx: CollabParameters.getCtx(), id: $scope.detail_test.tests[0].id }, parameters).$promise.then(function() {
                    document.getElementById("tab_description").style.display = "none";
                    document.getElementById("tab_version").style.display = "block";
                    document.getElementById("tab_new_version").style.display = "none";
                    document.getElementById("tab_results").style.visibility = "hidden";
                    document.getElementById("tab_comments").style.display = "none";
                    $state.reload();
                });

            };



            $scope.editTest = function() {
                var parameters = JSON.stringify($scope.detail_test.tests[0]);
                ValidationTestDefinitionRest.put({ ctx: CollabParameters.getCtx(), id: $scope.detail_test.tests[0].id }, parameters).$promise.then(function() {
                    document.getElementById("tab_description").style.display = "none";
                    document.getElementById("tab_version").style.display = "block";
                    document.getElementById("tab_new_version").style.display = "none";
                    document.getElementById("tab_results").style.display = "none";
                    document.getElementById("tab_comments").style.display = "none";
                    $state.reload();
                });

            };

            $scope.submit_comment = function() {
                var data_comment = JSON.stringify({ author: $stateParams.uuid, text: this.txt_comment, approved_comment: false, test_id: $stateParams.uuid });
                TestCommentRest.post(data_comment, function(value) {});
                $state.reload();
            };
        });

    }
]);

testApp.controller('ValTestResultDetailCtrl', ['$scope', '$rootScope', '$http', '$location', '$stateParams', 'IsCollabMemberRest', 'AppIDRest', 'ValidationResultRest', 'CollabParameters', 'ScientificModelRest', 'ValidationTestDefinitionRest',
    function($scope, $rootScope, $http, $location, $stateParams, IsCollabMemberRest, AppIDRest, ValidationResultRest, CollabParameters, ScientificModelRest, ValidationTestDefinitionRest) {

        CollabParameters.setService().$promise.then(function() {
            var ctx = CollabParameters.getCtx();
            $scope.is_collab_member = false;
            $scope.is_collab_member = IsCollabMemberRest.get({ ctx: ctx, });
            $scope.is_collab_member.$promise.then(function() {
                $scope.is_collab_member = $scope.is_collab_member.is_member;
            });
            $scope.test_result = ValidationResultRest.get({ ctx: ctx, id: $stateParams.uuid });

            $scope.test_result.$promise.then(function() {
                $scope.model = ScientificModelRest.get({ ctx: ctx, id: $scope.test_result.data.model_instance.model_id });
                $scope.test = ValidationTestDefinitionRest.get({ ctx: ctx, id: $scope.test_result.data.test_definition.test_definition_id });
            });

        });
        $scope.goToDetailTest = function(test_id) {
            console.log("test id", test_id)
            $location.path('/home/validation_test/' + test_id);
        };
        $scope.goToModelCatalog = function() {

            var collab_id = $scope.model.models[0].access_control.collab_id;
            var app_id = AppIDRest.get({ ctx: $scope.model.models[0].access_control.id });
            app_id.$promise.then(function() {
                app_id = app_id.app_id;
                var url = "https://collab.humanbrainproject.eu/#/collab/" + collab_id + "/nav/" + app_id; //to go to collab api
                //var url = 'https://localhost:8000/?ctx=' + $scope.model.models[0].access_control.id + '#/model-catalog/detail/' + $scope.model.models[0].id; //to go outside collab but directly to model detail

                var win = window.open(url, 'modelCatalog');

            });
        }
    }
]);


testApp.controller('TestResultCtrl', ['$scope', '$rootScope', '$http', '$location', '$timeout', 'CollabParameters', 'ValidationResultRest_fortest', 'ValidationResultRest', 'Graphics',

    function($scope, $rootScope, $http, $location, $timeout, CollabParameters, ValidationResultRest_fortest, ValidationResultRest, Graphics) {
        CollabParameters.setService().$promise.then(function() {

            var temp_test = Graphics.data_fromAPI();
            temp_test.then(function() {
                $scope.data5 = temp_test.$$state.value;
            });

            $scope.options5 = Graphics.get_lines_options();

            $scope.line_result_focussed;
            $scope.$on('data_focussed:updated', function(event, data) {
                $scope.line_result_focussed = data;
                $scope.$apply();
            });

        });
    }
]);


testApp.controller('ValTestCreateCtrl', ['$scope', '$rootScope', '$http', '$location', 'ValidationTestDefinitionRest', 'ValidationTestCodeRest', 'CollabParameters',
    function($scope, $rootScope, $http, $location, ValidationTestDefinitionRest, ValidationTestCodeRest, CollabParameters) {
        CollabParameters.setService().$promise.then(function() {
            $scope.species = CollabParameters.getParameters("species");
            $scope.brain_region = CollabParameters.getParameters("brain_region");
            $scope.cell_type = CollabParameters.getParameters("cell_type");
            $scope.data_type = CollabParameters.getParameters("data_type");
            $scope.data_modalities = CollabParameters.getParameters("data_modalities");
            $scope.test_type = CollabParameters.getParameters("test_type");
            $scope.ctx = CollabParameters.getCtx();


            $scope.saveTest = function() {
                var parameters = JSON.stringify({ test_data: $scope.test, code_data: $scope.code });
                var a = ValidationTestDefinitionRest.save({ ctx: CollabParameters.getCtx() }, parameters).$promise.then(function(data) {
                    $location.path('/model-catalog/detail/' + data.uuid);
                });

            };

        });

    }
]);




testApp.controller('ConfigCtrl', ['$scope', '$rootScope', '$http', '$location', 'CollabParameters', 'AuthaurizedCollabParameterRest',
    function($scope, $rootScope, $http, $location, CollabParameters, AuthaurizedCollabParameterRest) {

        CollabParameters.setService().$promise.then(function() {
            // $scope.list_param2 = AuthaurizedCollabParameterRest2.get({});

            $scope.list_param = AuthaurizedCollabParameterRest.get({ ctx: CollabParameters.getCtx() });

            $scope.make_post = function() {

                CollabParameters.initConfiguration();

                $scope.selected_data_modalities.forEach(function(value, i) {
                    CollabParameters.addParameter("data_modalities", value.authorized_value);
                });

                $scope.selected_test_type.forEach(function(value, i) {
                    CollabParameters.addParameter("test_type", value.authorized_value);
                });

                $scope.selected_model_type.forEach(function(value, i) {
                    CollabParameters.addParameter("model_type", value.authorized_value);
                });

                $scope.selected_species.forEach(function(value, i) {
                    CollabParameters.addParameter("species", value.authorized_value);
                });

                $scope.selected_brain_region.forEach(function(value, i) {
                    CollabParameters.addParameter("brain_region", value.authorized_value);
                });

                $scope.selected_cell_type.forEach(function(value, i) {
                    CollabParameters.addParameter("cell_type", value.authorized_value);
                });

                CollabParameters.put_parameters().$promise.then(function() {
                    CollabParameters.getRequestParameters().$promise.then(function() {
                        $location.path('/home');
                    });
                });


            };


            //not working : might require to clean up the the selectors.
            $scope.reloadPage = function() {
                $location.path('/home/config');

            }; // { window.location.reload(); }
        });
    }
]);



//Filter multiple
testApp.filter('filterMultiple', ['$parse', '$filter', function($parse, $filter) {
    return function(items, keyObj) {
        var x = false;
        if (!angular.isArray(items)) {
            return items;
        }
        var filterObj = {
            data: items,
            filteredData: [],
            applyFilter: function(obj, key) {
                var fData = [];
                if (this.filteredData.length == 0 && x == false)
                    this.filteredData = this.data;
                if (obj) {
                    var fObj = {};
                    if (!angular.isArray(obj)) {
                        fObj[key] = obj;
                        fData = fData.concat($filter('filter')(this.filteredData, fObj));
                    } else if (angular.isArray(obj)) {
                        if (obj.length > 0) {
                            for (var i = 0; i < obj.length; i++) {
                                if (angular.isDefined(obj[i])) {
                                    fObj[key] = obj[i];
                                    fData = fData.concat($filter('filter')(this.filteredData, fObj));
                                }
                            }
                        }
                    }
                    if (fData.length > 0) {
                        this.filteredData = fData;
                    }
                    if (fData.length == 0) {
                        if (obj != "" && obj != undefined) {
                            this.filteredData = fData;
                            x = true;
                        }
                    }

                }
            }
        };
        if (keyObj) {
            angular.forEach(keyObj, function(obj, key) {
                filterObj.applyFilter(obj, key);
            });
        }

        return filterObj.filteredData;
    }
}]);




//Model catalog
//directives and filters 
var ModelCatalogApp = angular.module('ModelCatalogApp');

ModelCatalogApp.directive('markdown', function() {
    var converter = new Showdown.converter();
    return {
        restrict: 'A',
        link: function(scope, element, attrs) {
            function renderMarkdown() {
                var htmlText = converter.makeHtml(scope.$eval(attrs.markdown) || '');
                element.html(htmlText);
            }
            scope.$watch(attrs.markdown, renderMarkdown);
            renderMarkdown();
        }
    };
});

//Filter multiple
ModelCatalogApp.filter('filterMultiple', ['$parse', '$filter', function($parse, $filter) {
    return function(items, keyObj) {
        var x = false;
        if (!angular.isArray(items)) {
            return items;
        }
        var filterObj = {
            data: items,
            filteredData: [],
            applyFilter: function(obj, key) {
                var fData = [];
                if (this.filteredData.length == 0 && x == false)
                    this.filteredData = this.data;
                if (obj) {
                    var fObj = {};
                    if (!angular.isArray(obj)) {
                        fObj[key] = obj;
                        fData = fData.concat($filter('filter')(this.filteredData, fObj));
                    } else if (angular.isArray(obj)) {
                        if (obj.length > 0) {
                            for (var i = 0; i < obj.length; i++) {
                                if (angular.isDefined(obj[i])) {
                                    fObj[key] = obj[i];
                                    fData = fData.concat($filter('filter')(this.filteredData, fObj));
                                }
                            }
                        }
                    }
                    if (fData.length > 0) {
                        this.filteredData = fData;
                    }
                    if (fData.length == 0) {
                        if (obj != "" && obj != undefined) {
                            this.filteredData = fData;
                            x = true;
                        }
                    }

                }
            }
        };
        if (keyObj) {
            angular.forEach(keyObj, function(obj, key) {
                filterObj.applyFilter(obj, key);
            });
        }

        return filterObj.filteredData;
    }
}]);
//controllers
ModelCatalogApp.controller('ModelCatalogCtrl', ['$scope', '$rootScope', '$http', '$location', 'ScientificModelRest', 'CollabParameters', 'IsCollabMemberRest',

    function($scope, $rootScope, $http, $location, ScientificModelRest, CollabParameters, IsCollabMemberRest) {
        CollabParameters.setService().$promise.then(function() {

            $scope.collab_species = CollabParameters.getParameters("species");
            $scope.collab_brain_region = CollabParameters.getParameters("brain_region");
            $scope.collab_cell_type = CollabParameters.getParameters("cell_type");
            $scope.collab_model_type = CollabParameters.getParameters("model_type");
            var ctx = CollabParameters.getCtx();
            $scope.models = ScientificModelRest.get({ ctx: ctx });


            $scope.is_collab_member = false;
            $scope.is_collab_member = IsCollabMemberRest.get({ ctx: ctx, });
            $scope.is_collab_member.$promise.then(function() {
                $scope.is_collab_member = $scope.is_collab_member.is_member;
            });
            console.log($scope.models)
        });
        $scope.goToDetailView = function(model) {
            console.log(model.id);
            $location.path('/model-catalog/detail/' + model.id);
        };
    }
]);

ModelCatalogApp.controller('ModelCatalogCreateCtrl', ['$scope', '$rootScope', '$http', '$location', 'ScientificModelRest', 'CollabParameters', 'CollabIDRest',

    function($scope, $rootScope, $http, $location, ScientificModelRest, CollabParameters, CollabIDRest) {
        CollabParameters.setService().$promise.then(function() {
            $scope.addImage = false;
            $scope.species = CollabParameters.getParameters("species");
            $scope.brain_region = CollabParameters.getParameters("brain_region");
            $scope.cell_type = CollabParameters.getParameters("cell_type");
            $scope.model_type = CollabParameters.getParameters("model_type");
            $scope.ctx = CollabParameters.getCtx();

            $scope.model_image = [];

            $scope.displayAddImage = function() {
                $scope.addImage = true;
            };
            $scope.saveImage = function() {
                if (JSON.stringify($scope.image) != undefined) {
                    $scope.model_image.push($scope.image);
                    $scope.addImage = false;
                    $scope.image = undefined;
                } else { alert("you need to add an url!"); }
            };
            $scope.closeImagePanel = function() {
                $scope.image = {};
                $scope.addImage = false;
            };

            var _add_access_control = function() {
                $scope.model.access_control_id = $scope.ctx;
            };

            $scope.saveModel = function() {
                _add_access_control();
                console.log(JSON.stringify($scope.model));
                var parameters = JSON.stringify({ model: $scope.model, model_instance: $scope.model_instance, model_image: $scope.model_image });
                var a = ScientificModelRest.save({ ctx: CollabParameters.getCtx() }, parameters).$promise.then(function(data) {
                    $location.path('/model-catalog/detail/' + data.uuid);
                });

            };
            $scope.deleteImage = function(index) {
                $scope.model_image.splice(index, 1);
            };
        });



    }

]);

ModelCatalogApp.controller('ModelCatalogDetailCtrl', ['$scope', '$rootScope', '$http', '$location', '$stateParams', 'ScientificModelRest', 'CollabParameters', 'IsCollabMemberRest',
    function($scope, $rootScope, $http, $lcation, $stateParams, ScientificModelRest, CollabParameters, IsCollabMemberRest) {

        CollabParameters.setService().$promise.then(function() {

            $scope.ctx = CollabParameters.getCtx()
            console.log(document.location.href);
            $("#ImagePopupDetail").hide();
            $scope.model = ScientificModelRest.get({ ctx: $scope.ctx, id: $stateParams.uuid });

            $scope.toggleSize = function(index, img) {
                $scope.bigImage = img;
                $("#ImagePopupDetail").show();
            }

            $scope.closeImagePanel = function() {
                $scope.image = {};
                $("#ImagePopupDetail").hide();
            };


            $scope.is_collab_member = false;
            $scope.is_collab_member = IsCollabMemberRest.get({ ctx: $scope.ctx, })
            $scope.is_collab_member.$promise.then(function() {
                $scope.is_collab_member = $scope.is_collab_member.is_member;
            });

        });


    }
]);

ModelCatalogApp.controller('ModelCatalogEditCtrl', ['$scope', '$rootScope', '$http', '$location', '$state', '$stateParams', 'ScientificModelRest', 'ScientificModelInstanceRest', 'ScientificModelImageRest', 'CollabParameters',
    function($scope, $rootScope, $http, $location, $state, $stateParams, ScientificModelRest, ScientificModelInstanceRest, ScientificModelImageRest, CollabParameters) {
        CollabParameters.setService().$promise.then(function() {
            $scope.addImage = false;
            $scope.species = CollabParameters.getParameters("species");
            $scope.brain_region = CollabParameters.getParameters("brain_region");
            $scope.cell_type = CollabParameters.getParameters("cell_type");
            $scope.model_type = CollabParameters.getParameters("model_type");
            $scope.model = ScientificModelRest.get({ ctx: CollabParameters.getCtx(), id: $stateParams.uuid });

            $scope.deleteImage = function(img) {
                var image = img
                ScientificModelImageRest.delete(image).$promise.then(
                    function(data) {
                        alert('Image ' + img.id + ' has been deleted !');
                        $state.reload();
                        // $location.reload(); // $location.path('/model-catalog/edit/' + $stateParams.uuid); //not working. to do after
                    });
            };
            $scope.displayAddImage = function() {
                $scope.addImage = true;
            };
            $scope.saveImage = function() {
                if (JSON.stringify($scope.image) != undefined) {
                    var parameters = JSON.stringify({ model_id: $stateParams.uuid, model_image: $scope.image });
                    ScientificModelImageRest.post({ ctx: CollabParameters.getCtx() }, parameters).$promise.then(function(data) {
                        $scope.addImage = false;
                        alert('Image has been saved !');
                        $state.reload(); // $location.path('/model-catalog/edit/' + $stateParams.uuid); //not working. to do after
                    });
                } else { alert("you need to add an url!") }
            };
            $scope.closeImagePanel = function() {
                $scope.image = {};
                $scope.addImage = false;
            };
            $scope.editImages = function() {
                var parameters = $scope.model.model_images;
                var a = ScientificModelImageRest.put({ ctx: CollabParameters.getCtx() }, parameters).$promise.then(function(data) {
                    alert('model images have been correctly edited');
                });
            };
            $scope.saveModel = function() {
                var parameters = $scope.model;
                var a = ScientificModelRest.put({ ctx: CollabParameters.getCtx() }, parameters).$promise.then(function(data) {
                    alert('model correctly edited');
                });
            };
            $scope.saveModelInstance = function() {

                var parameters = $scope.model.model_instances;
                var a = ScientificModelInstanceRest.put({ ctx: CollabParameters.getCtx() }, parameters).$promise.then(function(data) { alert('model instances correctly edited') });
            };

        });
    }
]);

ModelCatalogApp.controller('ModelCatalogVersionCtrl', ['$scope', '$rootScope', '$http', '$location', '$stateParams', 'ScientificModelRest', 'ScientificModelInstanceRest', 'CollabParameters',
    function($scope, $rootScope, $http, $location, $stateParams, ScientificModelRest, ScientificModelInstanceRest, CollabParameters) {
        CollabParameters.setService().$promise.then(function() {
            $scope.model = ScientificModelRest.get({ id: $stateParams.uuid }); //really needed??? just to put model name
            $scope.saveVersion = function() {
                $scope.model_instance.model_id = $stateParams.uuid;
                var parameters = JSON.stringify($scope.model_instance);
                ScientificModelInstanceRest.save({ ctx: CollabParameters.getCtx() }, parameters).$promise.then(function(data) {
                    $location.path('/model-catalog/detail/' + $stateParams.uuid);
                });
            };
        });


    }

]);



///////////////////////////////////////////////////////////////////////

var ParametersConfigurationApp = angular.module('ParametersConfigurationApp');

ParametersConfigurationApp.controller('ParametersConfigurationCtrl', ['$scope', '$rootScope', '$http', '$location', 'CollabParameters', 'AuthaurizedCollabParameterRest', 'CollabIDRest',
    function($scope, $rootScope, $http, $location, CollabParameters, AuthaurizedCollabParameterRest, CollabIDRest) {

        CollabParameters.setService().$promise.then(function() {
            var app_type = document.getElementById("app").getAttribute("value");
            // $scope.list_param2 = AuthaurizedCollabParameterRest2.get({});
            var collab = CollabIDRest.get();

            $scope.list_param = AuthaurizedCollabParameterRest.get({ ctx: CollabParameters.getCtx() });

            $scope.list_param.$promise.then(function() {
                $scope.data_modalities = $scope.list_param.data_modalities;
                $scope.test_type = $scope.list_param.test_type;
                $scope.model_type = $scope.list_param.model_type;
                $scope.species = $scope.list_param.species;
                $scope.brain_region = $scope.list_param.brain_region;
                $scope.cell_type = $scope.list_param.cell_type;
            });

            $scope.selected_data_modalities = CollabParameters.getParameters_authorized_value_formated("data_modalities");
            $scope.selected_test_type = CollabParameters.getParameters_authorized_value_formated("test_type");
            $scope.selected_model_type = CollabParameters.getParameters_authorized_value_formated("model_type");
            $scope.selected_species = CollabParameters.getParameters_authorized_value_formated("species");
            $scope.selected_brain_region = CollabParameters.getParameters_authorized_value_formated("brain_region");
            $scope.selected_cell_type = CollabParameters.getParameters_authorized_value_formated("cell_type");



            $scope.make_post = function() {

                CollabParameters.initConfiguration();

                $scope.selected_data_modalities.forEach(function(value, i) {
                    CollabParameters.addParameter("data_modalities", value.authorized_value);
                });

                $scope.selected_test_type.forEach(function(value, i) {
                    CollabParameters.addParameter("test_type", value.authorized_value);
                });

                $scope.selected_model_type.forEach(function(value, i) {
                    CollabParameters.addParameter("model_type", value.authorized_value);
                });

                $scope.selected_species.forEach(function(value, i) {
                    CollabParameters.addParameter("species", value.authorized_value);
                });

                $scope.selected_brain_region.forEach(function(value, i) {
                    CollabParameters.addParameter("brain_region", value.authorized_value);
                });

                $scope.selected_cell_type.forEach(function(value, i) {
                    CollabParameters.addParameter("cell_type", value.authorized_value);
                });

                CollabParameters.addParameter("app_type", app_type);

                CollabParameters.setCollabId("collab_id", collab.collab_id);

                CollabParameters.put_parameters().$promise.then(function() {
                    CollabParameters.getRequestParameters().$promise.then(function() {});
                    alert("Your app have been correctly configured")
                });

            };


        });
    }
]);


ParametersConfigurationApp.controller('ParametersConfigurationRedirectCtrl', ['$scope', '$rootScope', '$http', '$location', 'CollabParameters', 'AuthaurizedCollabParameterRest',
    function($scope, $rootScope, $http, $location, CollabParameters, AuthaurizedCollabParameterRest) {
        $scope.init = function() {
            var app_type = document.getElementById("app").getAttribute("value");
            if (app_type == "model_catalog") {
                $location.path('/modelparametersconfiguration');
            } else if (app_type == "validation_app") {
                $location.path('/validationparametersconfiguration');
            }
        }

    }
]);<|MERGE_RESOLUTION|>--- conflicted
+++ resolved
@@ -239,6 +239,8 @@
                 _active_tab(id_tab);
             };
 
+
+
             var _active_tab = function(id_tab) {
                 var a = document.getElementById("li_tab_description");
                 var b = document.getElementById("li_tab_version");
@@ -249,27 +251,11 @@
                     var e = document.getElementById("li_" + id_tab);
                     e.className += " active";
 
-<<<<<<< HEAD
-            };
-
-            var _active_tab = function(id_tab) {
-                var a = document.getElementById("li_tab_description");
-                var b = document.getElementById("li_tab_version");
-                var c = document.getElementById("li_tab_results");
-                var d = document.getElementById("li_tab_comments");
-                a.className = b.className = c.className = d.className = "nav-link";
-                if (id_tab != "tab_new_version" || id_tab != "tab_edit_test") {
-                    var e = document.getElementById("li_" + id_tab);
-                    e.className += " active";
-
                 };
             };
 
 
-=======
-                };
-            };
->>>>>>> 84bed473
+
             $scope.saveVersion = function() {
                 _add_params();
                 var parameters = JSON.stringify($scope.test_code);
