'use strict';

/* Controllers */
var testApp = angular.module('testApp');

testApp.controller('HomeCtrl', ['$scope', '$rootScope', '$http', '$location', "ScientificModelRest", "ValidationTestDefinitionRest", 'CollabParameters', 'IsCollabMemberRest', 'Context',
    function($scope, $rootScope, $http, $location, ScientificModelRest, ValidationTestDefinitionRest, CollabParameters, IsCollabMemberRest, Context) {

        Context.setService().then(function() {

            $scope.Context = Context;
            var ctx = Context.getCtx();
            var app_id = Context.getAppID();


            if (Context.getStateType() == "" || Context.getStateType() == undefined) {
                CollabParameters.setService(ctx).$promise.then(function() {

                    $scope.collab_species = CollabParameters.getParameters("species");
                    $scope.collab_brain_region = CollabParameters.getParameters("brain_region");
                    $scope.collab_cell_type = CollabParameters.getParameters("cell_type");
                    $scope.collab_model_type = CollabParameters.getParameters("model_type");
                    $scope.collab_test_type = CollabParameters.getParameters("test_type");
                    $scope.collab_data_modalities = CollabParameters.getParameters("data_modalities");

                    $scope.models = ScientificModelRest.get({ app_id: app_id }, function(data) {});
                    $scope.tests = ValidationTestDefinitionRest.get({ app_id: app_id }, function(data) {});

                });
            } else {

                var element;

                var state_type = Context.getStateType();
                element = Context.getState();

                if (state_type == "model") {
                    Context.validation_goToModelDetailView(element);
                } else if (state_type == "test") {
                    Context.validation_goToTestDetailView(element);
                } else if (state_type == "result") {
                    Context.validation_goToResultDetailView(element);
                }

            }

        });





    }
]);

testApp.controller('ValTestCtrl', ['$scope', '$rootScope', '$http', '$location', 'ValidationTestDefinitionRest', 'CollabParameters', 'IsCollabMemberRest', 'Context',
    function($scope, $rootScope, $http, $location, ValidationTestDefinitionRest, CollabParameters, IsCollabMemberRest, Context) {

        Context.setService().then(function() {

            $scope.Context = Context;

            var ctx = Context.getCtx();
            var app_id = Context.getAppID();

            CollabParameters.setService(ctx).$promise.then(function() {


                $scope.collab_species = CollabParameters.getParameters("species");
                $scope.collab_brain_region = CollabParameters.getParameters("brain_region");
                $scope.collab_cell_type = CollabParameters.getParameters("cell_type");
                $scope.collab_model_type = CollabParameters.getParameters("model_type");
                $scope.collab_test_type = CollabParameters.getParameters("test_type");
                $scope.collab_data_modalities = CollabParameters.getParameters("data_modalities");

                $scope.is_collab_member = false;
                $scope.is_collab_member = IsCollabMemberRest.get({ app_id: app_id, });
                $scope.is_collab_member.$promise.then(function() {
                    $scope.is_collab_member = $scope.is_collab_member.is_member;
                });

                $scope.test_list = ValidationTestDefinitionRest.get({ app_id: app_id }, function(data) {});
            });
        });

    }
]);


testApp.controller('ValModelDetailCtrl', ['$scope', '$rootScope', '$http', '$location', '$stateParams', 'ScientificModelRest', 'ScientificModelInstanceRest', 'CollabParameters', 'IsCollabMemberRest', 'AppIDRest', 'Graphics', 'Context',

    function($scope, $rootScope, $http, $location, $stateParams, ScientificModelRest, ScientificModelInstanceRest, CollabParameters, IsCollabMemberRest, AppIDRest, Graphics, Context, ValidationModelResultRest) {
        $scope.Context = Context;
        Context.setService().then(function() {
            $scope.Context = Context;
            var ctx = Context.getCtx();
            var app_id = Context.getAppID();

            CollabParameters.setService(ctx).$promise.then(function() {
                $scope.is_collab_member = false;
                $scope.is_collab_member = IsCollabMemberRest.get({ app_id: app_id });
                $scope.is_collab_member.$promise.then(function() {
                    $scope.is_collab_member = $scope.is_collab_member.is_member;
                });

                $scope.model = ScientificModelRest.get({ app_id: app_id, id: $stateParams.uuid });
                $scope.model.$promise.then(function() {
                    //graph and table results
                    $scope.init_graph = Graphics.getResultsfromModelID($scope.model, []);
                    //$scope.init_graph= Graphics.getResultsfromModelID($scope.model); 
                    $scope.data = $scope.init_graph.values;
                    $scope.init_checkbox = $scope.init_graph.ids_all;
                    $scope.line_result_focussed;
                    $scope.$on('data_focussed:updated', function(event, data) {
                            $scope.line_result_focussed = data;
                            $scope.$apply();
                        })
                        //main table result
                    $scope.results_all = _getAllResultTable();
                    $scope.options5 = Graphics.get_lines_options('Model/p-value', '', "p-value", "this is a caption", $scope.results_all.results);

                });

            });
        });
        var _getAllResultTable = function() {
            return Graphics.getResultsfromModelID($scope.model, ['all']);
        };
        $scope.updateGraph = function() {
            var list_ids = _IsCheck();
            $scope.init_graph = Graphics.getResultsfromModelID($scope.model, list_ids);
            $scope.data = $scope.init_graph.values;

        };

        var _IsCheck = function() {
            var list_ids = [];
            var i = 0;
            for (i; i < $scope.init_checkbox.length; i++) {
                if (document.getElementById('check-' + $scope.init_checkbox[i].id).checked) {
                    list_ids.push($scope.init_checkbox[i].id);
                };
            };
            return list_ids
        };
    }
]);

testApp.directive('markdown', function() {
    var converter = new Showdown.converter();
    return {
        restrict: 'A',
        link: function(scope, element, attrs) {
            function renderMarkdown() {
                var htmlText = converter.makeHtml(scope.$eval(attrs.markdown) || '');
                element.html(htmlText);
            }
            scope.$watch(attrs.markdown, renderMarkdown);
            renderMarkdown();
        }
    };
});


testApp.controller('ValTestDetailCtrl', ['$scope', '$rootScope', '$http', '$location', '$stateParams', '$state', 'ValidationTestDefinitionRest', 'ValidationTestCodeRest', 'CollabParameters', 'TestCommentRest', "IsCollabMemberRest", "Graphics", "Context", 'TestTicketRest', 'AuthorizedCollabParameterRest', 'ValidationTestAliasRest', 'NotificationRest',

    function($scope, $rootScope, $http, $location, $stateParams, $state, ValidationTestDefinitionRest, ValidationTestCodeRest, CollabParameters, TestCommentRest, IsCollabMemberRest, Graphics, Context, TestTicketRest, AuthorizedCollabParameterRest, ValidationTestAliasRest, NotificationRest) {
        Context.setService().then(function() {
            $scope.Context = Context;
            var ctx = Context.getCtx();
            var app_id = Context.getAppID();

            CollabParameters.setService(ctx).$promise.then(function() {
                $scope.is_collab_member = false;
                $scope.is_collab_member = IsCollabMemberRest.get({ app_id: app_id });
                $scope.is_collab_member.$promise.then(function() {
                    $scope.is_collab_member = $scope.is_collab_member.is_member;
                });

                $scope.detail_test = ValidationTestDefinitionRest.get({ app_id: app_id, id: $stateParams.uuid });

                $scope.auhtorized_params = AuthorizedCollabParameterRest.get();
                $scope.species = CollabParameters.getParameters("species");
                $scope.brain_region = CollabParameters.getParameters("brain_region");
                $scope.cell_type = CollabParameters.getParameters("cell_type");
                $scope.model_type = CollabParameters.getParameters("model_type");
                $scope.test_type = CollabParameters.getParameters("test_type");
                $scope.data_modalities = CollabParameters.getParameters("data_modalities");
                $scope.detail_version_test = ValidationTestCodeRest.get({ app_id: app_id, test_definition_id: $stateParams.uuid });


                $scope.detail_test.$promise.then(function() {
                    Graphics.getResultsfromTestID($scope.detail_test, []).then(function(init_graph) {

                        $scope.result_focussed;
                        $scope.$on('data_focussed:updated', function(event, data) {
                            $scope.result_focussed = data;
                            $scope.$apply();
                        });
                        $scope.graphic_data = init_graph.values;
                        $scope.init_checkbox = init_graph.ids_all;
                        //main table result
                        Graphics.getResultsfromTestID($scope.detail_test, ['all']).then(function(results_all) {
                            $scope.results_all = results_all;
                            $scope.graphic_options = Graphics.get_lines_options('Test/result', '', "", "this is a caption", results_all.results);

                        });

                    }).catch(function(err) {
                        console.error('Erreur !');
                        console.dir(err);
                        console.log(err);
                    });

                    //for tab_comments
                    $scope.test_tickets = TestTicketRest.get({ app_id: app_id, test_id: $stateParams.uuid });
                    $scope.comments_to_show = [];
                    $scope.create_comment_to_show = [];
                    $scope.button_save_ticket = [];
                    $scope.button_save_comment = [];
                });

                var _add_params = function() {
                    $scope.test_code.test_definition_id = $scope.detail_test.tests[0].id;
                };

                $scope.selected_tab = "";
                $scope.toogleTabs = function(id_tab) {
                    $scope.selected_tab = id_tab;

                    var list_tab_id = [
                        "tab_description",
                        "tab_version",
                        "tab_new_version",
                        "tab_results", // this one must be visibility: hidden or visible
                        "tab_comments",
                        "tab_edit_test",
                    ]

                    //set all tabs style display to "none"
                    var i = 0;
                    for (i; i < list_tab_id.length; i++) {
                        if (list_tab_id[i] == "tab_results") {
                            document.getElementById(list_tab_id[i]).style.visibility = "hidden";

                        } else {
                            document.getElementById(list_tab_id[i]).style.display = "none";
                        }

                    }

                    //set id_tab style display to "block" or visible
                    if (id_tab == "tab_results") {
                        document.getElementById(id_tab).style.visibility = "visible";
                    } else {
                        document.getElementById(id_tab).style.display = "block";
                    };

                    _active_tab(id_tab);
                };

                var _active_tab = function(id_tab) {
                    var a = document.getElementById("li_tab_description");
                    var b = document.getElementById("li_tab_version");
                    var c = document.getElementById("li_tab_results");
                    var d = document.getElementById("li_tab_comments");
                    a.className = b.className = c.className = d.className = "nav-link";
                    if (id_tab != "tab_new_version" || id_tab != "tab_edit_test") {
                        var e = document.getElementById("li_" + id_tab);
                        e.className += " active";

                    };
                };

                $scope.updateGraph = function() {
                    var list_ids = _IsCheck();
                    Graphics.getResultsfromTestID($scope.detail_test, list_ids).then(function(init_graph) {
                        $scope.graphic_data = init_graph.values;
                        $scope.$apply();
                        $scope.api.refresh();
                    });
                };
                var _IsCheck = function() {
                    var list_ids = [];
                    var i = 0;
                    for (i; i < $scope.init_checkbox.length; i++) {
                        if (document.getElementById('check-' + $scope.init_checkbox[i].id).checked) {
                            list_ids.push($scope.init_checkbox[i].id);
                        };
                    };
                    return list_ids
                };
                $scope.saveVersion = function() {
                    _add_params();
                    var parameters = JSON.stringify($scope.test_code);
                    ValidationTestCodeRest.save({ app_id: app_id, id: $scope.detail_test.tests[0].id }, parameters).$promise.then(function() {
                        document.getElementById("tab_description").style.display = "none";
                        document.getElementById("tab_version").style.display = "block";
                        document.getElementById("tab_new_version").style.display = "none";
                        document.getElementById("tab_results").style.visibility = "hidden";
                        document.getElementById("tab_comments").style.display = "none";
                        $state.reload();
                    });

                };

                $scope.editTest = function() {
                    if ($scope.detail_test.tests[0].alias != '') {
                        if ($scope.alias_is_valid.is_valid) {
                            var parameters = JSON.stringify($scope.detail_test.tests[0]);
                            ValidationTestDefinitionRest.put({ app_id: app_id, id: $scope.detail_test.tests[0].id }, parameters).$promise.then(function() {
                                document.getElementById("tab_description").style.display = "none";
                                document.getElementById("tab_version").style.display = "block";
                                document.getElementById("tab_new_version").style.display = "none";
                                document.getElementById("tab_results").style.display = "none";
                                document.getElementById("tab_comments").style.display = "none";
                                $state.reload();
                            });
                        } else {
                            alert('Cannot update the test. Please check all information before submit.');
                        }
                    } else {
                        var parameters = JSON.stringify($scope.detail_test.tests[0]);
                        ValidationTestDefinitionRest.put({ app_id: app_id, id: $scope.detail_test.tests[0].id }, parameters).$promise.then(function() {
                            document.getElementById("tab_description").style.display = "none";
                            document.getElementById("tab_version").style.display = "block";
                            document.getElementById("tab_new_version").style.display = "none";
                            document.getElementById("tab_results").style.display = "none";
                            document.getElementById("tab_comments").style.display = "none";
                            $state.reload();
                        });
                    }


                };

                $scope.checkAliasValidity = function() {
                    $scope.alias_is_valid = ValidationTestAliasRest.get({ app_id: app_id, test_id: $scope.detail_test.tests[0].id, alias: $scope.detail_test.tests[0].alias });
                };

                var _send_notification = function() {
                    NotificationRest.post({ app_id: app_id, ctx: ctx }).$promise.then(function(data) {
                        console.log(data)
                    });
                }

                $scope.saveTicket = function() {
                    $scope.ticket.test_id = $stateParams.uuid;
                    var data = JSON.stringify($scope.ticket);
                    $scope.new_ticket = TestTicketRest.post({ app_id: app_id }, data, function(value) {})
                    $scope.new_ticket.$promise.then(function() {
                        $scope.test_tickets.tickets.push($scope.new_ticket.new_ticket[0]);
                        document.getElementById("formT").reset();
                        _send_notification();
                    });

                };
                $scope.saveComment = function(ticket_id, comment_post, ticket_index) {
                    comment_post.Ticket_id = ticket_id;
                    var data = JSON.stringify(comment_post);
                    $scope.new_comment = TestCommentRest.post({ app_id: app_id }, data, function(value) {})
                    $scope.new_comment.$promise.then(function() {
                        $scope.create_comment_to_show.splice($scope.create_comment_to_show.indexOf(ticket_id));

                        if ($scope.test_tickets.tickets[ticket_index].comments) {
                            $scope.test_tickets.tickets[ticket_index].comments.push($scope.new_comment.new_comment[0]);
                        } else {
                            $scope.test_tickets.tickets[ticket_index].comments = [];
                            $scope.test_tickets.tickets[ticket_index].comments.push($scope.new_comment.new_comment[0]);
                        }
                        document.getElementById("btn-create-comment-" + ticket_id).innerHTML = "Reply";
                        document.getElementById("formC-" + ticket_id).reset();
                    });

                };

                $scope._reset = function(form) {
                    if (form) {
                        form.$setPristine();
                        form.$setUntouched();
                    };
                };

                $scope.showComments = function(ticket_id) {
                    var classe = document.getElementById("button-com-" + ticket_id).className;
                    if (classe == "glyphicon glyphicon-plus button-click") {
                        $scope.comments_to_show.push(ticket_id);
                        document.getElementById("button-com-" + ticket_id).className = "glyphicon glyphicon-minus button-click";
                    } else {
                        $scope.comments_to_show.splice($scope.comments_to_show.indexOf(ticket_id));
                        document.getElementById("button-com-" + ticket_id).className = "glyphicon glyphicon-plus button-click";
                    };
                };
                $scope.showCreateComment = function(ticket_id) {
                    var button = document.getElementById("btn-create-comment-" + ticket_id);
                    if (button.innerHTML == "Reply") {
                        $scope.create_comment_to_show.push(ticket_id);
                        button.innerHTML = "Hide";
                    } else {
                        $scope.create_comment_to_show.splice($scope.create_comment_to_show.indexOf(ticket_id));
                        button.innerHTML = "Reply";

                    };
                };

                $scope.editTicket = function(ticket_id) {
                    angular.element(document.querySelector("#editable-title-" + ticket_id)).attr('contenteditable', "true");
                    angular.element(document.querySelector("#editable-title-" + ticket_id)).attr('bgcolor', 'ghostwhite');
                    angular.element(document.querySelector("#editable-text-" + ticket_id)).attr('contenteditable', "true");
                    angular.element(document.querySelector("#editable-text-" + ticket_id)).attr('bgcolor', 'ghostwhite');
                    $scope.button_save_ticket.push(ticket_id);
                };

                $scope.saveEditedTicket = function(ticket_id) {
                    var text = $("#editable-text-" + ticket_id).text();
                    var title = $("#editable-title-" + ticket_id).text();
                    var parameters = JSON.stringify({ 'id': ticket_id, 'title': title, 'text': text });
                    var a = TestTicketRest.put({ app_id: app_id }, parameters).$promise.then(function(data) {
                        angular.element(document.querySelector("#editable-title-" + ticket_id)).attr('contenteditable', "false");
                        angular.element(document.querySelector("#editable-title-" + ticket_id)).attr('bgcolor', '');
                        angular.element(document.querySelector("#editable-text-" + ticket_id)).attr('contenteditable', "false");
                        angular.element(document.querySelector("#editable-text-" + ticket_id)).attr('bgcolor', 'white');
                        $scope.button_save_ticket.splice($scope.button_save_ticket.indexOf(ticket_id));
                    });
                };
                $scope.editComment = function(com_id) {
                    angular.element(document.querySelector("#editable-ctext-" + com_id)).attr('contenteditable', "true");
                    angular.element(document.querySelector("#editable-ctext-" + com_id)).attr('bgcolor', 'ghostwhite');
                    $scope.button_save_comment.push(com_id);
                };

                $scope.saveEditedComment = function(com_id) {
                    var text = $("#editable-text-" + com_id).text();
                    var parameters = JSON.stringify({ 'id': com_id, 'text': text });
                    var a = TestCommentRest.put({ app_id: app_id }, parameters).$promise.then(function(data) {
                        angular.element(document.querySelector("#editable-ctext-" + com_id)).attr('contenteditable', "false");
                        angular.element(document.querySelector("#editable-ctext-" + com_id)).attr('bgcolor', 'white');
                        $scope.button_save_comment.splice($scope.button_save_comment.indexOf(com_id));
                    });
                }
                $scope.isInArray = function(value, array) {
                    return array.indexOf(value) > -1;
                }

            });

        });



    }
]);

testApp.controller('ValTestResultDetailCtrl', ['$window', '$scope', '$rootScope', '$http', '$location', '$stateParams', 'IsCollabMemberRest', 'AppIDRest', 'ValidationResultRest', 'CollabParameters', 'ScientificModelRest', 'ValidationTestDefinitionRest', "Context",
    function($window, $scope, $rootScope, $http, $location, $stateParams, IsCollabMemberRest, AppIDRest, ValidationResultRest, CollabParameters, ScientificModelRest, ValidationTestDefinitionRest, Context) {
        Context.setService().then(function() {
            $scope.Context = Context;

            var ctx = Context.getCtx();
            var app_id = Context.getAppID();


            CollabParameters.setService(ctx).$promise.then(function() {
                $scope.is_collab_member = false;
                $scope.is_collab_member = IsCollabMemberRest.get({ app_id: app_id, });
                $scope.is_collab_member.$promise.then(function() {
                    $scope.is_collab_member = $scope.is_collab_member.is_member;
                });
                $scope.test_result = ValidationResultRest.get({ app_id: app_id, id: $stateParams.uuid });

                $scope.test_result.$promise.then(function() {
                    $scope.model = ScientificModelRest.get({ app_id: app_id, id: $scope.test_result.data.model_version.model_id });
                    $scope.test = ValidationTestDefinitionRest.get({ app_id: app_id, id: $scope.test_result.data.test_code.test_definition_id });
                });

            });

        });


    }
]);


testApp.controller('TestResultCtrl', ['$scope', '$rootScope', '$http', '$location', '$timeout', 'CollabParameters', 'ValidationResultRest_fortest', 'ValidationResultRest', 'Graphics', "Context",

    function($scope, $rootScope, $http, $location, $timeout, CollabParameters, ValidationResultRest_fortest, ValidationResultRest, Graphics, Context) {
        Context.setService().then(function() {
            $scope.Context = Context;

            var ctx = Context.getCtx();
            var app_id = Context.getAppID();

            CollabParameters.setService(ctx).$promise.then(function() {

                var temp_test = Graphics.data_fromAPI();
                temp_test.then(function() {
                    $scope.data5 = temp_test.$$state.value;
                });

                $scope.options5 = Graphics.get_lines_options();

                $scope.line_result_focussed;
                $scope.$on('data_focussed:updated', function(event, data) {
                    $scope.line_result_focussed = data;
                    $scope.$apply();
                });

            });

        });
    }
]);


testApp.controller('ValTestCreateCtrl', ['$scope', '$rootScope', '$http', '$location', 'ValidationTestDefinitionRest', 'ValidationTestCodeRest', 'CollabParameters', 'Context', 'AuthorizedCollabParameterRest', 'ValidationTestAliasRest',
    function($scope, $rootScope, $http, $location, ValidationTestDefinitionRest, ValidationTestCodeRest, CollabParameters, Context, AuthorizedCollabParameterRest, ValidationTestAliasRest) {
        Context.setService().then(function() {

            $scope.Context = Context;

            var ctx = Context.getCtx();
            var app_id = Context.getAppID();


            CollabParameters.setService(ctx).$promise.then(function() {
                $scope.alias_is_valid = "";
                $scope.auhtorized_params = AuthorizedCollabParameterRest.get();
                $scope.species = CollabParameters.getParameters("species");
                $scope.brain_region = CollabParameters.getParameters("brain_region");
                $scope.cell_type = CollabParameters.getParameters("cell_type");
                $scope.data_type = CollabParameters.getParameters("data_type");
                $scope.data_modalities = CollabParameters.getParameters("data_modalities");
                $scope.test_type = CollabParameters.getParameters("test_type");

                $scope.saveTest = function() {
                    if ($scope.test.alias != '' && $scope.test.alias != undefined) {
                        $scope.alias_is_valid = ValidationTestAliasRest.get({ app_id: app_id, alias: $scope.test.alias });
                        $scope.alias_is_valid.$promise.then(function() {
                            if ($scope.alias_is_valid.is_valid) {
                                var parameters = JSON.stringify({ test_data: $scope.test, code_data: $scope.code });
                                ValidationTestDefinitionRest.save({ app_id: app_id }, parameters).$promise.then(function(data) {
                                    Context.validation_goToTestDetailView(data.id);
                                });
                            } else {
                                alert('Cannot update the test. Please check all information before submit.');
                            };
                        });
                    } else {
                        $scope.test.alias = null;
                        var parameters = JSON.stringify({ test_data: $scope.test, code_data: $scope.code });
                        ValidationTestDefinitionRest.save({ app_id: app_id }, parameters).$promise.then(function(data) {
                            Context.validation_goToTestDetailView(data.id);
                        });
                    };
                };
                $scope.checkAliasValidity = function() {
                    $scope.alias_is_valid = ValidationTestAliasRest.get({ app_id: app_id, alias: $scope.test.alias });
                };
            });

        });
    }
]);




testApp.controller('ConfigCtrl', ['$scope', '$rootScope', '$http', '$location', 'CollabParameters', 'AuthorizedCollabParameterRest', "Context",
    function($scope, $rootScope, $http, $location, CollabParameters, AuthorizedCollabParameterRest, Context) {
        Context.setService().then(function() {

            $scope.Context = Context;

            var ctx = Context.getCtx();
            var app_id = Context.getAppId();

            CollabParameters.setService(ctx).$promise.then(function() {

                $scope.list_param = AuthorizedCollabParameterRest.get({ app_id: app_id });

                $scope.make_post = function() {

                    CollabParameters.initConfiguration();

                    $scope.selected_data_modalities.forEach(function(value, i) {
                        CollabParameters.addParameter("data_modalities", value.authorized_value);
                    });

                    $scope.selected_test_type.forEach(function(value, i) {
                        CollabParameters.addParameter("test_type", value.authorized_value);
                    });

                    $scope.selected_model_type.forEach(function(value, i) {
                        CollabParameters.addParameter("model_type", value.authorized_value);
                    });

                    $scope.selected_species.forEach(function(value, i) {
                        CollabParameters.addParameter("species", value.authorized_value);
                    });

                    $scope.selected_brain_region.forEach(function(value, i) {
                        CollabParameters.addParameter("brain_region", value.authorized_value);
                    });

                    $scope.selected_cell_type.forEach(function(value, i) {
                        CollabParameters.addParameter("cell_type", value.authorized_value);
                    });

                    CollabParameters.put_parameters().$promise.then(function() {
                        CollabParameters.getRequestParameters().$promise.then(function() {
                            $location.path('/home');
                        });
                    });
                };

                //not working : might require to clean up the the selectors.
                $scope.reloadPage = function() {
                    $location.path('/home/config');
                };
            });
        });


    }
]);



//Filter multiple
testApp.filter('filterMultiple', ['$parse', '$filter', function($parse, $filter) {
    return function(items, keyObj) {
        var x = false;
        if (!angular.isArray(items)) {
            return items;
        }
        var filterObj = {
            data: items,
            filteredData: [],
            applyFilter: function(obj, key) {
                var fData = [];
                if (this.filteredData.length == 0 && x == false)
                    this.filteredData = this.data;
                if (obj) {
                    var fObj = {};
                    if (!angular.isArray(obj)) {
                        fObj[key] = obj;
                        fData = fData.concat($filter('filter')(this.filteredData, fObj));
                    } else if (angular.isArray(obj)) {
                        if (obj.length > 0) {
                            for (var i = 0; i < obj.length; i++) {
                                if (angular.isDefined(obj[i])) {
                                    fObj[key] = obj[i];
                                    fData = fData.concat($filter('filter')(this.filteredData, fObj));
                                }
                            }
                        }
                    }
                    if (fData.length > 0) {
                        this.filteredData = fData;
                    }
                    if (fData.length == 0) {
                        if (obj != "" && obj != undefined) {
                            this.filteredData = fData;
                            x = true;
                        }
                    }

                }
            }
        };
        if (keyObj) {
            angular.forEach(keyObj, function(obj, key) {
                filterObj.applyFilter(obj, key);
            });
        }

        return filterObj.filteredData;
    }
}]);




//Model catalog
//directives and filters 
var ModelCatalogApp = angular.module('ModelCatalogApp');

ModelCatalogApp.directive('markdown', function() {
    var converter = new Showdown.converter();
    return {
        restrict: 'A',
        link: function(scope, element, attrs) {
            function renderMarkdown() {
                var htmlText = converter.makeHtml(scope.$eval(attrs.markdown) || '');
                element.html(htmlText);
            }
            scope.$watch(attrs.markdown, renderMarkdown);
            renderMarkdown();
        }
    };
});

//Filter multiple
ModelCatalogApp.filter('filterMultiple', ['$parse', '$filter', function($parse, $filter) {
    return function(items, keyObj) {
        var x = false;
        if (!angular.isArray(items)) {
            return items;
        }
        var filterObj = {
            data: items,
            filteredData: [],
            applyFilter: function(obj, key) {
                var fData = [];
                if (this.filteredData.length == 0 && x == false)
                    this.filteredData = this.data;
                if (obj) {
                    var fObj = {};
                    if (!angular.isArray(obj)) {
                        fObj[key] = obj;
                        fData = fData.concat($filter('filter')(this.filteredData, fObj));
                    } else if (angular.isArray(obj)) {
                        if (obj.length > 0) {
                            for (var i = 0; i < obj.length; i++) {
                                if (angular.isDefined(obj[i])) {
                                    fObj[key] = obj[i];
                                    fData = fData.concat($filter('filter')(this.filteredData, fObj));
                                }
                            }
                        }
                    }
                    if (fData.length > 0) {
                        this.filteredData = fData;
                    }
                    if (fData.length == 0) {
                        if (obj != "" && obj != undefined) {
                            this.filteredData = fData;
                            x = true;
                        }
                    }

                }
            }
        };
        if (keyObj) {
            angular.forEach(keyObj, function(obj, key) {
                filterObj.applyFilter(obj, key);
            });
        }

        return filterObj.filteredData;
    }
}]);

//controllers
ModelCatalogApp.controller('ModelCatalogCtrl', [
    '$scope',
    '$rootScope',
    '$http',
    '$location',
    'ScientificModelRest',
    'CollabParameters',
    'IsCollabMemberRest',
    'Context',
    'Help',

    function($scope, $rootScope, $http, $location, ScientificModelRest, CollabParameters, IsCollabMemberRest, Context, Help) {
        Context.setService().then(function() {

            $scope.Context = Context;

            var ctx = Context.getCtx();
            var app_id = Context.getAppID();

            if (Context.getState() == "" || Context.getState() == undefined || Context.getState() == "n") {
                Context.sendState("model", "n");

                CollabParameters.setService(ctx).$promise.then(function() {

                    $scope.collab_species = CollabParameters.getParameters("species");
                    $scope.collab_brain_region = CollabParameters.getParameters("brain_region");
                    $scope.collab_cell_type = CollabParameters.getParameters("cell_type");
                    $scope.collab_model_type = CollabParameters.getParameters("model_type");

                    // will have data here to make redirection directly
                    $scope.models = ScientificModelRest.get({ app_id: app_id });

                    $scope.is_collab_member = false;
                    $scope.is_collab_member = IsCollabMemberRest.get({ app_id: app_id, });
                    $scope.is_collab_member.$promise.then(function() {
                        $scope.is_collab_member = $scope.is_collab_member.is_member;
                    });

                    //just to test Help funtions

                    // var help = Help.getAuthorizedValues('all');
                    // help.then(function() {
                    //     console.log(help)
                    // })
                });
            } else {
                var model_id = Context.getState();
                Context.modelCatalog_goToModelDetailView(model_id);
                $scope.$apply()
            }
        });



    }

]);

ModelCatalogApp.controller('ModelCatalogCreateCtrl', ['$scope', '$rootScope', '$http', '$location', 'ScientificModelRest', 'CollabParameters', 'CollabIDRest', "Context", "ScientificModelAliasRest",

    function($scope, $rootScope, $http, $location, ScientificModelRest, CollabParameters, CollabIDRest, Context, ScientificModelAliasRest) {
        Context.setService().then(function() {
            $scope.Context = Context;

            var ctx = Context.getCtx();
            var app_id = Context.getAppID();


            CollabParameters.setService(ctx).$promise.then(function() {
                $scope.addImage = false;
                $scope.alias_is_valid = "";
                // $scope.alias_not_valid = "";
                $scope.species = CollabParameters.getParameters("species");
                $scope.brain_region = CollabParameters.getParameters("brain_region");
                $scope.cell_type = CollabParameters.getParameters("cell_type");
                $scope.model_type = CollabParameters.getParameters("model_type");

                $scope.model_image = [];

                $scope.displayAddImage = function() {
                    $scope.addImage = true;
                };
                $scope.saveImage = function() {
                    if (JSON.stringify($scope.image) != undefined) {
                        $scope.model_image.push($scope.image);
                        $scope.addImage = false;
                        $scope.image = undefined;
                    } else { alert("you need to add an url!"); }
                };
                $scope.closeImagePanel = function() {
                    $scope.image = {};
                    $scope.addImage = false;
                };

                var _add_access_control = function() {
                    $scope.model.app_id = app_id;
                };

                $scope.saveModel = function() {
                    if ($scope.model.alias != '' && $scope.model.alias != undefined) {
<<<<<<< HEAD
                        $scope.alias_is_valid = ScientificModelAliasRest.get({ app_id: app_id, model: $scope.model, alias: $scope.model.alias })
                        $scope.alias_is_valid.$promise.then(function() {
                            if ($scope.alias_is_valid.is_valid) {
                                _add_access_control();
                                var parameters = JSON.stringify({ model: $scope.model, model_instance: [$scope.model_instance], model_image: $scope.model_image });
                                var a = ScientificModelRest.save({ app_id: app_id }, parameters).$promise.then(function(data) {
                                    Context.modelCatalog_goToModelDetailView(data.uuid);
                                });
                            } else {
                                alert('Cannot update the test. Please check all information before submit.');
                            };
                        });
=======
                        if ($scope.alias_is_valid.is_valid) {
                            _add_access_control();
                            var parameters = JSON.stringify({ model: $scope.model, model_instance: [$scope.model_instance], model_image: $scope.model_image });
                            var a = ScientificModelRest.save({ app_id: app_id }, parameters).$promise.then(function(data) {
                                Context.modelCatalog_goToModelDetailView(data.uuid);
                            });
                        } else {
                            alert('Cannot update the test. Please check your Alias.');
                        };
>>>>>>> 90ba14c9
                    } else {
                        $scope.model.alias = null;
                        var parameters = JSON.stringify({ model: $scope.model, model_instance: [$scope.model_instance], model_image: $scope.model_image });
                        var a = ScientificModelRest.save({ app_id: app_id }, parameters).$promise.then(function(data) {
                            Context.modelCatalog_goToModelDetailView(data.uuid);
                        });
                    };

                };
                $scope.deleteImage = function(index) {
                    $scope.model_image.splicen(index, 1);
                };

                $scope.checkAliasValidity = function() {
                    $scope.alias_is_valid = ScientificModelAliasRest.get({ app_id: app_id, model: $scope.model, alias: $scope.model.alias });
                };

            });
        });
    }
]);

ModelCatalogApp.controller('ModelCatalogDetailCtrl', ['$scope', '$rootScope', '$http', '$location', '$stateParams', 'ScientificModelRest', 'CollabParameters', 'IsCollabMemberRest', 'Context',
    function($scope, $rootScope, $http, $location, $stateParams, ScientificModelRest, CollabParameters, IsCollabMemberRest, Context) {
        Context.setService().then(function() {

            $scope.Context = Context;
            $scope.ctx = Context.getCtx();
            $scope.collab_id = Context.getCollabID();
            $scope.app_id = Context.getAppID();

            if (Context.getState() == "" || Context.getState() == undefined) {
                $location.path('/model-catalog/');
            } else {
                CollabParameters.setService($scope.ctx).$promise.then(function() {

                    $("#ImagePopupDetail").hide();
                    $scope.model = ScientificModelRest.get({ app_id: $scope.app_id, id: $stateParams.uuid });

                    $scope.toggleSize = function(index, img) {
                        $scope.bigImage = img;
                        $("#ImagePopupDetail").show();
                    }

                    $scope.closeImagePanel = function() {
                        $scope.image = {};
                        $("#ImagePopupDetail").hide();
                    };

                    $scope.is_collab_member = false;
                    $scope.is_collab_member = IsCollabMemberRest.get({ app_id: $scope.app_id, })
                    $scope.is_collab_member.$promise.then(function() {
                        $scope.is_collab_member = $scope.is_collab_member.is_member;
                    });
                });
            }
        });


    }
]);

ModelCatalogApp.controller('ModelCatalogEditCtrl', ['$scope', '$rootScope', '$http', '$location', '$state', '$stateParams', 'ScientificModelRest', 'ScientificModelInstanceRest', 'ScientificModelImageRest', 'CollabParameters', 'Context', 'ScientificModelAliasRest',

    function($scope, $rootScope, $http, $location, $state, $stateParams, ScientificModelRest, ScientificModelInstanceRest, ScientificModelImageRest, CollabParameters, Context, ScientificModelAliasRest) {
        Context.setService().then(function() {

            $scope.Context = Context;

            var ctx = Context.getCtx();
            var app_id = Context.getAppID();

            CollabParameters.setService(ctx).$promise.then(function() {

                $scope.addImage = false;
                $scope.species = CollabParameters.getParameters("species");
                $scope.brain_region = CollabParameters.getParameters("brain_region");
                $scope.cell_type = CollabParameters.getParameters("cell_type");
                $scope.model_type = CollabParameters.getParameters("model_type");
                $scope.model = ScientificModelRest.get({ app_id: app_id, id: $stateParams.uuid });

                $scope.deleteImage = function(img) {
                    var image = img
                    ScientificModelImageRest.delete({ app_id: app_id, id: image.id }).$promise.then(
                        function(data) {
                            alert('Image ' + img.id + ' has been deleted !');
                            $state.reload();
                        });
                };
                $scope.displayAddImage = function() {
                    $scope.addImage = true;
                };
                $scope.saveImage = function() {
                    if (JSON.stringify($scope.image) != undefined) {
                        $scope.image.model_id = $stateParams.uuid;

                        var parameters = JSON.stringify([$scope.image]);
                        ScientificModelImageRest.post({ app_id: app_id }, parameters).$promise.then(function(data) {
                            $scope.addImage = false;
                            alert('Image has been saved !');
                            $state.reload();
                        });
                    } else { alert("you need to add an url!") }
                };
                $scope.closeImagePanel = function() {
                    $scope.image = {};
                    $scope.addImage = false;
                };
                $scope.editImages = function() {
                    var parameters = $scope.model.models[0].images;
                    var a = ScientificModelImageRest.put({ app_id: app_id }, parameters).$promise.then(function(data) {
                        alert('model images have been correctly edited');
                    });
                };
                $scope.saveModel = function() {
                    if ($scope.model.models[0].alias != '') {
                        if ($scope.alias_is_valid.is_valid) {
                            var parameters = $scope.model;
                            var a = ScientificModelRest.put({ app_id: app_id }, parameters).$promise.then(function(data) {
                                alert('model correctly edited');
                            });
                        } else {
                            alert('Cannot update the model. Please check all your Alias.');
                        }
                    } else {
                        var parameters = $scope.model;
                        var a = ScientificModelRest.put({ app_id: app_id }, parameters).$promise.then(function(data) {
                            alert('model correctly edited');
                        });
                    }
                };
                $scope.saveModelInstance = function() {
                    var parameters = $scope.model.models[0].instances;
                    var a = ScientificModelInstanceRest.put({ app_id: app_id }, parameters).$promise.then(function(data) { alert('model instances correctly edited') });
                };
                $scope.checkAliasValidity = function() {
                    $scope.alias_is_valid = ScientificModelAliasRest.get({ app_id: app_id, model_id: $scope.model.models[0].id, alias: $scope.model.models[0].alias });
                };

            });
        });


    }
]);

ModelCatalogApp.controller('ModelCatalogVersionCtrl', ['$scope', '$rootScope', '$http', '$location', '$stateParams', 'ScientificModelRest', 'ScientificModelInstanceRest', 'CollabParameters', 'Context',
    function($scope, $rootScope, $http, $location, $stateParams, ScientificModelRest, ScientificModelInstanceRest, CollabParameters, Context) {
        Context.setService().then(function() {
            $scope.Context = Context;

            var ctx = Context.getCtx();
            var app_id = Context.getAppID();

            CollabParameters.setService(ctx).$promise.then(function() {
                $scope.model = ScientificModelRest.get({ id: $stateParams.uuid });
                $scope.saveVersion = function() {
                    $scope.model_instance.model_id = $stateParams.uuid;
                    var parameters = JSON.stringify([$scope.model_instance]);
                    ScientificModelInstanceRest.save({ app_id: app_id }, parameters).$promise.then(function(data) {
                        $location.path('/model-catalog/detail/' + $stateParams.uuid);
                    });
                };
            });

        });
    }
]);



///////////////////////////////////////////////////////////////////////

var ParametersConfigurationApp = angular.module('ParametersConfigurationApp');

ParametersConfigurationApp.controller('ParametersConfigurationCtrl', ['$scope', '$rootScope', '$http', '$location', 'CollabParameters', 'AuthorizedCollabParameterRest', 'CollabIDRest', 'Context',
    function($scope, $rootScope, $http, $location, CollabParameters, AuthorizedCollabParameterRest, CollabIDRest, Context) {
        Context.setService().then(function() {

            $scope.Context = Context;
            var ctx = Context.getCtx();
            var app_id = Context.getAppID();

            var app_type = document.getElementById("app").getAttribute("value");
            var collab = CollabIDRest.get({ ctx: ctx });

            $scope.list_param = AuthorizedCollabParameterRest.get({ ctx: ctx });

            $scope.list_param.$promise.then(function() {
                $scope.data_modalities = $scope.list_param.data_modalities;
                $scope.test_type = $scope.list_param.test_type;
                $scope.model_type = $scope.list_param.model_type;
                $scope.species = $scope.list_param.species;
                $scope.brain_region = $scope.list_param.brain_region;
                $scope.cell_type = $scope.list_param.cell_type;
            });



            CollabParameters.setService(ctx).$promise.then(function() {

                var app_type = document.getElementById("app").getAttribute("value");
                var collab = CollabIDRest.get({ ctx: ctx });
                $scope.list_param = AuthorizedCollabParameterRest.get({ app_id: app_id });

                $scope.list_param.$promise.then(function() {
                    $scope.data_modalities = $scope.list_param.data_modalities;
                    $scope.test_type = $scope.list_param.test_type;
                    $scope.model_type = $scope.list_param.model_type;
                    $scope.species = $scope.list_param.species;
                    $scope.brain_region = $scope.list_param.brain_region;
                    $scope.cell_type = $scope.list_param.cell_type;
                });

                $scope.selected_data_modalities = CollabParameters.getParameters_authorized_value_formated("data_modalities");
                $scope.selected_test_type = CollabParameters.getParameters_authorized_value_formated("test_type");
                $scope.selected_model_type = CollabParameters.getParameters_authorized_value_formated("model_type");
                $scope.selected_species = CollabParameters.getParameters_authorized_value_formated("species");
                $scope.selected_brain_region = CollabParameters.getParameters_authorized_value_formated("brain_region");
                $scope.selected_cell_type = CollabParameters.getParameters_authorized_value_formated("cell_type");

                $scope.make_post = function() {

                    CollabParameters.initConfiguration();

                    $scope.selected_data_modalities.forEach(function(value, i) {
                        CollabParameters.addParameter("data_modalities", value.authorized_value);
                    });

                    $scope.selected_test_type.forEach(function(value, i) {
                        CollabParameters.addParameter("test_type", value.authorized_value);
                    });

                    $scope.selected_model_type.forEach(function(value, i) {
                        CollabParameters.addParameter("model_type", value.authorized_value);
                    });

                    $scope.selected_species.forEach(function(value, i) {
                        CollabParameters.addParameter("species", value.authorized_value);
                    });

                    $scope.selected_brain_region.forEach(function(value, i) {
                        CollabParameters.addParameter("brain_region", value.authorized_value);
                    });

                    $scope.selected_cell_type.forEach(function(value, i) {
                        CollabParameters.addParameter("cell_type", value.authorized_value);
                    });

                    CollabParameters.addParameter("app_type", app_type);

                    CollabParameters.setCollabId("collab_id", collab.collab_id);

                    CollabParameters.put_parameters().$promise.then(function() {
                        CollabParameters.getRequestParameters().$promise.then(function() {});
                        alert("Your app have been correctly configured")
                    });

                };

            });
        });


    }
]);


ParametersConfigurationApp.controller('ParametersConfigurationRedirectCtrl', ['$scope', '$rootScope', '$http', '$location', 'CollabParameters', 'AuthorizedCollabParameterRest', 'Context',
    function($scope, $rootScope, $http, $location, CollabParameters, AuthorizedCollabParameterRest, Context) {
        $scope.init = function() {
            var app_type = document.getElementById("app").getAttribute("value");
            if (app_type == "model_catalog") {
                $location.path('/modelparametersconfiguration');
            } else if (app_type == "validation_app") {
                $location.path('/validationparametersconfiguration');
            }
        }

    }
]);<|MERGE_RESOLUTION|>--- conflicted
+++ resolved
@@ -305,20 +305,23 @@
                 };
 
                 $scope.editTest = function() {
-                    if ($scope.detail_test.tests[0].alias != '') {
-                        if ($scope.alias_is_valid.is_valid) {
-                            var parameters = JSON.stringify($scope.detail_test.tests[0]);
-                            ValidationTestDefinitionRest.put({ app_id: app_id, id: $scope.detail_test.tests[0].id }, parameters).$promise.then(function() {
-                                document.getElementById("tab_description").style.display = "none";
-                                document.getElementById("tab_version").style.display = "block";
-                                document.getElementById("tab_new_version").style.display = "none";
-                                document.getElementById("tab_results").style.display = "none";
-                                document.getElementById("tab_comments").style.display = "none";
-                                $state.reload();
-                            });
-                        } else {
-                            alert('Cannot update the test. Please check all information before submit.');
-                        }
+                    if ($scope.detail_test.tests[0].alias != '' && $scope.detail_test.tests[0].alias != null) {
+                        $scope.alias_is_valid = ValidationTestAliasRest.get({ app_id: app_id, test_id: $scope.detail_test.tests[0].id, alias: $scope.detail_test.tests[0].alias });
+                        $scope.alias_is_valid.$promise.then(function() {
+                            if ($scope.alias_is_valid.is_valid) {
+                                var parameters = JSON.stringify($scope.detail_test.tests[0]);
+                                ValidationTestDefinitionRest.put({ app_id: app_id, id: $scope.detail_test.tests[0].id }, parameters).$promise.then(function() {
+                                    document.getElementById("tab_description").style.display = "none";
+                                    document.getElementById("tab_version").style.display = "block";
+                                    document.getElementById("tab_new_version").style.display = "none";
+                                    document.getElementById("tab_results").style.display = "none";
+                                    document.getElementById("tab_comments").style.display = "none";
+                                    $state.reload();
+                                });
+                            } else {
+                                alert('Cannot update the test. Please check your Alias.');
+                            };
+                        });
                     } else {
                         var parameters = JSON.stringify($scope.detail_test.tests[0]);
                         ValidationTestDefinitionRest.put({ app_id: app_id, id: $scope.detail_test.tests[0].id }, parameters).$promise.then(function() {
@@ -854,7 +857,6 @@
 
                 $scope.saveModel = function() {
                     if ($scope.model.alias != '' && $scope.model.alias != undefined) {
-<<<<<<< HEAD
                         $scope.alias_is_valid = ScientificModelAliasRest.get({ app_id: app_id, model: $scope.model, alias: $scope.model.alias })
                         $scope.alias_is_valid.$promise.then(function() {
                             if ($scope.alias_is_valid.is_valid) {
@@ -864,20 +866,9 @@
                                     Context.modelCatalog_goToModelDetailView(data.uuid);
                                 });
                             } else {
-                                alert('Cannot update the test. Please check all information before submit.');
+                                alert('Cannot create the model. Please check your Alias.');
                             };
                         });
-=======
-                        if ($scope.alias_is_valid.is_valid) {
-                            _add_access_control();
-                            var parameters = JSON.stringify({ model: $scope.model, model_instance: [$scope.model_instance], model_image: $scope.model_image });
-                            var a = ScientificModelRest.save({ app_id: app_id }, parameters).$promise.then(function(data) {
-                                Context.modelCatalog_goToModelDetailView(data.uuid);
-                            });
-                        } else {
-                            alert('Cannot update the test. Please check your Alias.');
-                        };
->>>>>>> 90ba14c9
                     } else {
                         $scope.model.alias = null;
                         var parameters = JSON.stringify({ model: $scope.model, model_instance: [$scope.model_instance], model_image: $scope.model_image });
@@ -993,19 +984,22 @@
                     });
                 };
                 $scope.saveModel = function() {
-                    if ($scope.model.models[0].alias != '') {
-                        if ($scope.alias_is_valid.is_valid) {
-                            var parameters = $scope.model;
-                            var a = ScientificModelRest.put({ app_id: app_id }, parameters).$promise.then(function(data) {
-                                alert('model correctly edited');
-                            });
-                        } else {
-                            alert('Cannot update the model. Please check all your Alias.');
-                        }
+                    if ($scope.model.models[0].alias != '' && $scope.model.models[0].alias != null) {
+                        $scope.alias_is_valid = ScientificModelAliasRest.get({ app_id: app_id, model_id: $scope.model.models[0].id, alias: $scope.model.models[0].alias });
+                        $scope.alias_is_valid.$promise.then(function() {
+                            if ($scope.alias_is_valid.is_valid) {
+                                var parameters = $scope.model;
+                                var a = ScientificModelRest.put({ app_id: app_id }, parameters).$promise.then(function(data) {
+                                    alert('Model correctly edited');
+                                });
+                            } else {
+                                alert('Cannot update the model. Please check all your Alias.');
+                            }
+                        });
                     } else {
                         var parameters = $scope.model;
                         var a = ScientificModelRest.put({ app_id: app_id }, parameters).$promise.then(function(data) {
-                            alert('model correctly edited');
+                            alert('Model correctly edited');
                         });
                     }
                 };
