--- conflicted
+++ resolved
@@ -43,29 +43,15 @@
     }
 ]);
 
-<<<<<<< HEAD
-
-
-  // for Model catalog app
-var ModelCatalogServices = angular.module('ModelCatalogServices', ['ngResource']);
-
-ModelCatalogServices.factory('ScientificModelRest', ['$resource',
-    function($resource) {
-        return $resource(base_url + 'app/scientificmodel/:uuid', { id: '@eUuid' }, {
-=======
 validationAppServices.factory('CollabParameterRest', ['$resource',
     function($resource) {
         return $resource(base_url + 'app/collabparameterrest/:uuid', { id: '@eUuid' }, {
->>>>>>> 749262fc
             get: { method: 'GET', params: { format: 'json' }, isArray: false },
             //   put: {method:'PUT', params:{format:'json'}, headers:{ 'Content-Type':'application/json' }},
             post: { method: 'POST', params: { format: 'json' }, headers: { 'Content-Type': 'application/json' } }
         });
     }
-<<<<<<< HEAD
-=======
 ]);
-
 
 // #### Service ### //
 //##################//
@@ -112,5 +98,18 @@
         };
 
     }
->>>>>>> 749262fc
+]);
+
+
+ // for Model catalog app
+var ModelCatalogServices = angular.module('ModelCatalogServices', ['ngResource']);
+
+ModelCatalogServices.factory('ScientificModelRest', ['$resource',
+    function($resource) {
+        return $resource(base_url + 'app/scientificmodel/:uuid', { id: '@eUuid' }, {
+            get: { method: 'GET', params: { format: 'json' }, isArray: false },
+            //   put: {method:'PUT', params:{format:'json'}, headers:{ 'Content-Type':'application/json' }},
+            post: { method: 'POST', params: { format: 'json' }, headers: { 'Content-Type': 'application/json' } }
+        });
+    }
 ]);