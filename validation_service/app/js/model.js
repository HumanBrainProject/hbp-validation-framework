var validationAppServices = angular.module('validationAppServices', ['ngResource']);

<<<<<<< HEAD
validationAppServices.factory('AllModelAndTest', ['$resource',
  function($resource){
    return $resource( base_url + 'app/getdata/', {}, {
      get: {method:'GET', params:{format:'json'}, isArray:false},
    //   put: {method:'PUT', params:{format:'json'}, headers:{ 'Content-Type':'application/json' }},
    //   post: { method: 'POST', params:{ format:'json' }, headers:{ 'Content-Type':'application/json' } }
    });
  }]);
  
  
validationAppServices.factory('configviewRest', ['$resource',
  function($resource){
    return $resource( base_url + 'app/getconfigview/:uuid', {id:'@eUuid'}, {
      get: {method:'GET', params:{format:'json'}, isArray:false},
    //   put: {method:'PUT', params:{format:'json'}, headers:{ 'Content-Type':'application/json' }},
    //   post: { method: 'POST', params:{ format:'json' }, headers:{ 'Content-Type':'application/json' } }
    });
  }]);
  
=======
validationAppServices.factory('ScientificModelRest', ['$resource',
    function($resource) {
        return $resource(base_url + 'app/scientificmodel/:uuid', { id: '@eUuid' }, {
            get: { method: 'GET', params: { format: 'json' }, isArray: false },
            //   put: {method:'PUT', params:{format:'json'}, headers:{ 'Content-Type':'application/json' }},
            post: { method: 'POST', params: { format: 'json' }, headers: { 'Content-Type': 'application/json' } }
        });
    }
]);

validationAppServices.factory('ScientificModelInstanceRest', ['$resource',
    function($resource) {
        return $resource(base_url + 'app/scientificmodelinstance/:uuid', { id: '@eUuid' }, {
            get: { method: 'GET', params: { format: 'json' }, isArray: false },
            //   put: {method:'PUT', params:{format:'json'}, headers:{ 'Content-Type':'application/json' }},
            post: { method: 'POST', params: { format: 'json' }, headers: { 'Content-Type': 'application/json' } }
        });
    }
]);

validationAppServices.factory('ValidationTestDefinitionRest', ['$resource',
    function($resource) {
        return $resource(base_url + 'app/validationtest/:uuid', { id: '@eUuid' }, {
            get: { method: 'GET', params: { format: 'json' }, isArray: false },
            //   put: {method:'PUT', params:{format:'json'}, headers:{ 'Content-Type':'application/json' }},
            post: { method: 'POST', params: { format: 'json' }, headers: { 'Content-Type': 'application/json' } }
        });
    }
]);

validationAppServices.factory('ValidationTestCodeRest', ['$resource',
    function($resource) {
        return $resource(base_url + 'app/validationtestscode/:uuid', { id: '@eUuid' }, {
            get: { method: 'GET', params: { format: 'json' }, isArray: false },
            //   put: {method:'PUT', params:{format:'json'}, headers:{ 'Content-Type':'application/json' }},
            post: { method: 'POST', params: { format: 'json' }, headers: { 'Content-Type': 'application/json' } }
        });
    }
]);
>>>>>>> 04c47f65
<|MERGE_RESOLUTION|>--- conflicted
+++ resolved
@@ -1,26 +1,6 @@
 var validationAppServices = angular.module('validationAppServices', ['ngResource']);
 
-<<<<<<< HEAD
-validationAppServices.factory('AllModelAndTest', ['$resource',
-  function($resource){
-    return $resource( base_url + 'app/getdata/', {}, {
-      get: {method:'GET', params:{format:'json'}, isArray:false},
-    //   put: {method:'PUT', params:{format:'json'}, headers:{ 'Content-Type':'application/json' }},
-    //   post: { method: 'POST', params:{ format:'json' }, headers:{ 'Content-Type':'application/json' } }
-    });
-  }]);
-  
-  
-validationAppServices.factory('configviewRest', ['$resource',
-  function($resource){
-    return $resource( base_url + 'app/getconfigview/:uuid', {id:'@eUuid'}, {
-      get: {method:'GET', params:{format:'json'}, isArray:false},
-    //   put: {method:'PUT', params:{format:'json'}, headers:{ 'Content-Type':'application/json' }},
-    //   post: { method: 'POST', params:{ format:'json' }, headers:{ 'Content-Type':'application/json' } }
-    });
-  }]);
-  
-=======
+
 validationAppServices.factory('ScientificModelRest', ['$resource',
     function($resource) {
         return $resource(base_url + 'app/scientificmodel/:uuid', { id: '@eUuid' }, {
@@ -60,4 +40,15 @@
         });
     }
 ]);
->>>>>>> 04c47f65
+
+
+
+
+validationAppServices.factory('configviewRest', ['$resource',
+  function($resource){
+    return $resource( base_url + 'app/getconfigview/:uuid', {id:'@eUuid'}, {
+      get: {method:'GET', params:{format:'json'}, isArray:false},
+    //   put: {method:'PUT', params:{format:'json'}, headers:{ 'Content-Type':'application/json' }},
+    //   post: { method: 'POST', params:{ format:'json' }, headers:{ 'Content-Type':'application/json' } }
+    });
+  }]);