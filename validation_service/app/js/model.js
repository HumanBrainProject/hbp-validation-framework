var validationAppServices = angular.module('validationAppServices', ['ngResource']);



// #### Factory ### //
//##################//

validationAppServices.factory('ScientificModelRest', ['$resource',
    function($resource) {
        return $resource(base_url + 'app/scientificmodel/:uuid', { id: '@eUuid' }, {
            get: { method: 'GET', params: { format: 'json' }, isArray: false },
            //   put: {method:'PUT', params:{format:'json'}, headers:{ 'Content-Type':'application/json' }},
            post: { method: 'POST', params: { format: 'json' }, headers: { 'Content-Type': 'application/json' } }
        });
    }
]);

validationAppServices.factory('ScientificModelInstanceRest', ['$resource',
    function($resource) {
        return $resource(base_url + 'app/scientificmodelinstance/:uuid', { id: '@eUuid' }, {
            get: { method: 'GET', params: { format: 'json' }, isArray: false },
            //   put: {method:'PUT', params:{format:'json'}, headers:{ 'Content-Type':'application/json' }},
            post: { method: 'POST', params: { format: 'json' }, headers: { 'Content-Type': 'application/json' } }
        });
    }
]);

validationAppServices.factory('ValidationTestDefinitionRest', ['$resource',
    function($resource) {
        return $resource(base_url + 'app/validationtestdef/:uuid', { id: '@eUuid' }, {
            get: { method: 'GET', params: { format: 'json' }, isArray: false },
            //   put: {method:'PUT', params:{format:'json'}, headers:{ 'Content-Type':'application/json' }},
            post: { method: 'POST', params: { format: 'json' }, headers: { 'Content-Type': 'application/json' } }
        });
    }
]);

validationAppServices.factory('ValidationTestCodeRest', ['$resource',
    function($resource) {
        return $resource(base_url + 'app/validationtestscode/:uuid', { id: '@eUuid' }, {
            get: { method: 'GET', params: { format: 'json' }, isArray: false },
            //   put: {method:'PUT', params:{format:'json'}, headers:{ 'Content-Type':'application/json' }},
            post: { method: 'POST', params: { format: 'json' }, headers: { 'Content-Type': 'application/json' } }
        });
    }
]);

validationAppServices.factory('TestCommentRest', ['$resource',
    function($resource) {
        return $resource(base_url + 'app/testcomment/:uuid', { id: '@eUuid' }, {
            get: { method: 'GET', params: { format: 'json' }, isArray: false },
            //   put: {method:'PUT', params:{format:'json'}, headers:{ 'Content-Type':'application/json' }},
            post: { method: 'POST', params: { format: 'json' }, headers: { 'Content-Type': 'application/json' } }
        });
    }
]);


validationAppServices.factory('CollabParameterRest', ['$resource',
    function($resource) {
        return $resource(base_url + 'app/collabparameterrest/:uuid', { id: '@eUuid' }, {
            get: { method: 'GET', params: { format: 'json', id: '@eUuid' }, isArray: false },
            put: { method: 'PUT', params: { format: 'json', id: '@eUuid' }, isArray: false, headers: { 'Content-Type': 'application/json' } },
            post: { method: 'POST', params: { format: 'json', id: '@eUuid' }, headers: { 'Content-Type': 'application/json' } }
        });
    }
]);


validationAppServices.factory('AuthaurizedCollabParameterRest', ['$resource',
    function($resource) {
        return $resource(base_url + 'app/authorizedcollabparameterrest/', {}, {
            get: { method: 'GET', params: { format: 'json' }, isArray: false },
            //   put: {method:'PUT', params:{format:'json'}, headers:{ 'Content-Type':'application/json' }},
            // post: { method: 'POST', params: { format: 'json' }, headers: { 'Content-Type': 'application/json' } }
        });
    }
]);



// #### Service ### //
//##################//
validationAppServices.service('CollabParameters', ['$rootScope', 'CollabParameterRest',
    function($rootScope, CollabParameterRest) {
        var parameters;
        var ctx;

        var addParameter = function(type, newObj) {
            parameters.param[0][type].push(newObj);
        };

        var supprParameter = function(type, Obj) {
            index = parameters.param[0][type].indexOf(Obj);
            parameters.param[0][type].splice(index, 1);
        };

        var getParameters = function(type) {
            return parameters.param[0][type];
        };

        var getAllParameters = function() {
            return parameters.param[0];
        };

        var _StringTabToArray = function(tab) {
            tab.forEach(function(value, i) {
                if (value == "") {
                    tab[i] = [];

                } else {
                    tab[i] = value.split(",");
                }

            });

            return tab;
        };

        var _getParamTabValues = function() {
            var param_tab = [
                parameters.param[0]['data_modalities'],
                parameters.param[0]['species'],
                parameters.param[0]['brain_region'],
                parameters.param[0]['cell_type'],
                parameters.param[0]['model_type'],
                parameters.param[0]['test_type'],
            ];

            return param_tab;
        };

        var _setParametersNewValues = function(string_tab) {
            parameters.param[0]['data_modalities'] = string_tab[0];
            parameters.param[0]['species'] = string_tab[1];
            parameters.param[0]['brain_region'] = string_tab[2];
            parameters.param[0]['cell_type'] = string_tab[3];
            parameters.param[0]['model_type'] = string_tab[4];
            parameters.param[0]['test_type'] = string_tab[5];
        };

        var _getCtx = function() {
            if (typeof(ctx) == "undefined") {
                var url = (window.location != window.parent.location) ?
                    document.referrer :
                    document.location.href;

                ctx = url.split("?")[1]
                ctx = ctx.substring(4);

                return (ctx);
            }
        };

        var setService = function() {
            _getCtx();
            if (typeof(parameters) == "undefined") {
                parameters = CollabParameterRest.get({ id: ctx }); //need to get collab number
                parameters.$promise.then(function() {

                    if (parameters.param.length == 0) {
                        post = _postInitCollab();
                        post.$promise.then(function() {
                            parameters = CollabParameterRest.get({ id: ctx });

                        });
                    } else {
                        param_tab = _getParamTabValues();
                        string_tab = _StringTabToArray(param_tab);
                        _setParametersNewValues(string_tab);

                    }
                });
            }
            return parameters;
        };

        var _postInitCollab = function() {
            parameters = {
                'param': [{
                    'data_modalities': [],
                    'test_type': [],
                    'species': [],
                    'brain_region': [],
                    'cell_type': [],
                    'model_type': [],
                }, ],
                '$promise': true,
            };

            post = post_parameters();
            return post;

        };

        var post_parameters = function() {

            var data_to_send = JSON.stringify({
                'id': ctx,
                'data_modalities': String(parameters.param[0]['data_modalities']),
                'test_type': String(parameters.param[0]['test_type']),
                'species': String(parameters.param[0]['species']),
                'brain_region': String(parameters.param[0]['brain_region']),
                'cell_type': String(parameters.param[0]['cell_type']),
                'model_type': String(parameters.param[0]['model_type']),
            });
            post = CollabParameterRest.save(data_to_send, function(value) {});
            return post;
        };

        var put_parameters = function() {

            var data_to_send = JSON.stringify({
                'id': ctx,
                'data_modalities': String(parameters.param[0]['data_modalities']),
                'test_type': String(parameters.param[0]['test_type']),
                'species': String(parameters.param[0]['species']),
                'brain_region': String(parameters.param[0]['brain_region']),
                'cell_type': String(parameters.param[0]['cell_type']),
                'model_type': String(parameters.param[0]['model_type']),
            });

            put = CollabParameterRest.put({ id: ctx }, data_to_send, function(value) {});
            return put;
        };


        return {
            addParameter: addParameter,
            getParameters: getParameters,
            getAllParameters: getAllParameters,
            setService: setService,
            supprParameter: supprParameter,
            post_parameters: post_parameters,
            put_parameters: put_parameters,
        };

    }
]);



// for Model catalog app
var ModelCatalogServices = angular.module('ModelCatalogServices', ['ngResource']);

ModelCatalogServices.factory('ScientificModelRest', ['$resource',
    function($resource) {
        return $resource(base_url + 'app/scientificmodel/:uuid', { id: '@eUuid' }, {
            get: { method: 'GET', params: { format: 'json' }, isArray: false },
            post: { method: 'POST', params: { format: 'json' }, headers: { 'Content-Type': 'application/json' } },
            put: { method: 'PUT', params: { format: 'json' }, headers: { 'Content-Type': 'application/json' } }
        });
    }
]);

ModelCatalogServices.factory('ScientificModelInstanceRest', ['$resource',
    function($resource) {
        return $resource(base_url + 'app/scientificmodelinstance/:uuid', { id: '@eUuid' }, {
            get: { method: 'GET', params: { format: 'json' }, isArray: false },
            post: { method: 'POST', params: { format: 'json' }, headers: { 'Content-Type': 'application/json' } },
            put: { method: 'PUT', params: { format: 'json' }, headers: { 'Content-Type': 'application/json' } }
        });
    }
<<<<<<< HEAD
]);

ModelCatalogServices.factory('ScientificModelImageRest', ['$resource',
    function($resource) {
        return $resource(base_url + 'app/scientificmodelimage/:uuid', { id: '@eUuid' }, {
            // get: { method: 'GET', params: { format: 'json' }, isArray: false },
            post: { method: 'POST', params: { format: 'json' }, headers: { 'Content-Type': 'application/json' } },
            put: { method: 'PUT', params: { format: 'json' }, headers: { 'Content-Type': 'application/json' } },
            delete: { method: 'DELETE', params: { format: 'json' }, headers: { 'Content-Type': 'application/json' } }
        });
    }
=======
>>>>>>> 5aad7a54
]);<|MERGE_RESOLUTION|>--- conflicted
+++ resolved
@@ -261,7 +261,6 @@
             put: { method: 'PUT', params: { format: 'json' }, headers: { 'Content-Type': 'application/json' } }
         });
     }
-<<<<<<< HEAD
 ]);
 
 ModelCatalogServices.factory('ScientificModelImageRest', ['$resource',
@@ -273,6 +272,5 @@
             delete: { method: 'DELETE', params: { format: 'json' }, headers: { 'Content-Type': 'application/json' } }
         });
     }
-=======
->>>>>>> 5aad7a54
+
 ]);