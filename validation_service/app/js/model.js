var validationAppServices = angular.module('validationAppServices', ['ngResource']);


<<<<<<< HEAD
=======
// #### Factory ### //
//##################//
>>>>>>> 7fa7add6
validationAppServices.factory('ScientificModelRest', ['$resource',
    function($resource) {
        return $resource(base_url + 'app/scientificmodel/:uuid', { id: '@eUuid' }, {
            get: { method: 'GET', params: { format: 'json' }, isArray: false },
            //   put: {method:'PUT', params:{format:'json'}, headers:{ 'Content-Type':'application/json' }},
            post: { method: 'POST', params: { format: 'json' }, headers: { 'Content-Type': 'application/json' } }
        });
    }
]);

validationAppServices.factory('ScientificModelInstanceRest', ['$resource',
    function($resource) {
        return $resource(base_url + 'app/scientificmodelinstance/:uuid', { id: '@eUuid' }, {
            get: { method: 'GET', params: { format: 'json' }, isArray: false },
            //   put: {method:'PUT', params:{format:'json'}, headers:{ 'Content-Type':'application/json' }},
            post: { method: 'POST', params: { format: 'json' }, headers: { 'Content-Type': 'application/json' } }
        });
    }
]);

validationAppServices.factory('ValidationTestDefinitionRest', ['$resource',
    function($resource) {
        return $resource(base_url + 'app/validationtest/:uuid', { id: '@eUuid' }, {
            get: { method: 'GET', params: { format: 'json' }, isArray: false },
            //   put: {method:'PUT', params:{format:'json'}, headers:{ 'Content-Type':'application/json' }},
            post: { method: 'POST', params: { format: 'json' }, headers: { 'Content-Type': 'application/json' } }
        });
    }
]);

validationAppServices.factory('ValidationTestCodeRest', ['$resource',
 function($resource) {
        return $resource(base_url + 'app/validationtestscode/:uuid', { id: '@eUuid' }, {
            get: { method: 'GET', params: { format: 'json' }, isArray: false },
            //   put: {method:'PUT', params:{format:'json'}, headers:{ 'Content-Type':'application/json' }},
            post: { method: 'POST', params: { format: 'json' }, headers: { 'Content-Type': 'application/json' } }
        });
    }
]);

<<<<<<< HEAD


/*
validationAppServices.factory('configviewRest', ['$resource',
  function($resource){
    return $resource( base_url + 'app/getconfigview/:uuid', {id:'@eUuid'}, {
      get: {method:'GET', params:{format:'json'}, isArray:false},
    //   put: {method:'PUT', params:{format:'json'}, headers:{ 'Content-Type':'application/json' }},
    //   post: { method: 'POST', params:{ format:'json' }, headers:{ 'Content-Type':'application/json' } }
    });
  }]);
*/
=======
validationAppServices.factory('CollabParameterRest', ['$resource',
    function($resource) {
        return $resource(base_url + 'app/collabparameterrest/:uuid', { id: '@eUuid' }, {
            get: { method: 'GET', params: { format: 'json' }, isArray: false },
            //   put: {method:'PUT', params:{format:'json'}, headers:{ 'Content-Type':'application/json' }},
            post: { method: 'POST', params: { format: 'json' }, headers: { 'Content-Type': 'application/json' } }
        });
    }
]);

// #### Service ### //
//##################//
validationAppServices.service('CollabParameters', ['CollabParameterRest',
    function(CollabParameterRest) {
        var parameters = {};


        var addParameter = function(type, newObj) {
            parameters[type].push(newObj);

            //also put the data to base....
        };

        var supprParameter = function(type, Obj) {
            index = parameters[type].indexOf(Obj)
            parameters[type].splice(index, 1);

            //also put the data to base....
        };

        var getParameters = function(type) {
            return parameters[type];
        };

        var getAllParameters = function(type) {
            return parameters;
        };

        var setService = function() {

            if (parameters = {}) {
                CollabParameterRest.get({}, function(data) {}); //need to get collab number
            }
        };


        return {
            addParameter: addParameter,
            getParameters: getParameters,
            getAllParameters: getAllParameters,
            setService: setService,
            supprParameter: supprParameter,
        };

    }
]);


 // for Model catalog app
var ModelCatalogServices = angular.module('ModelCatalogServices', ['ngResource']);

ModelCatalogServices.factory('ScientificModelRest', ['$resource',
    function($resource) {
        return $resource(base_url + 'app/scientificmodel/:uuid', { id: '@eUuid' }, {
            get: { method: 'GET', params: { format: 'json' }, isArray: false },
            //   put: {method:'PUT', params:{format:'json'}, headers:{ 'Content-Type':'application/json' }},
            post: { method: 'POST', params: { format: 'json' }, headers: { 'Content-Type': 'application/json' } }
        });
    }
]);
>>>>>>> 7fa7add6
<|MERGE_RESOLUTION|>--- conflicted
+++ resolved
@@ -1,11 +1,10 @@
 var validationAppServices = angular.module('validationAppServices', ['ngResource']);
 
 
-<<<<<<< HEAD
-=======
+
 // #### Factory ### //
 //##################//
->>>>>>> 7fa7add6
+
 validationAppServices.factory('ScientificModelRest', ['$resource',
     function($resource) {
         return $resource(base_url + 'app/scientificmodel/:uuid', { id: '@eUuid' }, {
@@ -46,7 +45,7 @@
     }
 ]);
 
-<<<<<<< HEAD
+
 
 
 /*
@@ -59,7 +58,7 @@
     });
   }]);
 */
-=======
+
 validationAppServices.factory('CollabParameterRest', ['$resource',
     function($resource) {
         return $resource(base_url + 'app/collabparameterrest/:uuid', { id: '@eUuid' }, {
@@ -130,4 +129,3 @@
         });
     }
 ]);
->>>>>>> 7fa7add6
