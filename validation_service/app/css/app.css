.app {
    margin-left: 20px;
    margin-right: 20px;
}

.nopadding {
    padding: 0 !important;
    margin: 0 !important;
}

.nopadding-left {
    padding-left: 0 !important;
    margin-left: 0 !important;
}

#conteneur {
    display: flex;
}

.element-left {
    width: 45%;
    min-height: 500px;
    margin-right: 2%;
    overflow: auto;
}

.element-middle {
    background-color: darkgray;
    width: 2px;
    margin-right: 1%;
    margin-left: 1%;
}

.element-right {
    width: 45%;
    margin-left: 2%;
    overflow: auto;
}

#VF-model-detail {
    display: block;
    margin-left: auto;
    margin-right: auto;
    width: 1000px;
    height: 200px;
}

#VF-model-table-all-data {
    display: block;
    margin-left: auto;
    margin-right: auto;
    width: 1100px;
    height: 200px;
    overflow: auto;
}

#trunc {
    display: inline-block;
    word-wrap: normal;
    height: 100px;
    overflow: hidden;
    text-overflow: ellipsis;
    /*padding: 1%;*/
}

.linkbutton {
    background: none!important;
    border: none;
    padding: 0!important;
    font: inherit;
    /*border is optional*/
    color: #42a1f4;
    cursor: pointer;
}

.linkbutton:hover {
    color: #42a1f4;
    cursor: pointer;
    border-bottom: 1px solid #42a1f4;
}

<<<<<<< HEAD
#table-ticket-detail-comment {
    background-color: #f4f7fa;
    border: 2px solid #f4f7fa;
    font-weight: bold;
}

#table-ticket-detail-comment-content {
    background-color: white;
    border: 2px solid #f4f7fa;
}

#CommentTextbox {
    max-height: 200px !important;
    min-height: 150px;
}

#panel-title-style {
    font-weight: bold;
}

#title-commment {
    font-weight: bold;
}

#table-create-ticket-content {
    background-color: #f7f6f7;
    border: 2px solid #f7f6f7;
}

#title-ticket {
    font-weight: bold;
    color: black;
}

#table-ticket-detail {
    background-color: #dfe7ef;
    border: 3px solid #dfe7ef;
    font-weight: bold;
}

#table-ticket-footer {
    background-color: white;
    font-weight: bold;
}

#table-ticket-detail-content {
    background-color: white;
    border: 3px solid #dfe7ef;
}

.commentary {
    padding-left: 60px;
    padding-right: 30px;
}

.Ticketlist {
    padding-bottom: 15px;
    padding-top: 15px;
}

.button-click:hover {
    cursor: pointer;
=======
#table-test-result-bottom-up-th {
    border-bottom: 0px solid #ddd;
    border-top: 0px solid #ddd;
    border-right: 1px solid #ddd;
    border-left: 1px solid #ddd;
}

#table-test-result-bottom-down-th {
    border-bottom: 2px solid #ddd;
    border-top: 0px solid #ddd;
    border-right: 1px solid #ddd;
    border-left: 1px solid #ddd;
}

#td-clicked-results {
    border-bottom: 0px solid #ddd;
    border-top: 0px solid #ddd;
    border-right: 0px solid #ddd;
    border-left: 0px solid #ddd;
}

#tbody-all-results {
    border-bottom: 3px solid #ddd;
    border-top: 0px solid #ddd;
    border-right: 0px solid #ddd;
    border-left: 0px solid #ddd;
>>>>>>> 28608e20
}<|MERGE_RESOLUTION|>--- conflicted
+++ resolved
@@ -79,7 +79,6 @@
     border-bottom: 1px solid #42a1f4;
 }
 
-<<<<<<< HEAD
 #table-ticket-detail-comment {
     background-color: #f4f7fa;
     border: 2px solid #f4f7fa;
@@ -142,7 +141,8 @@
 
 .button-click:hover {
     cursor: pointer;
-=======
+}
+
 #table-test-result-bottom-up-th {
     border-bottom: 0px solid #ddd;
     border-top: 0px solid #ddd;
@@ -169,5 +169,4 @@
     border-top: 0px solid #ddd;
     border-right: 0px solid #ddd;
     border-left: 0px solid #ddd;
->>>>>>> 28608e20
 }