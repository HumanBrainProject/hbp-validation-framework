{% load staticfiles %}
{% load oidc_session %}

<!DOCTYPE html>
<html>
  <head>
    <title>{% block title %}Model Validation Service{% endblock %}</title>
    <meta charset="utf-8">
    <meta name="viewport" content="width=device-width">

    <link rel="stylesheet" href="{% static 'static/hbp-collaboratory-theme/dist/css/bootstrap.css' %}">
    <link rel="stylesheet" href="{% static 'css/app.css' %}">
    <link rel="stylesheet" href="{% static 'css/Model_catalog.css' %}">
    <link rel="stylesheet" href="{% static 'css/parameters_configuration.css' %}">
    
  </head>
  <body>
    {% hbp_oidc_session_handler request.user %}

    <script type="text/javascript" src="{% static 'static/lodash/lodash.min.js' %}"></script>

    <script type="text/javascript" src="{% static 'static/jquery/dist/jquery.min.js' %}"></script>


    <script type="text/javascript" src="{% static 'static/lodash/lodash.min.js' %}"></script>

    <script type="text/javascript" src="{% static 'static/angular/angular.js' %}"></script>
    <script type="text/javascript" src="{% static 'static/angular-bootstrap/ui-bootstrap-tpls.min.js' %}"></script>
    <script type="text/javascript" src="{% static 'static/angular-bbp-config/angular-bbp-config.js' %}"></script>
    <script type="text/javascript" src="{% static 'static/bbp-oidc-client/angular-bbp-oidc-client.js' %}"></script>
    <script type="text/javascript" src="{% static 'static/angular-ui-router/release/angular-ui-router.min.js' %}"></script>
    <script type="text/javascript" src="{% static 'static/angular-resource/angular-resource.min.js' %}"></script>
    <script type="text/javascript" src="{% static 'static/marked-hbp/marked.min.js' %}"></script>
    <script type="text/javascript" src="{% static 'static/angular-hbp-common/dist/angular-hbp-common.min.js' %}"></script>

    <!--<script type="text/javascript" src="{% static 'angular-nvd3-1.0.8' %}"></script>-->

<<<<<<< HEAD
    <script type="text/javascript" src="{% static 'ng-text-truncate-master/ng-text-truncate.js'%}"></script>
    <script type="text/javascript" src="{% static 'd3/d3.js' %}"></script>
    <script type="text/javascript" src="{% static 'nvd3/build/nv.d3.js' %}"></script>
=======


    <script type="text/javascript" src="{% static 'static/d3/d3.js' %}"></script>
    <script type="text/javascript" src="{% static 'static/nvd3/build/nv.d3.js' %}"></script>
>>>>>>> d4162bc0
    
    <script type="text/javascript" src="{% static 'static/angular-nvd3-1.0.8/dist/angular-nvd3.js' %}"></script>

    <link rel="stylesheet" href="{% static 'static/nvd3/build/nv.d3.css' %}">
    
    

 
    <!--<script src="bower_components/d3/d3.js"></script>-->
    <!--<script src="bower_components/nvd3/build/nv.d3.js"></script>-->
    <!--<script src="bower_components/angular-nvd3/dist/angular-nvd3.js"></script>-->
    <!--<link rel="stylesheet" href="bower_components/nvd3/build/nv.d3.css">-->
    

    <!--TODO: get the package inside our packages-->
    <script src="https://code.angularjs.org/1.5.5/angular-cookies.js"></script>
    <script src="https://code.angularjs.org/1.5.5/angular-cookies.min.js"></script>
<!--<script type="text/javascript" src="Scripts/angular-cookies.min.js"</script>-->

    <script type="text/javascript" src="{% static 'js/app.js' %}"></script>
    <script type="text/javascript" src="{% static 'js/model.js' %}"></script>
    <script type="text/javascript" src="{% static 'js/service.js' %}"></script>
    
    
    <script type="text/javascript" src="{% static 'js/controller.js' %}"></script>
    <!--<script type="text/javascript" src="{% static 'js/validation_home.js' %}"></script>-->
    <script src="//cdnjs.cloudflare.com/ajax/libs/showdown/0.3.1/showdown.min.js"></script>
    <script type="text/javascript" src="{% static 'static/angular-bootstrap-multiselect/dist/angular-bootstrap-multiselect.js' %}"></script>



    <div class="app container-fluid">

      <div class="row">
      <main class="page">
      {% block content %}{% endblock %}
      </main>
      </div>
    </div>

  </body>

</html><|MERGE_RESOLUTION|>--- conflicted
+++ resolved
@@ -35,16 +35,9 @@
 
     <!--<script type="text/javascript" src="{% static 'angular-nvd3-1.0.8' %}"></script>-->
 
-<<<<<<< HEAD
-    <script type="text/javascript" src="{% static 'ng-text-truncate-master/ng-text-truncate.js'%}"></script>
-    <script type="text/javascript" src="{% static 'd3/d3.js' %}"></script>
-    <script type="text/javascript" src="{% static 'nvd3/build/nv.d3.js' %}"></script>
-=======
-
-
+    <script type="text/javascript" src="{% static 'static/ng-text-truncate-master/ng-text-truncate.js'%}"></script>
     <script type="text/javascript" src="{% static 'static/d3/d3.js' %}"></script>
     <script type="text/javascript" src="{% static 'static/nvd3/build/nv.d3.js' %}"></script>
->>>>>>> d4162bc0
     
     <script type="text/javascript" src="{% static 'static/angular-nvd3-1.0.8/dist/angular-nvd3.js' %}"></script>
 
