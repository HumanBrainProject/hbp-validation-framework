<html id="model-version">

<head>
    <nav class="navbar ">
        <h1 align=center> {{ model.models[0].name}}</h1>
        <h3 align=center> New version</h3>
    </nav>
</head>

<body>
    <nav>
        <button class="button-MC" ng-click="Context.modelCatalog_goToHomeView();">Home</button>&ensp;
    </nav>
    <br>
    <br>


    <form>

        <table class="table">
            <tbody>
<<<<<<< HEAD
                <td>
                    <table>
                        <tbody>
                            <tr>
                                <td>
                                    <font color=red>*</font>
                                    <b>Version Name:</b>
                                </td>
                                <td>
                                    <input type="text" ng-model="model_instance.version" required />
                                    <a class="glyphicon glyphicon-question-sign" aria-hidden="true" data-toggle="tooltip" data-placement="right" title="Example: version 1.0"></a>
                                </td>
                            </tr>
                            <tr>
                                <td>
                                    <b>Description:</b>
                                </td>
                                <td>
                                    <textarea class="scrollabletextbox" rows="5" cols="50" ng-model="model_instance.description"> </textarea>
                                    <a class="glyphicon glyphicon-question-sign" aria-hidden="true" data-toggle="tooltip" data-placement="right" title="Example:"></a>
                                </td>
                            </tr>
                            <tr>
                                <td><b>Licnese:</b></td>
                                <td>
                                    <input type="text" ng-model="model_instance.license" />
                                    <a class="glyphicon glyphicon-question-sign" aria-hidden="true" data-toggle="tooltip" data-placement="right" title="Example: BSD"></a>
                                </td>
                            </tr>
                        </tbody>
                    </table>
                </td>
                <td>
                    <table>
                        <tbody>
                            <tr>
                                <td>
                                    <font color=red>*</font>
                                    <b>Source code:</b>
                                </td>
                                <td>
                                    <input type="text" ng-model="model_instance.source" required />
                                    <a class="glyphicon glyphicon-question-sign" aria-hidden="true" data-toggle="tooltip" data-placement="right" title="Example: http://github.com"></a>
                                </td>
                            </tr>

                            <tr>
                                <td>
                                    <b>Parameters:</b>
                                </td>
                                <td>
                                    <textarea class="scrollabletextbox" rows="5" cols="50" ng-model="model_instance.parameters"> </textarea>
                                    <a class="glyphicon glyphicon-question-sign" aria-hidden="true" data-toggle="tooltip" data-placement="right" title="Example: Vrest = -70 mV"></a>
                                </td>
                            </tr>
                            <tr>
                                <td>

                                    <b>Code format:</b>
                                </td>
                                <td>
                                    <input type="text" ng-model="model_instance.code_format" />
                                    <a class="glyphicon glyphicon-question-sign" aria-hidden="true" data-toggle="tooltip" data-placement="right" title="Example: PyNN, Brian, Neuron..."></a>
                                </td>
                            </tr>
                        </tbody>
                    </table>
                </td>
=======
                <tr>
                    <td>
                        <font color=red>*</font>
                        <b>Version Name:</b>
                    </td>
                    <td>
                        <input type="text" ng-model="model_instance.version" required />
                        <a class="glyphicon glyphicon-question-sign" aria-hidden="true" data-toggle="tooltip" data-placement="right" title="Example: version 1.0"></a>
                    </td>
                </tr>
                <tr>
                    <td>
                        <b>Description:</b>
                    </td>
                    <td>
                        <textarea class="scrollabletextbox" rows="5" cols="50" ng-model="model_instance.description"> </textarea>
                        <a class="glyphicon glyphicon-question-sign" aria-hidden="true" data-toggle="tooltip" data-placement="right" title="Example:"></a>
                    </td>
                    <td></td>
                </tr>
                <tr>
                    <td>
                        <b>Parameters:</b>
                    </td>
                    <td>
                        <textarea class="scrollabletextbox" rows="5" cols="50" ng-model="model_instance.parameters"> </textarea>
                        <a class="glyphicon glyphicon-question-sign" aria-hidden="true" data-toggle="tooltip" data-placement="right" title="Example: Vrest = -70 mV"></a>
                    </td>
                    <td></td>
                </tr>
                <tr>
                    <td>
                        <b>Morphology:</b>
                    </td>
                    <td> <textarea class="scrollabletextbox" ng-model="model_instance.morphology" rows="3" cols="30"> </textarea></td>
                    <td></td>
                </tr>
                <tr>
                    <td>
                        <b>Download location:</b>
                    </td>
                    <td>
                        <input type="text" ng-model="model_instance.source" />
                        <a class="glyphicon glyphicon-question-sign" aria-hidden="true" data-toggle="tooltip" data-placement="right" title="Example: http://github.com"></a>
                    </td>
                    <td></td>
                </tr>
                <tr>
                    <td>
>>>>>>> 42cbb573

                        <b>Code format:</b>
                    </td>
                    <td>
                        <input type="text" ng-model="model_instance.code_format" />
                        <a class="glyphicon glyphicon-question-sign" aria-hidden="true" data-toggle="tooltip" data-placement="right" title="Example: PyNN, Brian, Neuron..."></a>
                    </td>
                    <td></td>
                </tr>
            </tbody>
        </table>


        <br> <br>
        <div class="navbar navbar-form">
            <button type="submit" class="btn btn-primary" ng-click=saveVersion()>Save</button>
        </div>
        <div align=right>
            <font color=red>* this field is required</font>
        </div>
    </form>

</body>

</html><|MERGE_RESOLUTION|>--- conflicted
+++ resolved
@@ -19,31 +19,27 @@
 
         <table class="table">
             <tbody>
-<<<<<<< HEAD
-                <td>
-                    <table>
-                        <tbody>
-                            <tr>
-                                <td>
-                                    <font color=red>*</font>
-                                    <b>Version Name:</b>
-                                </td>
-                                <td>
-                                    <input type="text" ng-model="model_instance.version" required />
-                                    <a class="glyphicon glyphicon-question-sign" aria-hidden="true" data-toggle="tooltip" data-placement="right" title="Example: version 1.0"></a>
-                                </td>
+                <tr>
+                    <td>
+                        <font color=red>*</font>
+                        <b>Version Name:</b>
+                    </td>
+                    <td>
+                        <input type="text" ng-model="model_instance.version" required />
+                        <a class="glyphicon glyphicon-question-sign" aria-hidden="true" data-toggle="tooltip" data-placement="right" title="Example: version 1.0"></a>
+                    </td>
+                </tr>
+                <tr>
+                    <td>
+                        <b>Description:</b>
+                    </td>
+                    <td>
+                        <textarea class="scrollabletextbox" rows="5" cols="50" ng-model="model_instance.description"> </textarea>
+                        <a class="glyphicon glyphicon-question-sign" aria-hidden="true" data-toggle="tooltip" data-placement="right" title="Example:"></a>
+                    </td>
                             </tr>
                             <tr>
-                                <td>
-                                    <b>Description:</b>
-                                </td>
-                                <td>
-                                    <textarea class="scrollabletextbox" rows="5" cols="50" ng-model="model_instance.description"> </textarea>
-                                    <a class="glyphicon glyphicon-question-sign" aria-hidden="true" data-toggle="tooltip" data-placement="right" title="Example:"></a>
-                                </td>
-                            </tr>
-                            <tr>
-                                <td><b>Licnese:</b></td>
+                                <td><b>License:</b></td>
                                 <td>
                                     <input type="text" ng-model="model_instance.license" />
                                     <a class="glyphicon glyphicon-question-sign" aria-hidden="true" data-toggle="tooltip" data-placement="right" title="Example: BSD"></a>
@@ -66,49 +62,6 @@
                                 </td>
                             </tr>
 
-                            <tr>
-                                <td>
-                                    <b>Parameters:</b>
-                                </td>
-                                <td>
-                                    <textarea class="scrollabletextbox" rows="5" cols="50" ng-model="model_instance.parameters"> </textarea>
-                                    <a class="glyphicon glyphicon-question-sign" aria-hidden="true" data-toggle="tooltip" data-placement="right" title="Example: Vrest = -70 mV"></a>
-                                </td>
-                            </tr>
-                            <tr>
-                                <td>
-
-                                    <b>Code format:</b>
-                                </td>
-                                <td>
-                                    <input type="text" ng-model="model_instance.code_format" />
-                                    <a class="glyphicon glyphicon-question-sign" aria-hidden="true" data-toggle="tooltip" data-placement="right" title="Example: PyNN, Brian, Neuron..."></a>
-                                </td>
-                            </tr>
-                        </tbody>
-                    </table>
-                </td>
-=======
-                <tr>
-                    <td>
-                        <font color=red>*</font>
-                        <b>Version Name:</b>
-                    </td>
-                    <td>
-                        <input type="text" ng-model="model_instance.version" required />
-                        <a class="glyphicon glyphicon-question-sign" aria-hidden="true" data-toggle="tooltip" data-placement="right" title="Example: version 1.0"></a>
-                    </td>
-                </tr>
-                <tr>
-                    <td>
-                        <b>Description:</b>
-                    </td>
-                    <td>
-                        <textarea class="scrollabletextbox" rows="5" cols="50" ng-model="model_instance.description"> </textarea>
-                        <a class="glyphicon glyphicon-question-sign" aria-hidden="true" data-toggle="tooltip" data-placement="right" title="Example:"></a>
-                    </td>
-                    <td></td>
-                </tr>
                 <tr>
                     <td>
                         <b>Parameters:</b>
@@ -138,7 +91,6 @@
                 </tr>
                 <tr>
                     <td>
->>>>>>> 42cbb573
 
                         <b>Code format:</b>
                     </td>
