<html id="model-detail">

<head>


</head>

<body>
    <br>
    <nav class="navbar ">

        <panel id="panel-permissions" class=permissions-panel>
            <table class="table-create text-centered">
                <thead>
                    <th>
                        <div align=center> Permissions </div>
                    </th>
                </thead>
                <tbody>
                    <tr>
                        <td>
                            <div ng-if="is_collab_member == true"> Read and Write</div>
                            <div ng-if="is_collab_member == false"> Read only</div>
                        </td>
                    </tr>
                </tbody>
            </table>
        </panel>

        <h1 align=center> {{ model.models[0].name}}
        </h1>
        <h3 ng-if="model.models[0].owner && model.models[0].owner!=''" align=center> Owner: {{ formatAuthors(model.models[0].owner) }} </h3>
        <h3 align=center> Author(s): {{ formatAuthors(model.models[0].author) }} </h3>

    </nav>
    <nav>

        <button class="button-MC" ng-click="Context.modelCatalog_goToHomeView();">Home</button>&ensp;

        <a ng-href="#/model-catalog/edit/{{ getUUID(model.models[0].id) }}" ng-if="is_collab_member == true" class="button-MC">Edit</a>&ensp;
        <a ng-href="#/model-catalog/version/{{ getUUID(model.models[0].id) }}" class="button-MC">New version</a>&ensp;

    </nav>
    <br>
    <br>

    <br>
    <h4 style="margin-left:33%"> <b>Model Description</b> </h4>
    <br>



    <panel class=caracteristics-panel>
        <h4 align=center> <b>  Model information </b></h4>
        <br>
        <table class="table-create">
            <tbody>
                <tr>
                    <td>
                        <div ng-if="model.models[0].private == 1" class="glyphicon glyphicon-lock"> Private</div>
                        <div ng-if="model.models[0].private == 0" class="glyphicon glyphicon-book"> Public</div>
                    </td>
                </tr>
                <tr style="width: 15%">
                    <td> <b> ID: </b> {{getUUID(model.models[0].id)}} </td>
                </tr>
                <tr style="width: 15%">
                    <td> <b> Collab ID: </b> {{model.models[0].app.collab_id}} </td>
                </tr>
                <tr style="width: 15%" ng-if="model.models[0].alias && model.models[0].alias!=''  ">
                    <td> <b>Alias: </b> {{ model.models[0].alias}}</td>
                </tr>
                <tr style="width: 15%" ng-if="model.models[0].organization && model.models[0].organization!='' &&  model.models[0].organization!='<<empty>>'">
                    <td> <b> Organization: </b> {{ model.models[0].organization }} </td>
                </tr>
                <tr style="width: 15%" ng-if="model.models[0].project && model.models[0].project!=''">
                    <td> <b> Project: </b> {{ model.models[0].project }} </td>
                </tr>
                <tr style="width: 15%" ng-if="model.models[0].parameters && model.models[0].parameters!=''">
                    <td> <b> Parameters: </b> {{ model.models[0].parameters }} </td>
                </tr>
                <tr style="width: 15%" ng-if="model.models[0].license && model.models[0].license!=''">
                    <td> <b> License: </b> {{ model.models[0].license }} </td>
                </tr>
            </tbody>
        </table>
        <br>
        <table class="table-create">
            <tbody>
                <tr style="width: 15%" ng-if="model.models[0].species!=''">
                    <td><b> Species: </b> {{ model.models[0].species }} </tr>
                <tr style="width: 15%" ng-if="model.models[0].brain_region!=''">
                    <td> <b> Brain region: </b> {{ model.models[0].brain_region }}</td>
                </tr>
                <tr style="width: 15%" ng-if="model.models[0].model_scope!=''">
                    <td><b> Model scope: </b> {{ model.models[0].model_scope }} </td>
                </tr>
                <tr style="width: 15%" ng-if="model.models[0].abstraction_level!=''">
                    <td><b> Abstraction level: </b> {{ model.models[0].abstraction_level }} </td>
                </tr>
                <tr style="width: 15%" ng-if="model.models[0].cell_type!=''">
                    <td> <b> Cell type: </b> {{ model.models[0].cell_type }}</td>
                </tr>
            </tbody>
        </table>
    </panel>
    <br>
    <panel class=description-panel>

        <table class="table-create">
            <thead>
            </thead>
            <tbody>
                <tr>
                    <!--<b> Description: </b> <br><br>-->
                    <div markdown="model.models[0].description" class="text-justify"></div>
                    <!--<div mathjax-bind="model.models[0].description" class="text-justify"></div>-->
                    <br><br>
                </tr>
                <tr>
                    <div class="group" ng-repeat="img in model.models[0].images track by $index">
                        <figure>
                            <button ng-click='toggleSize($index, img)'><img class=image id="image-$index"  ng-src="{{img.url}}"> </button>
                            <figcaption id=figcaptionDetail>{{img.caption}}</figcaption> <br>
                        </figure>
                    </div> &ensp;

                </tr>
            </tbody>
        </table>
    </panel>
    <br>
    <br>


    <panel class="panel-full-size">
<<<<<<< HEAD
        <h2>Model versions</h2>
        <table class="table">
            <thead>
                <tr>
                    <th style="width: 15%">Version</th>
                    <th style="width: 15%">ID</th>
                    <th style="width: 15%">Description</th>
                    <th style="width: 15%">Parameters</th>
                    <th style="width: 15%">Code format</th>
                    <th style="width: 15%">Download location</th>
                </tr>
            </thead>
            <tbody>
                <tr ng-repeat="model_instance in model.models[0].instances">
                    <td style="width: 15%">{{ model_instance.version }}</td>
                    <td style="width: 15%">{{ getUUID(model_instance.id) }}</td>
                    <td style="width: 15%"><pre> <div markdown=model_instance.description></div></pre></td>
                    <td style="width: 15%"><pre "width: 15%"> {{model_instance.parameters}}</div></pre></td>
                    <td style="width: 15%">{{ model_instance.code_format }}</td>

                    <td style="width: 15%">
                        <a target=_blank href={{model_instance.source}}>{{ model_instance.source }}</a>
                    </td>
            </tbody>
        </table>
    </panel>
    <div class=" w3-card-4  w3-hover-shadow ng-cloak" id="ImagePopupDetail">
        <style>
            .ng-cloak {
                display: none !important;
            }
        </style>
        <div class="panel-heading"> <button id="close-button" type="button" class="glyphicon glyphicon-remove" ng-click="closeImagePanel()"></button></div>
        <div class="panel-body" class="imgwrapper">
            <figure id="ImagePopupDetailfig">
                <img class="img-fluid img-responsive" id=ImagePopupIm ng-src={{bigImage.src}}>
                <br>
                <figcaption markdown="bigImage.caption"></figcaption>
                <br>
            </figure>
        </div>
    </div>
=======
        <br>
        <h4 style="margin-left:40%"> <b>Model Versions</b> </h4>
        <br>
>>>>>>> 42cbb573

        <div>
            <table class="table">
                <thead>
                    <th>Name</th>
                    <th>ID</th>
                    <th>Created on</th>
                </thead>
                <tbody data-ng-repeat="(index,model_instance) in model.models[0].instances" data-ng-switch on="DataCollapse[$index]">
                    <tr class="tr-clickable hover" title="Click to toggle collapse/expand an instance." data-ng-click="selectInstanceRow($index, model_instance.id)" ng-style="{'background-color':DataCollapse[$index] == true ?  '#f4f4f4': 'white'}">
                        <td>{{model_instance.version}}</td>
                        <td>{{model_instance.id}}</td>
                        <td>{{model_instance.timestamp | date:'dd/MM/yyyy, hh:mm' : 'UTC'}}</td>
                    </tr>
                    <tr class="expanded-tr" data-ng-switch-when="true">
                        <td colspan="9">
                            <div>
                                <div>
                                    <table class="table-version expanded-table">
                                        <tbody>
                                            <tr>
                                                <td>Description:</td>
                                                <td><pre style="width: 100%; overflow:hidden;"> <div class=div-no-overflow markdown=model_instance.description></div></pre></td>

                                            </tr>
                                            <tr>
                                                <td>Parameters:</td>
                                                <td><pre style="width:100%; overflow:hidden;"> <div class=div-no-overflow >{{model_instance.parameters}}</div></pre></td>

                                            </tr>
                                            <tr>

                                                <td>Morphology:</td>
                                                <td>
                                                    <table>
                                                        <tbody>
                                                            <tr>
                                                                <td><pre style="width: 60vw; overflow:hidden;"> <div class=div-no-overflow-scroll > {{model_instance.morphology}}</div></pre></td>
                                                                <td style="width:5%"></td>
                                                                <td> <button ng-if="model_instance.morphology && model_instance.morphology != ''" type="submit" class="btn btn-primary" ng-click="Context.newTab_goToMorphologyViewer(model_instance, model.models[0].id)">View morphology</button></td>
                                                            </tr>
                                                        </tbody>
                                                    </table>
                                                </td>

                                            </tr>
                                            <tr>

                                                <td>Code format:</td>
                                                <td>
                                                    <table>
                                                        <tbody>
                                                            <tr>
                                                                <td><pre style="width: 60vw; overflow:hidden;"> <div class=div-no-overflow-scroll > {{ model_instance.code_format }}</div></pre></td>
                                                                <td style="width:5%"></td>
                                                                <td style="width:5%"></td>
                                                            </tr>
                                                        </tbody>
                                                    </table>
                                                </td>

                                            </tr>
                                            <tr>

                                                <td>Download location:</td>
                                                <td>
                                                    <table>
                                                        <tbody>
                                                            <tr>
                                                                <td><pre style="width: 60vw; overflow:hidden;"> <div class=div-no-overflow-scroll > <a target=_blank href={{model_instance.source}}>{{ model_instance.source }}</a></div></pre></td>
                                                                <td style="width:5%"></td>
                                                                <td> <button ng-if="model_instance.source && isCscsContainer(model_instance.source)" type="submit" class="btn btn-primary" ng-click="Context.newTab_goToBlueNaaSViewer(model_instance)">Launch in BlueNaaS</button></td>
                                                            </tr>
                                                        </tbody>
                                                    </table>
                                                </td>

                                            </tr>

                                        </tbody>
                                    </table>
                                </div>
                            </div>
                        </td>
                    </tr>
                </tbody>
            </table>
        </div>
        </br>
        </br>

        <div class=" w3-card-4  w3-hover-shadow ng-cloak" id="ImagePopupDetail">
            <style>
                .ng-cloak {
                    display: none !important;
                }
            </style>
            <div class="panel-heading"> <button id="close-button" type="button" class="glyphicon glyphicon-remove" ng-click="closeImagePanel()"></button></div>
            <div class="panel-body" class="imgwrapper">
                <figure id="ImagePopupDetailfig">
                    <img class="img-fluid img-responsive" id=ImagePopupIm ng-src={{bigImage.src}}>
                    <br>
                    <figcaption markdown="bigImage.caption"></figcaption>
                    <br>
                </figure>
            </div>
        </div>
</body>

</html><|MERGE_RESOLUTION|>--- conflicted
+++ resolved
@@ -134,54 +134,9 @@
 
 
     <panel class="panel-full-size">
-<<<<<<< HEAD
-        <h2>Model versions</h2>
-        <table class="table">
-            <thead>
-                <tr>
-                    <th style="width: 15%">Version</th>
-                    <th style="width: 15%">ID</th>
-                    <th style="width: 15%">Description</th>
-                    <th style="width: 15%">Parameters</th>
-                    <th style="width: 15%">Code format</th>
-                    <th style="width: 15%">Download location</th>
-                </tr>
-            </thead>
-            <tbody>
-                <tr ng-repeat="model_instance in model.models[0].instances">
-                    <td style="width: 15%">{{ model_instance.version }}</td>
-                    <td style="width: 15%">{{ getUUID(model_instance.id) }}</td>
-                    <td style="width: 15%"><pre> <div markdown=model_instance.description></div></pre></td>
-                    <td style="width: 15%"><pre "width: 15%"> {{model_instance.parameters}}</div></pre></td>
-                    <td style="width: 15%">{{ model_instance.code_format }}</td>
-
-                    <td style="width: 15%">
-                        <a target=_blank href={{model_instance.source}}>{{ model_instance.source }}</a>
-                    </td>
-            </tbody>
-        </table>
-    </panel>
-    <div class=" w3-card-4  w3-hover-shadow ng-cloak" id="ImagePopupDetail">
-        <style>
-            .ng-cloak {
-                display: none !important;
-            }
-        </style>
-        <div class="panel-heading"> <button id="close-button" type="button" class="glyphicon glyphicon-remove" ng-click="closeImagePanel()"></button></div>
-        <div class="panel-body" class="imgwrapper">
-            <figure id="ImagePopupDetailfig">
-                <img class="img-fluid img-responsive" id=ImagePopupIm ng-src={{bigImage.src}}>
-                <br>
-                <figcaption markdown="bigImage.caption"></figcaption>
-                <br>
-            </figure>
-        </div>
-    </div>
-=======
         <br>
         <h4 style="margin-left:40%"> <b>Model Versions</b> </h4>
         <br>
->>>>>>> 42cbb573
 
         <div>
             <table class="table">
@@ -193,7 +148,7 @@
                 <tbody data-ng-repeat="(index,model_instance) in model.models[0].instances" data-ng-switch on="DataCollapse[$index]">
                     <tr class="tr-clickable hover" title="Click to toggle collapse/expand an instance." data-ng-click="selectInstanceRow($index, model_instance.id)" ng-style="{'background-color':DataCollapse[$index] == true ?  '#f4f4f4': 'white'}">
                         <td>{{model_instance.version}}</td>
-                        <td>{{model_instance.id}}</td>
+                        <td>{{ getUUID(model_instance.id) }}</td>
                         <td>{{model_instance.timestamp | date:'dd/MM/yyyy, hh:mm' : 'UTC'}}</td>
                     </tr>
                     <tr class="expanded-tr" data-ng-switch-when="true">
