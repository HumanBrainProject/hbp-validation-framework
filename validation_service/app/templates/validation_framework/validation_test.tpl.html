--- conflicted
+++ resolved
@@ -52,15 +52,9 @@
         </thead>
 
         <tbody>
-
-<<<<<<< HEAD
             <tr class="tr-clickable" ng-repeat="test in test_list.tests | filter:search | filterMultiple:{species:selected_species, brain_region:selected_brain_region, cell_type:selected_cell_type, data_modality:selected_data_modalities, test_type:selected_test_type}"
                 ng-click="Context.validation_goToTestDetailView(test) ">
-=======
-            <!--<tr class="tr-clickable" ng-repeat="model in models.models  " ng-click="goToDetailView(model)">-->
 
-            <tr class="tr-clickable" ng-repeat="test in test_list.tests | filter:search | filterMultiple:{species:selected_species, brain_region:selected_brain_region, cell_type:selected_cell_type, model_type:selected_model_type}" ng-click="Context.validation_goToTestDetailView(test) ">
->>>>>>> 6e841f46
                 <td>{{ test.name }}</td>
                 <td>{{ test.species }}</td>
                 <td>{{ test.age }}</td>
