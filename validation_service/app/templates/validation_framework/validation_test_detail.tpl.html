--- conflicted
+++ resolved
@@ -1,10 +1,5 @@
 <div ng-controller="ValTestDetailCtrl">
-    <div>
-        <header>
-            <nav class="navbar ">
-                <h2 align=center> <b>Test: </b> {{ detail_test.tests[0].name}} (ID:{{ detail_test.tests[0].id }})</h2>
-
-<<<<<<< HEAD
+
     <head>
         <nav class="navbar">
             <br>
@@ -16,6 +11,7 @@
 
         <nav class="navbar ">
             <h2 align=center> <b>Test: </b> {{ detail_test.tests[0].name}} (ID:{{ detail_test.tests[0].id }})</h2>
+
 
             <ul class="nav nav-perso">
                 <li id="li_tab_description" class="active"><a class="nav-link" ng-click="toogleTabs('tab_description')" data-toggle="tab">Description</a></li>
@@ -33,149 +29,331 @@
             <h3 style="font-size:1.5em" align=center><b>Description of test {{ detail_test.tests[0].name }}</b></h3>
             <h4 style="font-size:1.2em" align=center><b>Authors: </b> {{ detail_test.tests[0].author }}</h4>
             <br>
-            <div><a ng-show="is_collab_member" ng-click="toogleTabs('tab_edit_test')" class="button-MC">Edit</a></div>
+            <div><a ng-click="toogleTabs( 'tab_edit_test')" class="button-MC">Edit</a></div>
             </br> <br>
             <h4 style="font-size:1em" align=left><b>Publication: </b> {{ detail_test.tests[0].publication }}</h4>
             <br>
             <table class="table-test-detail">
                 <tbody>
-=======
-                <ul class="nav nav-perso">
-                    <li id="li_tab_description" class="active"><a class="nav-link" ng-click="toogleTabs('tab_description')" data-toggle="tab">Description</a></li>
-                    <li id="li_tab_version"><a class="nav-link" ng-click="toogleTabs('tab_version')" data-toggle="tab">Version</a></li>
-                    <li id="li_tab_results"><a class="nav-link" ng-click="toogleTabs('tab_results')" data-toggle="tab">Results</a></li>
-                    <li id="li_tab_comments"><a class="nav-link" ng-click="toogleTabs('tab_comments')" data-toggle="tab">Comments</a></li>
-                </ul>
-            </nav>
-        </header>
-
-        <body>
-
-            <div class="control-group tab-pane" id="tab_description" style="display:block;" aria-expanded="true">
-                <br>
-                <h3 style="font-size:1.5em" align=center><b>Description of test {{ detail_test.tests[0].name }}</b></h3>
-                <h4 style="font-size:1.2em" align=center><b>Authors: </b> {{ detail_test.tests[0].author }}</h4>
-                <br>
-                <div><a ng-click="toogleTabs( 'tab_edit_test')" class="button-MC">Edit</a></div>
-                </br> <br>
-                <h4 style="font-size:1em" align=left><b>Publication: </b> {{ detail_test.tests[0].publication }}</h4>
-                <br>
-                <table class="table-test-detail">
-                    <tbody>
-
-                        <tr>
-                            <td style="width: 25%"> <b>Test type: </b> {{ detail_test.tests[0].test_type }} </td>
-                            <td style="width: 25%"> <b> Data type: </b> {{ detail_test.tests[0].data_type }} </td>
-                            <td style="width: 25%"> <b> Data modality: </b> {{ detail_test.tests[0].data_modality }} </td>
-                            <td style="width: 25%"> <b> Data location: </b>
-                                <a href="url">{{ detail_test.tests[0].data_location }}</a>
-                            </td>
-                        </tr>
-                        <tr>
-                            <td> <b>Age: </b> {{ detail_test.tests[0].age }} </td>
-                            <td> <b> Species: </b> {{ detail_test.tests[0].species }} </td>
-                            <td> <b> Brain region: </b> {{ detail_test.tests[0].brain_region }} </td>
-                            <td> <b> Cell type: </b> {{ detail_test.tests[0].cell_type }} </td>
-                        </tr>
-                    </tbody>
-                </table>
-                <br>
-                <table class="table-create">
-                    <thead>
-                    </thead>
-                    <tbody>
-                        <tr>
-                            <h4><b> Protocol: </b> </h4>
-                            <div markdown="detail_test.tests[0].protocol"></div>
-                            <br><br>
-                        </tr>
-                        <tr>
-                            <div class="group" ng-repeat="img in model.model_images track by $index">
-                                <figure>
-                                    <button ng-click='toggleSize($index, img)'><img id="image-$index"  ng-src="{{img.url}}" width="304" height="228"> </button>
-                                    <figcaption id=figcaptionDetail>{{img.caption}}</figcaption> <br>
-                                </figure>
-                            </div> &ensp;
-
-                        </tr>
-                    </tbody>
-                </table>
-            </div>
-        </body>
->>>>>>> f2c3435b
-
-    </div>
-
-    <div class="control-group" id="tab_version" style="display:none;" aria-expanded="true">
-        </br>
-        <h3 style="font-size:1.5em" align=center><b>Code versions</b></h3><br>
-        <div><a ng-click="toogleTabs( 'tab_new_version')" class="button-MC">New version</a></div>
-        </br> <br>
-        <div>
+
+                    <tr>
+                        <td style="width: 25%"> <b>Test type: </b> {{ detail_test.tests[0].test_type }} </td>
+                        <td style="width: 25%"> <b> Data type: </b> {{ detail_test.tests[0].data_type }} </td>
+                        <td style="width: 25%"> <b> Data modality: </b> {{ detail_test.tests[0].data_modality }} </td>
+                        <td style="width: 25%"> <b> Data location: </b>
+                            <a href="url">{{ detail_test.tests[0].data_location }}</a>
+                        </td>
+                    </tr>
+                    <tr>
+                        <td> <b>Age: </b> {{ detail_test.tests[0].age }} </td>
+                        <td> <b> Species: </b> {{ detail_test.tests[0].species }} </td>
+                        <td> <b> Brain region: </b> {{ detail_test.tests[0].brain_region }} </td>
+                        <td> <b> Cell type: </b> {{ detail_test.tests[0].cell_type }} </td>
+                    </tr>
+                </tbody>
+            </table>
+            <br>
             <table class="table-create">
                 <thead>
-                    <tr>
-                        <th style="width: 25%">Repository</th>
-                        <th style="width: 25%">Version</th>
-                        <th style="width: 25%">Test class</th>
-                        <th style="width: 25%">Date/time</th>
-                    </tr>
                 </thead>
                 <tbody>
-                    <tr ng-repeat='code_version in detail_version_test.tests'>
-                        <td style="width: 25%">{{ code_version.repository }}</td>
-                        <td style="width: 25%">{{ code_version.version }}</td>
-                        <td style="width: 25%"><code>{{ code_version.path }}</code></td>
-                        <td style="width: 25%">{{ code_version.timestamp | date:'d MMMM yyyy, hh:mm' : 'UTC' }}</td>
+                    <tr>
+                        <h4><b> Protocol: </b> </h4>
+                        <div markdown="detail_test.tests[0].protocol"></div>
+                        <br><br>
+                    </tr>
+                    <tr>
+                        <div class="group" ng-repeat="img in model.model_images track by $index">
+                            <figure>
+                                <button ng-click='toggleSize($index, img)'><img id="image-$index"  ng-src="{{img.url}}" width="304" height="228"> </button>
+                                <figcaption id=figcaptionDetail>{{img.caption}}</figcaption> <br>
+                            </figure>
+                        </div> &ensp;
+
                     </tr>
                 </tbody>
             </table>
         </div>
+    </body>
+
+
+</div>
+
+<div class="control-group" id="tab_version" style="display:none;" aria-expanded="true">
+    </br>
+    <h3 style="font-size:1.5em" align=center><b>Code versions</b></h3><br>
+    <div><a ng-click="toogleTabs( 'tab_new_version')" class="button-MC">New version</a></div>
+    </br> <br>
+    <div>
+        <table class="table-create">
+            <thead>
+                <tr>
+                    <th style="width: 25%">Repository</th>
+                    <th style="width: 25%">Version</th>
+                    <th style="width: 25%">Test class</th>
+                    <th style="width: 25%">Date/time</th>
+                </tr>
+            </thead>
+            <tbody>
+                <tr ng-repeat='code_version in detail_version_test.tests'>
+                    <td style="width: 25%">{{ code_version.repository }}</td>
+                    <td style="width: 25%">{{ code_version.version }}</td>
+                    <td style="width: 25%"><code>{{ code_version.path }}</code></td>
+                    <td style="width: 25%">{{ code_version.timestamp | date:'d MMMM yyyy, hh:mm' : 'UTC' }}</td>
+                </tr>
+            </tbody>
+        </table>
     </div>
-
-    <!--<div class="control-group" id="tab_results" style="display:none;" aria-expanded="true">-->
-
-
-
-
-    <div class="control-group" id="tab_new_version" style="display:none;" aria-expanded="true">
+</div>
+
+<!--<div class="control-group" id="tab_results" style="display:none;" aria-expanded="true">-->
+
+
+
+
+<div class="control-group" id="tab_new_version" style="display:none;" aria-expanded="true">
+    <br>
+    <h3 style="font-size:1.5em" align=center><b>New version</b></h3><br>
+    <br>
+    <form>
+        <table>
+            <tbody>
+                </br>
+                <tr>
+                    <td>
+                        <b>Version Name:</b>
+                    </td>
+                    <td>
+                        <input type="text" ng-model="test_code.version" required/>
+                    </td>
+                </tr>
+                <tr>
+                    <td>
+                        <b>Repository:</b>
+                    </td>
+                    <td>
+                        <input type="url" ng-model="test_code.repository" required/>
+                    </td>
+                </tr>
+                <tr>
+                    <td>
+                        <b>Test class:</b>
+                    </td>
+                    <td>
+                        <input type=text rows="5" cols="50" ng-model="test_code.path" required>
+                    </td>
+                </tr>
+
+            </tbody>
+        </table>
+        <br> <br>
+        <div class="navbar navbar-form">
+            <button type="submit" class="btn btn-primary" ng-click=saveVersion()>Save</button>
+        </div>
+    </form>
+</div>
+
+<div class="control-group" id="tab_comments" style="display:none;" aria-expanded="true">
+    <main class="comment" onsubmit="return false">
+
+        <div class="panel-heading">
+            <h3 class="panel-title" id="title-commment"> Comments </h3>
+        </div>
+        <div ng-repeat="comment in test_comments.comments" id='CommentToShow-{{comment.id}}'>
+
+            <table class="table table-striped table-condensed">
+                <div class="comment">
+                    <tbody>
+                        <tr id="table-ticket-detail-comment">
+                            <td width=200>
+                                <span class="glyphicon glyphicon-user"></span> {{ comment.author }}
+                            </td>
+                            <td width=1000>
+                            </td>
+                            <td width=300>
+                                {{ comment.creation_date | date:'d MMMM yyyy, hh:mm' : 'UTC' }}
+                            </td>
+                            <td width=50>
+
+                            </td>
+                        </tr>
+
+                        <tr id="table-ticket-detail-comment-content">
+                            <td width=200>
+                            </td>
+                            <td width=1000 id='editable-text-{{comment.id}}' contenteditable="false">
+                                <br/> {{ comment.text }}
+                            </td>
+                            <td width=300>
+                            </td>
+                            <td>
+                            </td>
+                        </tr>
+                    </tbody>
+                </div>
+            </table>
+
+            <div id='panelForButtonSave-{{comment.id}}'></div>
+        </div>
+    </main>
+
+    <main action="" class="commentForm" method="POST">
+        <form class="comment-form" ng-submit="submit_comment()" ng-controller="ValTestDetailCtrl">
+            <div class="comment-form-fields">
+                <div class="form-group form-group-editor">
+                    <h4> Add a comment </h4>
+                    <p id="CommentTextbox">
+                        <textarea cols="40" id="txt_comment" name="txt_comment" ng-model="txt_comment" rows="10" required=""></textarea>
+                    </p>
+                    <p class="help-text">{{ form.text.errors }}</p>
+                </div>
+            </div>
+            <div class="navbar navbar-form">
+                <button type="submit" id="submit" value="Submit" class="btn btn-primary">Save</button>
+            </div>
+        </form>
+
+    </main>
+</div>
+
+
+
+<div class="control-group" id="tab_results" style="visibility:hidden;" aria-expanded="true">
+
+    <div class="control-group" id="tab_edit_test" style="display:none;" aria-expanded="true">
         <br>
-        <h3 style="font-size:1.5em" align=center><b>New version</b></h3><br>
+        <h3 style="font-size:1.5em" align=center><b>Edit Test</b></h3><br>
         <br>
         <form>
             <table>
                 <tbody>
-                    </br>
                     <tr>
                         <td>
-                            <b>Version Name:</b>
+                            <table id="table-create">
+                                <tbody>
+                                    <tr>
+                                        <td>
+                                            <b>Name:</b>
+                                        </td>
+                                        <td>
+                                            <input type="text" ng-model=" detail_test.tests[0].name" required/>
+                                            <a class="glyphicon glyphicon-question-sign" aria-hidden="true" data-toggle="tooltip" data-placement="right" title="Example: THis is the name of my test"></a>
+                                        </td>
+                                    </tr>
+                                    <tr>
+                                        <td>
+                                            <b>Author:</b>
+                                        </td>
+                                        <td>
+                                            <input type="text" ng-model="detail_test.tests[0].author" required/>
+                                            <a class="glyphicon glyphicon-question-sign" aria-hidden="true" data-toggle="tooltip" data-placement="right" title="Example: John Smith"></a>
+                                        </td>
+                                    </tr>
+
+                                    <tr>
+                                        <td>
+                                            <b>Publication:</b>
+                                        </td>
+                                        <td>
+                                            <input type="text" ng-model="detail_test.tests[0].publication" required/>
+                                            <a class="glyphicon glyphicon-question-sign" aria-hidden="true" data-toggle="tooltip" data-placement="right" title="Example: paper example ..."></a>
+                                        </td>
+                                    </tr>
+                                    <tr>
+
+                                        <td>
+                                            <b>Protocol description:</b>
+                                        </td>
+                                        <td>
+                                            <textarea class="scrollabletextbox" rows="10" cols="60" ng-model="detail_test.tests[0].protocol" required></textarea>
+                                            <a class="glyphicon glyphicon-question-sign" aria-hidden="true" data-toggle="tooltip" data-placement="right" title="Example: protocole description example ..."></a><br /> <br>
+                                        </td>
+
+                                    </tr>
+                                </tbody>
+                            </table>
                         </td>
                         <td>
-                            <input type="text" ng-model="test_code.version" required/>
+                            <table id="table-create">
+                                <tbody>
+                                    <tr>
+                                        <td>
+                                            <b>Species:</b>
+                                        </td>
+                                        <td>
+                                            <select id="select-species" data-style="btn-primary" ng-model="detail_test.tests[0].species" required>
+                                         <option ng-repeat="s in species" value="{{s}}">{{s}}</option>
+                                    </select>
+                                        </td>
+                                    </tr>
+                                    <tr>
+                                        <td>
+                                            <b>Brain region: </b>
+                                        </td>
+                                        <td>
+                                            <select id="select-brain-region" data-style="btn-primary" ng-model="detail_test.tests[0].brain_region" required>
+                                         <option ng-repeat="br in brain_region" value="{{br}}">{{br}}</option>
+                                    </select>
+                                        </td>
+                                    </tr>
+                                    <tr>
+                                        <td>
+                                            <b>Cell type:</b>
+                                        </td>
+                                        <td>
+                                            <select id="select-cell-type" data-style="btn-primary" ng-model="detail_test.tests[0].cell_type" required>
+                                         <option ng-repeat="ct in cell_type" value="{{ct}}">{{ct}}</option>
+                                    </select>
+                                        </td>
+                                    </tr>
+                                    <tr>
+                                        <td>
+                                            <b>Age:</b>
+                                        </td>
+                                        <td>
+                                            <input type="text" id="select-age" data-style="btn-primary" ng-model="detail_test.tests[0].age" required>
+                                        </td>
+                                    </tr>
+
+                                    <tr>
+                                        <td>
+                                            <b>Data modality:</b>
+                                        </td>
+                                        <td>
+
+                                            <select id="select-data-modalities" data-style="btn-primary" ng-model="detail_test.tests[0].data_modality" required>
+                                         <option ng-repeat="dm in data_modalities" value="{{dm}}">{{dm}}</option>
+                                    </select>
+                                        </td>
+                                    </tr>
+                                    <tr>
+                                        <td>
+                                            <b>Test type:</b>
+                                        </td>
+                                        <td>
+                                            <select id="select-test-type" data-style="btn-primary" ng-model="detail_test.tests[0].test_type" required>
+                                         <option ng-repeat="tt in test_type" value="{{tt}}">{{tt}}</option>
+                                    </select>
+                                        </td>
+                                    </tr>
+                                    <tr>
+                                        <td>
+                                            <b>Data type:</b>
+                                        </td>
+                                        <td>
+                                            <input type="text" id="select-data_type" data-style="btn-primary" ng-model="detail_test.tests[0].data_type" required>
+                                        </td>
+                                    </tr>
+
+                                </tbody>
+                            </table>
                         </td>
                     </tr>
-                    <tr>
-                        <td>
-                            <b>Repository:</b>
-                        </td>
-                        <td>
-                            <input type="url" ng-model="test_code.repository" required/>
-                        </td>
-                    </tr>
-                    <tr>
-                        <td>
-                            <b>Test class:</b>
-                        </td>
-                        <td>
-                            <input type=text rows="5" cols="50" ng-model="test_code.path" required>
-                        </td>
-                    </tr>
-
                 </tbody>
             </table>
             <br> <br>
             <div class="navbar navbar-form">
-                <button type="submit" class="btn btn-primary" ng-click=saveVersion()>Save</button>
+                <button type="submit" class="btn btn-primary" ng-click=editTest()>Save</button>
             </div>
         </form>
     </div>
@@ -183,254 +361,47 @@
     <div class="control-group" id="tab_comments" style="display:none;" aria-expanded="true">
         <main class="comment" onsubmit="return false">
 
-            <div class="panel-heading">
-                <h3 class="panel-title" id="title-commment"> Comments </h3>
-            </div>
-            <div ng-repeat="comment in test_comments.comments" id='CommentToShow-{{comment.id}}'>
-
-                <table class="table table-striped table-condensed">
-                    <div class="comment">
+
+            <nvd3 options='graphic_options' data='graphic_data' id='chart svg'></nvd3>
+
+
+            <br>
+            <br>
+
+            <table class="table" style="border-top: none;">
+
+                <td>
+
+                    <table id="model_table" class="table">
+
+                        <h3 align=center> Models </h3>
+
+                        <thead>
+                            <th>Results storage</th>
+                            <th>Result</th>
+                            <th>Passed</th>
+                            <th>Time</th>
+                            <th>Platform</th>
+                            <th>Project</th>
+                        </thead>
+
                         <tbody>
-                            <tr id="table-ticket-detail-comment">
-                                <td width=200>
-                                    <span class="glyphicon glyphicon-user"></span> {{ comment.author }}
-                                </td>
-                                <td width=1000>
-                                </td>
-                                <td width=300>
-                                    {{ comment.creation_date | date:'d MMMM yyyy, hh:mm' : 'UTC' }}
-                                </td>
-                                <td width=50>
-
-                                </td>
-                            </tr>
-
-                            <tr id="table-ticket-detail-comment-content">
-                                <td width=200>
-                                </td>
-                                <td width=1000 id='editable-text-{{comment.id}}' contenteditable="false">
-                                    <br/> {{ comment.text }}
-                                </td>
-                                <td width=300>
-                                </td>
-                                <td>
-                                </td>
+
+                            <tr class=tr-clickable id="" ng-repeat="result in result_focussed" ng-click="goToDetailView(model)">
+                                <td>{{ result.results_storage }}</td>
+                                <td>{{ result.result }}</td>
+                                <td>{{ result.passed }}</td>
+                                <td>{{ result.timestamp }}</td>
+                                <td>{{ result.platform }}</td>
+                                <td>{{ result.project }}</td>
+
                             </tr>
                         </tbody>
-                    </div>
-                </table>
-
-                <div id='panelForButtonSave-{{comment.id}}'></div>
-            </div>
-        </main>
-
-        <main action="" class="commentForm" method="POST">
-            <form class="comment-form" ng-submit="submit_comment()" ng-controller="ValTestDetailCtrl">
-                <div class="comment-form-fields">
-                    <div class="form-group form-group-editor">
-                        <h4> Add a comment </h4>
-                        <p id="CommentTextbox">
-                            <textarea cols="40" id="txt_comment" name="txt_comment" ng-model="txt_comment" rows="10" required=""></textarea>
-                        </p>
-                        <p class="help-text">{{ form.text.errors }}</p>
-                    </div>
-                </div>
-                <div class="navbar navbar-form">
-                    <button type="submit" id="submit" value="Submit" class="btn btn-primary">Save</button>
-                </div>
-            </form>
-
-        </main>
+                    </table>
+                </td>
+
+            </table>
     </div>
 
 
-
-    <div class="control-group" id="tab_results" style="visibility:hidden;" aria-expanded="true">
-
-<<<<<<< HEAD
-<div class="control-group" id="tab_edit_test" style="display:none;" aria-expanded="true">
-    <br>
-    <h3 style="font-size:1.5em" align=center><b>Edit Test</b></h3><br>
-    <br>
-    <form>
-        <table>
-            <tbody>
-                <tr>
-                    <td>
-                        <table id="table-create">
-                            <tbody>
-                                <tr>
-                                    <td>
-                                        <b>Name:</b>
-                                    </td>
-                                    <td>
-                                        <input type="text" ng-model=" detail_test.tests[0].name" required/>
-                                        <a class="glyphicon glyphicon-question-sign" aria-hidden="true" data-toggle="tooltip" data-placement="right" title="Example: THis is the name of my test"></a>
-                                    </td>
-                                </tr>
-                                <tr>
-                                    <td>
-                                        <b>Author:</b>
-                                    </td>
-                                    <td>
-                                        <input type="text" ng-model="detail_test.tests[0].author" required/>
-                                        <a class="glyphicon glyphicon-question-sign" aria-hidden="true" data-toggle="tooltip" data-placement="right" title="Example: John Smith"></a>
-                                    </td>
-                                </tr>
-
-                                <tr>
-                                    <td>
-                                        <b>Publication:</b>
-                                    </td>
-                                    <td>
-                                        <input type="text" ng-model="detail_test.tests[0].publication" required/>
-                                        <a class="glyphicon glyphicon-question-sign" aria-hidden="true" data-toggle="tooltip" data-placement="right" title="Example: paper example ..."></a>
-                                    </td>
-                                </tr>
-                                <tr>
-
-                                    <td>
-                                        <b>Protocol description:</b>
-                                    </td>
-                                    <td>
-                                        <textarea class="scrollabletextbox" rows="10" cols="60" ng-model="detail_test.tests[0].protocol" required></textarea>
-                                        <a class="glyphicon glyphicon-question-sign" aria-hidden="true" data-toggle="tooltip" data-placement="right" title="Example: protocole description example ..."></a><br /> <br>
-                                    </td>
-
-                                </tr>
-                            </tbody>
-                        </table>
-                    </td>
-                    <td>
-                        <table id="table-create">
-                            <tbody>
-                                <tr>
-                                    <td>
-                                        <b>Species:</b>
-                                    </td>
-                                    <td>
-                                        <select id="select-species" data-style="btn-primary" ng-model="detail_test.tests[0].species" required>
-                                         <option ng-repeat="s in species" value="{{s}}">{{s}}</option>
-                                    </select>
-                                    </td>
-                                </tr>
-                                <tr>
-                                    <td>
-                                        <b>Brain region: </b>
-                                    </td>
-                                    <td>
-                                        <select id="select-brain-region" data-style="btn-primary" ng-model="detail_test.tests[0].brain_region" required>
-                                         <option ng-repeat="br in brain_region" value="{{br}}">{{br}}</option>
-                                    </select>
-                                    </td>
-                                </tr>
-                                <tr>
-                                    <td>
-                                        <b>Cell type:</b>
-                                    </td>
-                                    <td>
-                                        <select id="select-cell-type" data-style="btn-primary" ng-model="detail_test.tests[0].cell_type" required>
-                                         <option ng-repeat="ct in cell_type" value="{{ct}}">{{ct}}</option>
-                                    </select>
-                                    </td>
-                                </tr>
-                                <tr>
-                                    <td>
-                                        <b>Age:</b>
-                                    </td>
-                                    <td>
-                                        <input type="text" id="select-age" data-style="btn-primary" ng-model="detail_test.tests[0].age" required>
-                                    </td>
-                                </tr>
-
-                                <tr>
-                                    <td>
-                                        <b>Data modality:</b>
-                                    </td>
-                                    <td>
-
-                                        <select id="select-data-modalities" data-style="btn-primary" ng-model="detail_test.tests[0].data_modality" required>
-                                         <option ng-repeat="dm in data_modalities" value="{{dm}}">{{dm}}</option>
-                                    </select>
-                                    </td>
-                                </tr>
-                                <tr>
-                                    <td>
-                                        <b>Test type:</b>
-                                    </td>
-                                    <td>
-                                        <select id="select-test-type" data-style="btn-primary" ng-model="detail_test.tests[0].test_type" required>
-                                         <option ng-repeat="tt in test_type" value="{{tt}}">{{tt}}</option>
-                                    </select>
-                                    </td>
-                                </tr>
-                                <tr>
-                                    <td>
-                                        <b>Data type:</b>
-                                    </td>
-                                    <td>
-                                        <input type="text" id="select-data_type" data-style="btn-primary" ng-model="detail_test.tests[0].data_type" required>
-                                    </td>
-                                </tr>
-
-                            </tbody>
-                        </table>
-                    </td>
-                </tr>
-            </tbody>
-        </table>
-        <br> <br>
-        <div class="navbar navbar-form">
-            <button type="submit" class="btn btn-primary" ng-click=editTest()>Save</button>
-        </div>
-    </form>
-</div>
-
-<div class="control-group" id="tab_comments" style="display:none;" aria-expanded="true">
-    <main class="comment" onsubmit="return false">
-=======
->>>>>>> f2c3435b
-
-        <nvd3 options='graphic_options' data='graphic_data' id='chart svg'></nvd3>
-
-
-        <br>
-        <br>
-
-        <table class="table" style="border-top: none;">
-
-            <td>
-
-                <table id="model_table" class="table">
-
-                    <h3 align=center> Models </h3>
-
-                    <thead>
-                        <th>Results storage</th>
-                        <th>Result</th>
-                        <th>Passed</th>
-                        <th>Time</th>
-                        <th>Platform</th>
-                        <th>Project</th>
-                    </thead>
-
-                    <tbody>
-
-                        <tr class=tr-clickable id="" ng-repeat="result in result_focussed" ng-click="goToDetailView(model)">
-                            <td>{{ result.results_storage }}</td>
-                            <td>{{ result.result }}</td>
-                            <td>{{ result.passed }}</td>
-                            <td>{{ result.timestamp }}</td>
-                            <td>{{ result.platform }}</td>
-                            <td>{{ result.project }}</td>
-
-                        </tr>
-                    </tbody>
-                </table>
-            </td>
-
-        </table>
-    </div>
-
-
 </div>