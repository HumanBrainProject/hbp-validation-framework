<div ng-controller="ValTestDetailCtrl">

    <head>
        <nav class="navbar">
            <br>
            <button class="button-MC" ng-click="Context.validation_goToHomeView();">Home</button>&ensp;


            <h1 align=center> Valitation Framework </h1>
        </nav>
    </head>
    <header>

        <nav class="navbar ">
            <h2 align=center> <b>Test: </b> {{ detail_test.tests[0].name}} (ID:{{ detail_test.tests[0].id }})</h2>
            <br>

            <ul class="nav nav-perso">
                <li id="li_tab_description" class="active"><a class="nav-link tab-perso" ng-click="toogleTabs('tab_description')" data-toggle="tab">Description</a></li>
                <li id="li_tab_version"><a class="nav-link tab-perso" ng-click="toogleTabs('tab_version')" data-toggle="tab">Version</a></li>
                <li id="li_tab_results"><a class="nav-link tab-perso" ng-click="toogleTabs('tab_results')" data-toggle="tab">Results</a></li>
                <li id="li_tab_comments"><a class="nav-link tab-perso" ng-click="toogleTabs('tab_comments')" data-toggle="tab">Comments</a></li>
            </ul>
        </nav>
    </header>

    <body>

        <div class="control-group tab-pane" id="tab_description" style="display:block;" aria-expanded="true">
            <br>
            <h3 style="font-size:1.5em" align=center><b>Description of test {{ detail_test.tests[0].name }}</b></h3>
            <h4 style="font-size:1.2em" align=center><b>Authors: </b> {{ detail_test.tests[0].author }}</h4>
            <br>
            <div><a ng-click="toogleTabs( 'tab_edit_test')" class="button-MC button-right">Edit</a></div>
            <br> <br>
            <h4 style="font-size:1em" align=left><b>Publication: </b> {{ detail_test.tests[0].publication }}</h4>
            <br>
            <table class="table-test-detail">
                <tbody>

                    <tr>
                        <td style="width: 15%"> <b>Test type: </b> {{ detail_test.tests[0].test_type }} </td>
                        <td style="width: 15%"> <b> Data type: </b> {{ detail_test.tests[0].data_type }} </td>
                        <td style="width: 15%"> <b> Data modality: </b> {{ detail_test.tests[0].data_modality }} </td>
                        <td style="width: 15%"> <b> Data location: </b>
                            <a href="url">{{ detail_test.tests[0].data_location }}</a>
                        </td>
                    </tr>
                    <tr>
                        <td style="width: 15%"> <b>Age: </b> {{ detail_test.tests[0].age }} </td>
                        <td style="width: 15%"> <b> Species: </b> {{ detail_test.tests[0].species }} </td>
                        <td style="width: 15%"> <b> Brain region: </b> {{ detail_test.tests[0].brain_region }} </td>
                        <td style="width: 15%"> <b> Cell type: </b> {{ detail_test.tests[0].cell_type }} </td>
                    </tr>
                </tbody>
            </table>
            <br>
            <table class="table-create">
                <thead>
                </thead>
                <tbody>
                    <tr>
                        <h4><b> Protocol: </b> </h4>
                        <div markdown="detail_test.tests[0].protocol"></div>
                        <br><br>
                    </tr>
                    <tr>
                        <div class="group" ng-repeat="img in model.model_images track by $index">
                            <figure>
                                <button ng-click='toggleSize($index, img)'><img id="image-$index"  ng-src="{{img.url}}" width="304" height="228"> </button>
                                <figcaption id=figcaptionDetail>{{img.caption}}</figcaption> <br>
                            </figure>
                        </div> &ensp;

                    </tr>
                </tbody>
            </table>
        </div>
    </body>



    <div class="control-group" id="tab_version" style="display:none;" aria-expanded="true">
        <br>
        <h3 style="font-size:1.5em" align=center><b>Code versions</b></h3><br>
        <div><a ng-click="toogleTabs( 'tab_new_version')" class="button-MC button-right">New version</a></div>
        <br> <br>
        <div>
            <table class="table-create">
                <thead>
                    <tr>
                        <th style="width: 25%">Repository</th>
                        <th style="width: 25%">Version</th>
                        <th style="width: 25%">Test class</th>
                        <th style="width: 25%">Date/time</th>
                    </tr>
                </thead>
                <tbody>
                    <tr ng-repeat='code_version in detail_version_test.tests'>
                        <td style="width: 25%">{{ code_version.repository }}</td>
                        <td style="width: 25%">{{ code_version.version }}</td>
                        <td style="width: 25%"><code>{{ code_version.path }}</code></td>
                        <td style="width: 25%">{{ code_version.timestamp | date:'d MMMM yyyy, hh:mm' : 'UTC' }}</td>
                    </tr>
                </tbody>
            </table>
        </div>
    </div>


    <div class="control-group" id="tab_new_version" style="display:none;" aria-expanded="true">
        <br>
        <h3 style="font-size:1.5em" align=center><b>New version</b></h3><br>
        <br>
        <form>
            <table>
                <tbody>
                    <br>
                    <tr>
                        <td>
                            <b>Version Name:</b>
                        </td>
                        <td>
                            <input type="text" ng-model="test_code.version" required/>
                        </td>
                    </tr>
                    <tr>
                        <td>
                            <b>Repository:</b>
                        </td>
                        <td>
                            <input type="url" ng-model="test_code.repository" required/>
                        </td>
                    </tr>
                    <tr>
                        <td>
                            <b>Test class:</b>
                        </td>
                        <td>
                            <input type=text rows="5" cols="50" ng-model="test_code.path" required>
                        </td>
                    </tr>

                </tbody>
            </table>
            <br> <br>
            <div class="navbar ">
                <button type="submit" class="btn btn-primary" ng-click=saveVersion()>Save</button>
            </div>
        </form>
    </div>


    <div class="control-group" id="tab_edit_test" style="display:none;" aria-expanded="true">
        <br>
        <h3 style="font-size:1.5em" align=center><b>Edit Test</b></h3><br>
        <br>
        <form>
            <table>
                <tbody>
                    <tr>
                        <td>
                            <table id="table-create">
                                <tbody>
                                    <tr>
                                        <td>
                                            <b>Name:</b>
                                        </td>
                                        <td>
                                            <input type="text" ng-model=" detail_test.tests[0].name" required/>
                                            <a class="glyphicon glyphicon-question-sign" aria-hidden="true" data-toggle="tooltip" data-placement="right" title="Example: THis is the name of my test"></a>
                                        </td>
                                    </tr>
                                    <tr>
                                        <td>
                                            <b>Author:</b>
                                        </td>
                                        <td>
                                            <input type="text" ng-model="detail_test.tests[0].author" required/>
                                            <a class="glyphicon glyphicon-question-sign" aria-hidden="true" data-toggle="tooltip" data-placement="right" title="Example: John Smith"></a>
                                        </td>
                                    </tr>

                                    <tr>
                                        <td>
                                            <b>Publication:</b>
                                        </td>
                                        <td>
                                            <input type="text" ng-model="detail_test.tests[0].publication" required/>
                                            <a class="glyphicon glyphicon-question-sign" aria-hidden="true" data-toggle="tooltip" data-placement="right" title="Example: paper example ..."></a>
                                        </td>
                                    </tr>
                                    <tr>

                                        <td>
                                            <b>Protocol description:</b>
                                        </td>
                                        <td>
                                            <textarea class="scrollabletextbox" rows="10" cols="60" ng-model="detail_test.tests[0].protocol" required></textarea>
                                            <a class="glyphicon glyphicon-question-sign" aria-hidden="true" data-toggle="tooltip" data-placement="right" title="Example: protocole description example ..."></a><br /> <br>
                                        </td>

                                    </tr>
                                </tbody>
                            </table>
                        </td>
                        <td>
                            <table id="table-create">
                                <tbody>
                                    <tr>
                                        <td>
                                            <b>Species:</b>
                                        </td>
                                        <td>
                                            <select id="select-species" data-style="btn-primary" ng-model="detail_test.tests[0].species" required>
                                         <option ng-repeat="s in species" value="{{s}}">{{s}}</option>
                                    </select>
                                        </td>
                                    </tr>
                                    <tr>
                                        <td>
                                            <b>Brain region: </b>
                                        </td>
                                        <td>
                                            <select id="select-brain-region" data-style="btn-primary" ng-model="detail_test.tests[0].brain_region" required>
                                         <option ng-repeat="br in brain_region" value="{{br}}">{{br}}</option>
                                    </select>
                                        </td>
                                    </tr>
                                    <tr>
                                        <td>
                                            <b>Cell type:</b>
                                        </td>
                                        <td>
                                            <select id="select-cell-type" data-style="btn-primary" ng-model="detail_test.tests[0].cell_type" required>
                                         <option ng-repeat="ct in cell_type" value="{{ct}}">{{ct}}</option>
                                    </select>
                                        </td>
                                    </tr>
                                    <tr>
                                        <td>
                                            <b>Age:</b>
                                        </td>
                                        <td>
                                            <input type="text" id="select-age" data-style="btn-primary" ng-model="detail_test.tests[0].age" required>
                                        </td>
                                    </tr>

                                    <tr>
                                        <td>
                                            <b>Data modality:</b>
                                        </td>
                                        <td>

                                            <select id="select-data-modalities" data-style="btn-primary" ng-model="detail_test.tests[0].data_modality" required>
                                         <option ng-repeat="dm in data_modalities" value="{{dm}}">{{dm}}</option>
                                    </select>
                                        </td>
                                    </tr>
                                    <tr>
                                        <td>
                                            <b>Test type:</b>
                                        </td>
                                        <td>
                                            <select id="select-test-type" data-style="btn-primary" ng-model="detail_test.tests[0].test_type" required>
                                         <option ng-repeat="tt in test_type" value="{{tt}}">{{tt}}</option>
                                    </select>
                                        </td>
                                    </tr>
                                    <tr>
                                        <td>
                                            <b>Data type:</b>
                                        </td>
                                        <td>
                                            <input type="text" id="select-data_type" data-style="btn-primary" ng-model="detail_test.tests[0].data_type" required>
                                        </td>
                                    </tr>

                                </tbody>
                            </table>
                        </td>
                    </tr>
                </tbody>
            </table>
            <br> <br>
            <div class="navbar navbar-form">
                <button type="submit" class="btn btn-primary" ng-click=editTest()>Save</button>
            </div>
        </form>
    </div>


    <div class="control-group" id="tab_comments" style="display:none;" aria-expanded="true">
        <main class="comment" onsubmit="return false">


            <br>
            <div class=Ticketlist ng-repeat="(keyT,ticket_show) in test_tickets.tickets">
                <table class="table table-striped table-condensed">
                    <tbody>
                        <tr id="table-ticket-detail">
                            <td width=200>
                                <span class="glyphicon glyphicon-user"></span> {{ticket_show.author}}
                            </td>
                            <td id='editable-title-{{ticket_show.id}}' class=title width=1000 contenteditable="False">
                                {{ticket_show.title}}
                            </td>
                            <td width=300>
                                {{ticket_show.creation_date | date:'d MMMM yyyy, hh:mm' : 'UTC' }}
                            </td>
                            <td width=50>
                                <button ng-if="test_tickets.user_connected == ticket_show.author" type="active" class="glyphicon glyphicon-pencil" align=right ng-click="editTicket(ticket_show.id)"></button>
                            </td>

                        </tr>

                        <tr id="table-ticket-detail-content">
                            <td>
                                <br>
                            </td>
                            <td id='editable-text-{{ticket_show.id}}' markdown=ticket_show.text>
                            </td>
                            <td>
                            </td>
                            <td>
                            </td>
                        </tr>
                        <tr id="table-ticket-footer">
                            <td>
                                <span id='button-com-{{ticket_show.id}}' class="glyphicon glyphicon-plus button-click" align=right ng-click="showComments(ticket_show.id)"> <b style="font-family: Arial, Helvetica, sans-serif"> {{ticket_show.comments.length}}&ensp;comment(s)</b> </span>
                            </td>
                            <td>
                                <button ng-show="isInArray(ticket_show.id, button_save_ticket)" id="btn-edit-save-{{ticket_show.id}}" type="submit" class="btn btn-primary" ng-click=saveEditedTicket(ticket_show.id)>Save</button></td>
                            <td></td>
                            <td>

                            </td>

                        </tr>
                    </tbody>

                </table>
                <div ng-show="isInArray(ticket_show.id, comments_to_show)">
                    <div class=commentary ng-repeat="comment in ticket_show.comments" id='CommentToShow-{{comment.id}}'>

                        <table class="table table-striped table-condensed">
                            <div class="comment">
                                <tbody>
                                    <tr id="table-ticket-detail-comment">
                                        <td width=200>
                                            <span class="glyphicon glyphicon-user"></span> {{ comment.author }}
                                        </td>
                                        <td width=1000>
                                        </td>
                                        <td width=300>
                                            {{ comment.creation_date | date:'d MMMM yyyy, hh:mm' : 'UTC' }}
                                        </td>
                                        <td width=50>
                                            <button ng-if="test_tickets.user_connected == comment.author" type="active" class="glyphicon glyphicon-pencil" align=right ng-click="editComment(comment.id)"></button>
                                        </td>
                                    </tr>

                                    <tr id="table-ticket-detail-comment-content">
                                        <td width=200>
                                        </td>
                                        <td width=1000 id='editable-text-{{comment.id}}' contenteditable="false">
                                            <br/> {{ comment.text }}
                                        </td>
                                        <td width=300>
                                        </td>
                                        <td>
                                        </td>
                                    </tr>
                                    <tr id="table-ticket-footer">
                                        <td></td>
                                        <td> <button ng-show="isInArray(comment.id, button_save_ticket)" id="btn-edit-save-{{comment.id}}" type="submit" class="btn btn-primary" ng-click='saveEditedComment(comment.id)'>Save</button></td>
                                        <td></td>
                                        <td></td>
                                    </tr>
                                </tbody>
                            </div>
                        </table>

                        <div id='panelForButtonSave-{{comment.id}}'></div>
                    </div>

                    <div class="commentary"><span class="btn-reply button-click" id="btn-create-comment-{{ticket_show.id}}" ng-click=showCreateComment(ticket_show.id)>Reply</span></div>
                    <div class=commentary ng-show="isInArray(ticket_show.id, create_comment_to_show)">
                        <form id="formC-{{ticket_show.id}}" action="" class="comment-form" method="POST">
                            <table class="table table-striped table-condensed">
                                <thead>
                                </thead>
                                <tbody>
                                    <br>
                                    <tr id="table-create-ticket-content">
                                        <b>Comment:</b> <br>
                                        <textarea ng-model="comment_post.text" rows="5" cols="150" required=""></textarea>
                                    </tr>
                                </tbody>
                            </table>
                            <div class="navbar">
                                <button type="submit" class="btn btn-primary" ng-click="saveComment(ticket_show.id,comment_post, keyT)">Save</button>
                            </div>
                        </form>
                    </div>
                </div>

            </div>
            <br><br>
            <form id="formT" action="" class="ticket-form" method="POST">
                <h4 align=center> New post </h4>
                <br>
                <table class="table table-striped table-condensed">
                    <thead>
                        <tr id="table-create-ticket-content">

                            <b>Title: <input type="text" ng-model="ticket.title" required/></b>
                        </tr>
                    </thead>
                    <tbody>

                        <br>
                        <tr id="table-create-ticket-content">
                            <b>Text:</b> <br>
                            <textarea id="txt_ticket" name="txt_ticket" ng-model="ticket.text" rows="5" cols="150" required=""></textarea>
                        </tr>
                    </tbody>
                </table>
                <div class="navbar">
                    <button id=btn-ticket-submit type="submit" class="btn btn-primary" ng-click=saveTicket()>Save</button>
                </div>
            </form>


        </main>

    </div>



    <div class="control-group" id="tab_results" style="visibility:hidden;" aria-expanded="true">
        <br>
        <br>

        <table class="table" id=table-test-result>

            <h3 align=center> Result list </h3>

            <thead>
                <th id="table-test-result-bottom-up-th">Date/Time</th>
                <th id="table-test-result-bottom-down-th">Model Name</th>
                <th id="table-test-result-bottom-down-th">Model Version</th>
                <th id="table-test-result-bottom-up-th">Test version</th>
                <th id="table-test-result-bottom-up-th">Score</th>
            </thead>


            <tbody id="tbody-all-results" ng-repeat="datablock in graphic_data">
                <tr class=tr-clickable ng-repeat="values in datablock.infosup" ng-click=Context.validation_goToResultDetailView(values.id)>
                    <td>{{values.timestamp}}</td>
                    <td>{{values.model_instance.model.name}}</td>
                    <td>{{values.model_instance.version}}</td>
                    <td>{{values.test_definition.version}}</td>
                    <td>{{values.result}}</td>
                </tr>

            </tbody>
        </table>

        <br><br>
        <br><br>

        <div id=panel-results ng-if="graphic_data.length != 0">
            <nvd3 options='graphic_options' data='graphic_data' id='chart svg'></nvd3>


            <table class="table" style="border-top: none;">

                <td id="td-clicked-results">

                    <table id="model_table" class="table">

                        <h3 align=center> selection </h3>

                        <thead>
                            <th>Date/Time</th>
                            <th>Results storage</th>
                            <th>Result</th>
                            <th>Passed</th>

                            <th>Platform</th>
                            <th>Project</th>
                        </thead>

                        <tbody>

                            <tr class=tr-clickable id="" ng-repeat="result in result_focussed" ng-click="Context.validation_goToResultDetailView(result.id)">
                                <td>{{ result.timestamp }}</td>
                                <td>{{ result.results_storage }}</td>
                                <td>{{ result.result }}</td>
                                <td>{{ result.passed }}</td>
                                <td>{{ result.platform }}</td>
                                <td>{{ result.project }}</td>
                            </tr>

                        </tbody>
                    </table>
                </td>

            </table>
            <br> <br>
<<<<<<< HEAD
=======

            <table class="table">

                <h3 align=center> Result list </h3>

                <thead>
                    <tr>
                        <th id="table-test-result-bottom-up-th">Date/Time</th>
                        <th id="table-test-result-bottom-up-th" colspan="2">Models </th>
                        <th id="table-test-result-bottom-up-th">Test version</th>
                        <th id="table-test-result-bottom-up-th">Score</th>
                    </tr>
                    <tr>
                        <th id="table-test-result-bottom-down-th"></th>
                        <th id="table-test-result-bottom-down-th">Name</th>
                        <th id="table-test-result-bottom-down-th">Version</th>
                        <th id="table-test-result-bottom-down-th"></th>
                        <th id="table-test-result-bottom-down-th"></th>
                    </tr>
                </thead>


                <tbody id="tbody-all-results" ng-repeat="datablock in graphic_data">
                    <tr class=tr-clickable ng-repeat="values in datablock.infosup" ng-click=Context.validation_goToResultDetailView(values.id)>
                        <td>{{values.timestamp}}</td>
                        <td>{{values.model_instance.model.name}}</td>
                        <td>{{values.model_instance.version}}</td>
                        <td>{{values.test_definition.version}}</td>
                        <td>{{values.result}}</td>
                    </tr>


                </tbody>
            </table>
>>>>>>> 6e841f46
        </div>
        <div ng-show="graphic_data.length == 0">
            <h3 align=center> No result available for this Test </h3>
        </div>

    </div>

</div><|MERGE_RESOLUTION|>--- conflicted
+++ resolved
@@ -509,43 +509,7 @@
 
             </table>
             <br> <br>
-<<<<<<< HEAD
-=======
-
-            <table class="table">
-
-                <h3 align=center> Result list </h3>
-
-                <thead>
-                    <tr>
-                        <th id="table-test-result-bottom-up-th">Date/Time</th>
-                        <th id="table-test-result-bottom-up-th" colspan="2">Models </th>
-                        <th id="table-test-result-bottom-up-th">Test version</th>
-                        <th id="table-test-result-bottom-up-th">Score</th>
-                    </tr>
-                    <tr>
-                        <th id="table-test-result-bottom-down-th"></th>
-                        <th id="table-test-result-bottom-down-th">Name</th>
-                        <th id="table-test-result-bottom-down-th">Version</th>
-                        <th id="table-test-result-bottom-down-th"></th>
-                        <th id="table-test-result-bottom-down-th"></th>
-                    </tr>
-                </thead>
-
-
-                <tbody id="tbody-all-results" ng-repeat="datablock in graphic_data">
-                    <tr class=tr-clickable ng-repeat="values in datablock.infosup" ng-click=Context.validation_goToResultDetailView(values.id)>
-                        <td>{{values.timestamp}}</td>
-                        <td>{{values.model_instance.model.name}}</td>
-                        <td>{{values.model_instance.version}}</td>
-                        <td>{{values.test_definition.version}}</td>
-                        <td>{{values.result}}</td>
-                    </tr>
-
-
-                </tbody>
-            </table>
->>>>>>> 6e841f46
+
         </div>
         <div ng-show="graphic_data.length == 0">
             <h3 align=center> No result available for this Test </h3>
