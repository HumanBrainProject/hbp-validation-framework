--- conflicted
+++ resolved
@@ -472,7 +472,7 @@
 
                         <tbody>
 
-                            <tr class=tr-clickable id="" ng-repeat="result in result_focussed" ng-click="goToDetailTestResult(result.id)">
+                            <tr class=tr-clickable id="" ng-repeat="result in result_focussed" ng-click="Context.validation_goToDetailTestResult(result.id)">
                                 <td>{{ result.timestamp }}</td>
                                 <td>{{ result.results_storage }}</td>
                                 <td>{{ result.result }}</td>
@@ -481,18 +481,6 @@
                                 <td>{{ result.project }}</td>
                             </tr>
 
-<<<<<<< HEAD
-                        <tr class=tr-clickable id="" ng-repeat="result in result_focussed" ng-click="Context.validation_goToDetailTestResult(result.id)">
-                            <td>{{ result.timestamp }}</td>
-                            <td>{{ result.results_storage }}</td>
-                            <td>{{ result.result }}</td>
-                            <td>{{ result.passed }}</td>
-                            <td>{{ result.platform }}</td>
-                            <td>{{ result.project }}</td>
-                        </tr>
-=======
->>>>>>> 00322ff3
-
                         </tbody>
                     </table>
                 </td>
@@ -522,9 +510,7 @@
 
 
                 <tbody id="tbody-all-results" ng-repeat="datablock in graphic_data">
-                    <!--<tr id="table-all-result" class=tr-clickable ng-repeat="values in datablock.infosup" ng-click=goToDetailTestResult(values.id) bgcolor={{datablock.color}}>-->
-                    <!--<tr id="table-all-result" class=tr-clickable ng-repeat="values in datablock.infosup" ng-click=goToDetailTestResult(values.id) style="border-right: 3px solid datablock.color ; border-left: 3px solid datablock.color;">-->
-                    <tr class=tr-clickable ng-repeat="values in datablock.infosup" ng-click=goToDetailTestResult(values.id)>
+                    <tr class=tr-clickable ng-repeat="values in datablock.infosup" ng-click=Context.validation_goToDetailTestResult(values.id)>
                         <td>{{values.timestamp}}</td>
                         <td>{{values.model_instance.model.name}}</td>
                         <td>{{values.model_instance.version}}</td>
@@ -532,49 +518,14 @@
                         <td>{{values.result}}</td>
                     </tr>
 
-<<<<<<< HEAD
-        <table class="table">
-
-            <h3 align=center> Result list </h3>
-
-            <thead>
-                <tr>
-                    <th id="table-test-result-bottom-up-th">Date/Time</th>
-                    <th id="table-test-result-bottom-up-th" colspan="2">Models </th>
-                    <th id="table-test-result-bottom-up-th">Test version</th>
-                    <th id="table-test-result-bottom-up-th">Score</th>
-                </tr>
-                <tr>
-                    <th id="table-test-result-bottom-down-th"></th>
-                    <th id="table-test-result-bottom-down-th">Name</th>
-                    <th id="table-test-result-bottom-down-th">Version</th>
-                    <th id="table-test-result-bottom-down-th"></th>
-                    <th id="table-test-result-bottom-down-th"></th>
-                </tr>
-            </thead>
-
-
-            <tbody id="tbody-all-results" ng-repeat="datablock in graphic_data">
-                <!--<tr id="table-all-result" class=tr-clickable ng-repeat="values in datablock.infosup" ng-click=goToDetailTestResult(values.id) bgcolor={{datablock.color}}>-->
-                <!--<tr id="table-all-result" class=tr-clickable ng-repeat="values in datablock.infosup" ng-click=goToDetailTestResult(values.id) style="border-right: 3px solid datablock.color ; border-left: 3px solid datablock.color;">-->
-                <tr class=tr-clickable ng-repeat="values in datablock.infosup" ng-click=Context.validation_goToDetailTestResult(values.id)>
-                    <td>{{values.timestamp}}</td>
-                    <td>{{values.model_instance.model.name}}</td>
-                    <td>{{values.model_instance.version}}</td>
-                    <td>{{values.test_definition.version}}</td>
-                    <td>{{values.result}}</td>
-                </tr>
-
-            </tbody>
-        </table>
-=======
+
                 </tbody>
             </table>
         </div>
         <div ng-show="graphic_data.length == 0">
             <h3 align=center> No result available for this Test </h3>
         </div>
->>>>>>> 00322ff3
+
     </div>
 
 </div>