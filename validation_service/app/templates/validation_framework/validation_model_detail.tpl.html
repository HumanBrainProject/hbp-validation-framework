<html id="model-detail" ng-controller="ValModelDetailCtrl">

<head>
    <nav class="navbar ">
        <br>

        <button class="button-MC" ng-click="Context.validation_goToHomeView();">Home</button>&ensp;

        <h1 align=center> Model: {{ model.models[0].name}} (ID:{{ model.models[0].id }})</h1>
        <h3 align=center> Authors: {{ model.models[0].author }}</h3>
    </nav>
</head>

<br>

<body>
    <div id=VF-model-detail>
        <table class="table-create">
            <tbody>
                <tr>
                    <td style="width: 15%"> <b> Model type: </b> {{ model.models[0].model_type }} &nbsp;</td>

                    <td style="width: 15%"> <b> Species: </b> {{ model.models[0].species }} &nbsp;</td>

                    <td style="width: 15%"> <b> Brain region: </b> {{ model.models[0].brain_region }} &nbsp;</td>

                    <td style="width: 15%"> <b> Cell type: </b> {{ model.models[0].cell_type }} </td>
                </tr>
            </tbody>
        </table>
        <br>
        <table class="table-create">
            <tbody>
                <tr>
                    <b> Description: </b> <br><br>
                    <!--<div markdown="model.models[0].description" truncateWords="model.models[0].description"></div>-->
                    <div markdown="model.models[0].description" ng-text-truncate="model.models[0].description" ng-tt-words-threshold="50" ng-tt-no-toggling></div>
                    <button class=linkbutton align=right text-align=right type="button" ng-click="goToModelCatalog()"> (more details on model catalog)</button>
                    <br><br>
                </tr>
            </tbody>
        </table>
    </div>

<<<<<<< HEAD
    <div id=VF-model-table-all-data>
        <table class="table">
            <thead>
                <th>
                    test id | model version
                </th>
                <th ng-repeat="version in model.model_instances ">
                    {{version.version}}
                </th>
            </thead>
            <tbody>
                <tr ng-repeat="test in data">
                    <td class=tr-clickable ng-click=Context.validation_goToDetailTest(test.infosup[0].test_definition.test_definition_id)>test #{{test.key}} </td>
                    <td class=tr-clickable ng-click=Context.validation_goToDetailTestResult(version.id_test_result) ng-repeat="version in test.values">{{version.y}} </td>
                </tr>
            </tbody>
        </table>
    </div>
=======
    <div id=panel-results ng-if="data.length != 0">
        <div id=VF-model-table-all-data>
            <table class="table">
                <thead>
                    <th>
                        test id | model version
                    </th>
                    <th ng-repeat="version in model.model_instances ">
                        {{version.version}}
                    </th>
                </thead>
                <tbody>
                    <tr ng-repeat="test in data">
                        <td class=tr-clickable ng-click=goToDetailTest(test.infosup[0].test_definition.test_definition_id)>test #{{test.key}} </td>
                        <td class=tr-clickable ng-click=goToDetailTestResult(version.id_test_result) ng-repeat="version in test.values">{{version.y}} </td>
                    </tr>
                </tbody>
            </table>
        </div>
>>>>>>> 00322ff3

        <br>
        <br>
        <nvd3 options='options5' data='data' id='chart svg'></nvd3>


        <br>
        <br>

        <table class="table" style="border-top: none;">

            <td id="td-clicked-results">

                <table id="model_table" class="table">

                    <h3 align=center> Models </h3>

                    <thead>
                        <th>Results storage</th>
                        <th>Result</th>
                        <th>Passed</th>
                        <th>Time</th>
                        <th>Platform</th>
                        <th>Project</th>
                    </thead>

                    <tbody>

<<<<<<< HEAD
                    <tr class=tr-clickable id="" ng-repeat="result in line_result_focussed" ng-click="Context.validation_goToDetailTestResult(result.id)">
                        <td>{{ result.results_storage }}</td>
                        <td>{{ result.result }}</td>
                        <td>{{ result.passed }}</td>
                        <td>{{ result.timestamp }}</td>
                        <td>{{ result.platform }}</td>
                        <td>{{ result.project }}</td>
=======
                        <tr class=tr-clickable id="" ng-repeat="result in line_result_focussed" ng-click="goToDetailTestResult(result.id)">
                            <td>{{ result.results_storage }}</td>
                            <td>{{ result.result }}</td>
                            <td>{{ result.passed }}</td>
                            <td>{{ result.timestamp }}</td>
                            <td>{{ result.platform }}</td>
                            <td>{{ result.project }}</td>
>>>>>>> 00322ff3

                        </tr>
                    </tbody>
                </table>
            </td>

        </table>
    </div>
    <div ng-show="data.length == 0">
        <h3 align=center> No result available for this model </h3>
    </div>
</body>

</html><|MERGE_RESOLUTION|>--- conflicted
+++ resolved
@@ -42,26 +42,7 @@
         </table>
     </div>
 
-<<<<<<< HEAD
-    <div id=VF-model-table-all-data>
-        <table class="table">
-            <thead>
-                <th>
-                    test id | model version
-                </th>
-                <th ng-repeat="version in model.model_instances ">
-                    {{version.version}}
-                </th>
-            </thead>
-            <tbody>
-                <tr ng-repeat="test in data">
-                    <td class=tr-clickable ng-click=Context.validation_goToDetailTest(test.infosup[0].test_definition.test_definition_id)>test #{{test.key}} </td>
-                    <td class=tr-clickable ng-click=Context.validation_goToDetailTestResult(version.id_test_result) ng-repeat="version in test.values">{{version.y}} </td>
-                </tr>
-            </tbody>
-        </table>
-    </div>
-=======
+
     <div id=panel-results ng-if="data.length != 0">
         <div id=VF-model-table-all-data>
             <table class="table">
@@ -75,13 +56,12 @@
                 </thead>
                 <tbody>
                     <tr ng-repeat="test in data">
-                        <td class=tr-clickable ng-click=goToDetailTest(test.infosup[0].test_definition.test_definition_id)>test #{{test.key}} </td>
-                        <td class=tr-clickable ng-click=goToDetailTestResult(version.id_test_result) ng-repeat="version in test.values">{{version.y}} </td>
+                        <td class=tr-clickable ng-click=Context.validation_goToDetailTest(test.infosup[0].test_definition.test_definition_id)>test #{{test.key}} </td>
+                        <td class=tr-clickable ng-click=Context.validation_goToDetailTestResult(version.id_test_result) ng-repeat="version in test.values">{{version.y}} </td>
                     </tr>
                 </tbody>
             </table>
         </div>
->>>>>>> 00322ff3
 
         <br>
         <br>
@@ -110,23 +90,14 @@
 
                     <tbody>
 
-<<<<<<< HEAD
-                    <tr class=tr-clickable id="" ng-repeat="result in line_result_focussed" ng-click="Context.validation_goToDetailTestResult(result.id)">
-                        <td>{{ result.results_storage }}</td>
-                        <td>{{ result.result }}</td>
-                        <td>{{ result.passed }}</td>
-                        <td>{{ result.timestamp }}</td>
-                        <td>{{ result.platform }}</td>
-                        <td>{{ result.project }}</td>
-=======
-                        <tr class=tr-clickable id="" ng-repeat="result in line_result_focussed" ng-click="goToDetailTestResult(result.id)">
+                        <tr class=tr-clickable id="" ng-repeat="result in line_result_focussed" ng-click="Context.validation_goToDetailTestResult(result.id)">
                             <td>{{ result.results_storage }}</td>
                             <td>{{ result.result }}</td>
                             <td>{{ result.passed }}</td>
                             <td>{{ result.timestamp }}</td>
                             <td>{{ result.platform }}</td>
                             <td>{{ result.project }}</td>
->>>>>>> 00322ff3
+
 
                         </tr>
                     </tbody>
