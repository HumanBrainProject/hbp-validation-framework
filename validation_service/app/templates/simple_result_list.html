{% extends 'base.html' %} {% block content %}

<h1>Model validation test results</h1>

<table class="table table-striped">
    <th>
        <!-- Barre de recherche sur le nom des modeles -->
        <form class="form-inline pull-left">
            <input type="text" name="search" style="width:150px" class="form-control" placeholder="Search">
            <select id="model-list-select-search" class="input-sm form-control" name="search_cat" data-style="btn-primary"> <!-- onChange="window.location.href=this.value">-->
                <option value=""> Search by </option>
                <option value="name">Name</option>
                <option value="test_definition.name">Validation test</option>
                <option value="brain_region">Brain region</option>
            </select>
            <button type="submit" class="btn btn-info"><span class="glyphicon glyphicon-search"></span> </button>
        </form>
    </th>


<!--
<table class="table table-striped">
    <th>Filters:
        <select id="model-list-select" data-style="btn-primary" onChange="window.location.href=this.value">
         <option value=""> by brain region </option>
         <option value="?brain_region=cerebellum">Cerebellum</option>
         <option value="?brain_region=hippocampus">Hippocampus</option>
         <option value="?brain_region=basal">Basal ganglia</option>
         <option value="?brain_region=cortex">Cortex</option>
         <option value="?brain_region=CA1_Bianchi">CA1_Bianchi</option>
         <option value="?brain_region=Golding_dichotomy">Golding_dichotomy</option>
         <option value="?brain_region=Kali_Freund">Kali_Freund</option>
         <option value="?brain_region=Migliore_schizophr">Migliore_schizophr</option>
         <option value="?brain_region=CA1_pyr_cAC_dend-990803_axon-051208AM2"> CA1_pyr_cAC_dend-990803_axon-051208AM2</option>
         <option value="?brain_region=CA1_int_cNAC_980513B">CA1_int_cNAC_980513B</option>
         <option value="?brain_region=CA1_int_cNAC_970509HP2">CA1_int_cNAC_970509HP2</option>
         <option value="?brain_region=CA1_pyr_cAC_oh140807_A0_idG">CA1_pyr_cAC_oh140807_A0_idG</option>
         <option value="?brain_region=CA1_pyr_cAC_oh140807_A0_idF"> CA1_pyr_cAC_oh140807_A0_idF</option>
         <option value="?brain_region=CA1_int_cNAC_011023HP2">CA1_int_cNAC_011023HP2</option>
         <option value="?brain_region=CA1_pyr_cAC_mpg141217_A_idB">CA1_pyr_cAC_mpg141217_A_idB</option>
         <option value="?brain_region=CA1_pyr_cAC_dend-050921AM2_axon-051208AM2">CA1_pyr_cAC_dend-050921AM2_axon-051208AM2</option>
         <option value="?brain_region=CA1_int_cNAC_060314AM2"> CA1_int_cNAC_060314AM2</option>
         <option value="?brain_region=CA1_pyr_cAC_oh140807_A0_idC">CA1_pyr_cAC_oh140807_A0_idC</option>
         <option value="?brain_region=CA1_int_cNAC_971114B">CA1_int_cNAC_971114B</option>
         <option value="?brain_region=CA1_int_cNAC_011017HP2">CA1_int_cNAC_011017HP2</option>
         <option value="?brain_region=CA1_pyr_cAC_mpg150305_A_idB">CA1_pyr_cAC_mpg150305_A_idB</option>
         <option value="?brain_region=Test_Column_Shailesh">Test_Column_Shailesh</option>
         <option value="?brain_region=CA1_pyr_cAC_mpg141215_A_idA">CA1_pyr_cAC_mpg141215_A_idA</option>
         <option value="?brain_region=CA1_pyr_cAC_mpg141216_A_idA">CA1_pyr_cAC_mpg141216_A_idA</option>
         <option value="?brain_region=CA1_pyr_cAC_oh140807_A0_idH">CA1_pyr_cAC_oh140807_A0_idH</option>
         <option value="?brain_region=CA1_pyr_cAC_mpg141209_A_idA">CA1_pyr_cAC_mpg141209_A_idA</option>
         <option value="?brain_region=CA1_pyr_cAC_oh140807_A0_idB">CA1_pyr_cAC_oh140807_A0_idB</option>
         <option value="?brain_region=CA1_pyr_cAC_oh140521_B0_Rat_idA">CA1_pyr_cAC_oh140521_B0_Rat_idA</option>
         <option value="?brain_region=CA1_int_cNAC_970717D">CA1_int_cNAC_970717D</option>
         <option value="?brain_region=CA1_int_cNAC_980120A">CA1_int_cNAC_980120A</option>
         <option value="?brain_region=CA1_pyr_cAC_oh140807_A0_idJ">CA1_pyr_cAC_oh140807_A0_idJ</option>
         <option value="?brain_region=CA1_int_cNAC_990611HP2">CA1_int_cNAC_990611HP2</option>
         <option value="?brain_region=CA1_int_cNAC_010710HP2">CA1_int_cNAC_010710HP2</option>
         <option value="?brain_region=CA1_pyr_cAC_mpg141208_B_idA">CA1_pyr_cAC_mpg141208_B_idA</option>
         <option value="?brain_region=CA1_int_cNAC_970627BHP1">CA1_int_cNAC_970627BHP1</option>
         <option value="?brain_region=CA1_pyr_cAC_oh140521_B0_Rat_idC">CA1_pyr_cAC_oh140521_B0_Rat_idC</option>
         <option value="?brain_region=CA1_pyr_cAC_mpg141017_a1">CA1_pyr_cAC_mpg141017_a1</option>
         <option value="?brain_region=CA1_int_cNAC_990111HP2">CA1_int_cNAC_990111HP2</option>
         <option value="?brain_region=CA1_pyr_cAC_mpg141209_B_idA">CA1_pyr_cAC_mpg141209_B_idA</option>
         <option value="?brain_region=CA1_pyr_cAC_oh140807_A0_idA">CA1_pyr_cAC_oh140807_A0_idA</option>
         <option value="?brain_region=CA1_int_cNAC_970911C">CA1_int_cNAC_970911C</option>
         <option value="?brain_region=test_model">test_model</option>
         <option value="?brain_region=test_model_2">test_model_2</option>       
         <option value="?brain_region=CA1_pyr_cAC_12AUG16_demo">CA1_pyr_cAC_12AUG16_demo</option>
         {% for model_name in filters.models %}<option value="?model={{model_name}}">{{model_name}}</span></option> {% endfor %}
         {% for test_name in filters.tests %}<option value="?validation={{test_name}}">{{test_name}}</span></option> {% endfor %}
         <option value="."></option>
    </select>

        <select id="model-list-select" data-style="btn-primary" onChange="window.location.href=this.value">       
         <option value=""> by validation test </option>
         <option value="?name=oblique integration">oblique integration</option>
         <option value="?name=depolarization block">depolarization block</option>
         <option value="?name=response to somatic current injection for cell "dend-050921AM2_axon-051208AM2"">response to somatic current injection for cell "dend-050921AM2_axon-051208AM2"</option>
         <option value="?name=layer height test">layer height test</option>
         <option value="?name=somatic features of CA1 pyramidal neurons">somatic features of CA1 pyramidal neurons</option>
         {% for model_name in filters.models %}<option value="?model={{model_name}}">{{model_name}}</span></option> {% endfor %}
         {% for test_name in filters.tests %}<option value="?validation={{test_name}}">{{test_name}}</span></option> {% endfor %}
         <option value="."></option>
    </select>
        <a href="."><span class="glyphicon glyphicon-remove" aria-hidden="true"></span></a>
    </th>
    <th>
<<<<<<< HEAD
        <a href="create"><button class="btn btn-info">Add new test result</button></a>
    </th>
</table>
</br> 
-->





<!--<select id="model-list-select-search" class="input-sm form-control" name="search_cat" data-style="btn-primary"> -->

 <th>Filters:
    
    <select id="model-list-select" onChange="window.location.href=this.value">
        <option value=""> by model name </option>
            {% for model_name in filters.models %}
                 <option value="?model={{model_name}}">{{model_name}}</option> 
            {% endfor %}
    </select>
              
    <select id="model-list-select" onChange="window.location.href=this.value">
         <option value=""> by validation test </option>
            {% for test_name in filters.tests %}
                 <option value="?validation={{test_name}}">{{test_name}}</option>
            {% endfor %}
             <!--<option value="."></option>-->
    </select>

    <select id="model-list-select" onChange="window.location.href=this.value">
        <option value=""> by brain region </option>
            {% for region in filters.brain_region %}
                 <option value="?brain_region={{region}}">{{region}}</option>
            {% endfor %}
    </select>  

    <a href="."><span class="glyphicon glyphicon-remove" aria-hidden="true"></span></a>
    </th>
    <th>
        <a href="create"><button class="btn btn-info">Add new test result</button></a>
    </th>
</table>
</br> 


=======
        <!-- <form class="form-inline pull-right">-->
        <a href="create"><button class="btn btn-info">Add new test result</button></a>
    </th>
</table>
</br>
>>>>>>> 204463ba











<table class="table table-striped">
    <thead>
        <tr>
            <th>Date/time</th>
            <th colspan="2">Model</th>
            <th colspan="2">Validation test</th>
            <th>Result</th>
            <th>Platform</th>
            <th>Collab</th>
        </tr>
    </thead>
    <tbody>
        {% for result in object_list %}
        <tr>
            <!--<td><a href="{{ result.id }}">{{ result.timestamp }}</a></td>-->
            <td>{{ result.timestamp }}</td>
            <td><a href="/view/models/{{ result.model_instance.model.id }}">{{ result.model_instance.model.name }}</a></td>
            <td>{{ result.model_instance.version|truncatechars:9 }}</td>
            <td><a href="/view/tests/{{ result.test_definition.test_definition.id }}">{{ result.test_definition.test_definition.name }}</a></td>
            <td>{{ result.test_definition.version|truncatechars:9 }}</td>
            <td>{{ result.result }}</td>
            <td>{{ result.get_platform_as_dict.network_name }}</td>
            <td>{{ result.project }}</td>
        </tr>
        {% endfor %}
    </tbody>
</table>

{% endblock %}<|MERGE_RESOLUTION|>--- conflicted
+++ resolved
@@ -86,7 +86,7 @@
         <a href="."><span class="glyphicon glyphicon-remove" aria-hidden="true"></span></a>
     </th>
     <th>
-<<<<<<< HEAD
+
         <a href="create"><button class="btn btn-info">Add new test result</button></a>
     </th>
 </table>
@@ -132,13 +132,7 @@
 </br> 
 
 
-=======
-        <!-- <form class="form-inline pull-right">-->
-        <a href="create"><button class="btn btn-info">Add new test result</button></a>
-    </th>
-</table>
-</br>
->>>>>>> 204463ba
+
 
 
 
