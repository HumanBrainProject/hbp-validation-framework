"""
Django settings for Validation Search Service.

"""

import os
import sys
import json
import hbp_app_python_auth.settings as auth_settings


ENV = os.environ.get('VALIDATION_SERVICE_ENV', 'production')
#ENV = 'dev'


BASE_DIR = os.path.dirname(os.path.dirname(os.path.abspath(__file__)))



# SECURITY WARNING: don't run with debug turned on in production!
DEBUG = True#os.environ.get('DEBUG') in ['True', '1']
<<<<<<< HEAD
LOCAL_DB = False  ## only applies when ENV='dev'
=======
LOCAL_DB = True ## only applies when ENV='dev'
>>>>>>> 42cbb573

ALLOWED_HOSTS = ["*"]


# Application definition

INSTALLED_APPS = [
    # 'sslserver',
    'django.contrib.admin',
    'django.contrib.auth',
    'django.contrib.contenttypes',
    'django.contrib.sessions',
    'django.contrib.messages',
    'django.contrib.staticfiles',
    'model_validation_api',
    #'social_django',
    'jsonify',
    'social.apps.django_app.default',
    'hbp_app_python_auth',
    'nar',
    'markdown_deux',

    'corsheaders',
    'rest_framework',
]
if ENV == "dev":
    INSTALLED_APPS.append('sslserver')
    sys.path.append("..")



from django.utils.functional import SimpleLazyObject




MIDDLEWARE_CLASSES = (
    # 'app.middleware.personal_middleware.UserData',

    'app.middleware.personal_middleware.DisableCsrfCheck',


    # 'django.middleware.common.CommonMiddleware',

    'django.middleware.csrf.CsrfViewMiddleware',



    'django.contrib.sessions.middleware.SessionMiddleware',

    'corsheaders.middleware.CorsMiddleware',

    'django.middleware.common.CommonMiddleware',
    'django.contrib.auth.middleware.AuthenticationMiddleware',
    'django.contrib.auth.middleware.SessionAuthenticationMiddleware',
    'django.contrib.messages.middleware.MessageMiddleware',
    'django.middleware.security.SecurityMiddleware',

    'social.apps.django_app.middleware.SocialAuthExceptionMiddleware',
    # 'social_django.middleware.SocialAuthExceptionMiddleware', ####



)

AUTHENTICATION_BACKENDS = (
    'hbp_app_python_auth.auth.HbpAuth',
    'django.contrib.auth.backends.ModelBackend',
)

ROOT_URLCONF = 'validation_service.urls'

TEMPLATES = [
    {
        'BACKEND': 'django.template.backends.django.DjangoTemplates',
        'DIRS': ['app/templates',],
        'APP_DIRS': True,
        'OPTIONS': {
            'context_processors': [
                'django.template.context_processors.debug',
                'django.template.context_processors.request',
                'django.contrib.auth.context_processors.auth',
                'django.contrib.messages.context_processors.messages',
            ],
        },
    },
]

WSGI_APPLICATION = 'validation_service.wsgi.application'

APPEND_SLASH = False

# Database

if ENV == "dev" and LOCAL_DB:
    DATABASES = {
        'default': {
            'ENGINE': 'django.db.backends.sqlite3',
            'NAME': os.path.join(BASE_DIR, 'db.sqlite3'),
        }
    }
else:
    DATABASES = {
        'default': {
            'ENGINE': 'django.db.backends.postgresql_psycopg2',
            'NAME': 'validations',
            'USER': 'validations_admin',
            'PASSWORD': os.environ.get("VALIDATION_SERVICE_PASSWORD"),
            'HOST': os.environ.get("VALIDATION_SERVICE_HOST"),
            'PORT': os.environ.get("VALIDATION_SERVICE_PORT", "5432"),


        },
    }


# Internationalization
# https://docs.djangoproject.com/en/1.8/topics/i18n/

LANGUAGE_CODE = 'en-us'

TIME_ZONE = 'UTC'

USE_I18N = True

USE_L10N = True

USE_TZ = True


# Static files (CSS, JavaScript, Images)
# https://docs.djangoproject.com/en/1.8/howto/static-files/

STATIC_URL = '/static/'

STATIC_ROOT = "%s/static/" % BASE_DIR
STATICFILES_DIRS = [
    # os.path.join(BASE_DIR, "lib"),
    os.path.join(BASE_DIR, "app"),
    # os.path.join(BASE_DIR, "app/static"),
    # os.path.join(BASE_DIR, "app/scripts"),
    # os.path.join(BASE_DIR, "app/js"),
    # os.path.join(BASE_DIR, "app/css"),

]


HBP_COLLAB_SERVICE_URL = 'https://services.humanbrainproject.eu/collab/v0/'
HBP_ENV_URL = 'https://collab.humanbrainproject.eu/config.json'
HBP_IDENTITY_SERVICE_URL = 'https://services.humanbrainproject.eu/idm/v1/api'
HBP_STORAGE_SERVICE_URL = 'https://services.humanbrainproject.eu/storage/v1/api/entity/'
ADMIN_COLLAB_ID = "13947"
NEXUS_ENDPOINT = "https://nexus-int.humanbrainproject.org/v0"

# SECURITY WARNING: keep the secret key used in production secret!
SECRET_KEY = os.environ.get('DJANGO_SECRET_KEY', 'none')

auth_settings.SOCIAL_AUTH_HBP_KEY = os.environ.get('HBP_OIDC_CLIENT_ID')
SOCIAL_AUTH_HBP_KEY = auth_settings.SOCIAL_AUTH_HBP_KEY

auth_settings.SOCIAL_AUTH_HBP_SECRET = os.environ.get('HBP_OIDC_CLIENT_SECRET')
SOCIAL_AUTH_HBP_SECRET = auth_settings.SOCIAL_AUTH_HBP_SECRET

LOGGING = {
    'version': 1,
    'disable_existing_loggers': False,
    'handlers': {
        'file': {
            'level': 'DEBUG',
            'class': 'logging.FileHandler',
            'filename': '/var/log/django.log',
            'formatter': 'verbose'
        },
    },
    'loggers': {
        'django': {
            'handlers': ['file'],
            'level': 'INFO',
        },
        'model_validation_api': {
            'handlers': ['file'],
            'level': 'DEBUG',
        },
        'openid_http_client.http_client': {
            'handlers': ['file'],
            'level': 'DEBUG',
        },
        'kg_migration': {
            'handlers': ['file'],
            'level': 'DEBUG',
        },
        'nar': {
            'handlers': ['file'],
            'level': 'DEBUG',
        }
    },
    'formatters': {
        'verbose': {
            'format': '%(asctime)s %(levelname)s %(name)s: %(message)s'
        },
    },
}
if ENV == "dev":
    LOGGING['handlers']['file']['filename'] = 'django.log'

if os.path.exists(os.path.join(BASE_DIR, "build_info.json")):
    with open(os.path.join(BASE_DIR, "build_info.json"), "r") as fp:
        BUILD_INFO = json.load(fp)
else:
    BUILD_INFO = None



# https://github.com/ottoyiu/django-cors-headers
# CORS_ORIGIN_ALLOW_ALL = True

CSRF_TRUSTED_ORIGINS = [
    'localhost:8000',
    '127.0.0.1:9000',
    # 'https://localhost:8000/app/'

    ]

CORS_ORIGIN_WHITELIST = (
    'localhost:8000',
    '127.0.0.1:9000',
    'https://localhost:8000/app/',

)
CORS_ALLOW_CREDENTIALS = True

# CORS_ORIGIN_ALLOW_ALL = True
# ACCESS_CONTROL_ALLOW_ORIGIN = 'Access-Control-Allow-Origin'

CSRF_COOKIE_DOMAIN = (
    # ".mydomain.com",
    '.localhost:8000',
    '.127.0.0.1:9000'

)

CORS_ALLOW_HEADERS = (
'x-requested-with',
'content-type',
'accept',
'origin',
'authorization',
'X-CSRFToken',
'access-control-allow-origin'
)

REST_FRAMEWORK = {
    'DEFAULT_PAGINATION_CLASS': 'rest_framework.pagination.LimitOffsetPagination',
    'PAGE_SIZE': 100,
    # 'DEFAULT_PERMISSION_CLASSES': (
    #     'rest_framework.permissions.IsAuthenticated',
    # )

    'DEFAULT_AUTHENTICATION_CLASSES': (
        # 'rest_framework_expiring_authtoken.authentication.ExpiringTokenAuthentication',
        'rest_framework.authentication.BasicAuthentication',
        'rest_framework.authentication.SessionAuthentication',
    )
}<|MERGE_RESOLUTION|>--- conflicted
+++ resolved
@@ -19,11 +19,7 @@
 
 # SECURITY WARNING: don't run with debug turned on in production!
 DEBUG = True#os.environ.get('DEBUG') in ['True', '1']
-<<<<<<< HEAD
 LOCAL_DB = False  ## only applies when ENV='dev'
-=======
-LOCAL_DB = True ## only applies when ENV='dev'
->>>>>>> 42cbb573
 
 ALLOWED_HOSTS = ["*"]
 
@@ -65,28 +61,28 @@
 
     'app.middleware.personal_middleware.DisableCsrfCheck',
 
-
+    
     # 'django.middleware.common.CommonMiddleware',
 
     'django.middleware.csrf.CsrfViewMiddleware',
 
-
+    
 
     'django.contrib.sessions.middleware.SessionMiddleware',
 
     'corsheaders.middleware.CorsMiddleware',
-
+    
     'django.middleware.common.CommonMiddleware',
     'django.contrib.auth.middleware.AuthenticationMiddleware',
     'django.contrib.auth.middleware.SessionAuthenticationMiddleware',
     'django.contrib.messages.middleware.MessageMiddleware',
     'django.middleware.security.SecurityMiddleware',
-
+    
     'social.apps.django_app.middleware.SocialAuthExceptionMiddleware',
     # 'social_django.middleware.SocialAuthExceptionMiddleware', ####
 
-
-
+ 
+  
 )
 
 AUTHENTICATION_BACKENDS = (
@@ -133,7 +129,7 @@
             'USER': 'validations_admin',
             'PASSWORD': os.environ.get("VALIDATION_SERVICE_PASSWORD"),
             'HOST': os.environ.get("VALIDATION_SERVICE_HOST"),
-            'PORT': os.environ.get("VALIDATION_SERVICE_PORT", "5432"),
+            'PORT': os.environ.get("VALIDATION_SERVICE_PORT", "5432"),  
 
 
         },
@@ -164,7 +160,7 @@
     # os.path.join(BASE_DIR, "lib"),
     os.path.join(BASE_DIR, "app"),
     # os.path.join(BASE_DIR, "app/static"),
-    # os.path.join(BASE_DIR, "app/scripts"),
+    # os.path.join(BASE_DIR, "app/scripts"),  
     # os.path.join(BASE_DIR, "app/js"),
     # os.path.join(BASE_DIR, "app/css"),
 
@@ -185,7 +181,7 @@
 SOCIAL_AUTH_HBP_KEY = auth_settings.SOCIAL_AUTH_HBP_KEY
 
 auth_settings.SOCIAL_AUTH_HBP_SECRET = os.environ.get('HBP_OIDC_CLIENT_SECRET')
-SOCIAL_AUTH_HBP_SECRET = auth_settings.SOCIAL_AUTH_HBP_SECRET
+SOCIAL_AUTH_HBP_SECRET = auth_settings.SOCIAL_AUTH_HBP_SECRET 
 
 LOGGING = {
     'version': 1,
@@ -240,22 +236,22 @@
 # https://github.com/ottoyiu/django-cors-headers
 # CORS_ORIGIN_ALLOW_ALL = True
 
-CSRF_TRUSTED_ORIGINS = [
+CSRF_TRUSTED_ORIGINS = [    
     'localhost:8000',
     '127.0.0.1:9000',
     # 'https://localhost:8000/app/'
-
+    
     ]
 
 CORS_ORIGIN_WHITELIST = (
     'localhost:8000',
     '127.0.0.1:9000',
     'https://localhost:8000/app/',
-
+    
 )
 CORS_ALLOW_CREDENTIALS = True
 
-# CORS_ORIGIN_ALLOW_ALL = True
+# CORS_ORIGIN_ALLOW_ALL = True  
 # ACCESS_CONTROL_ALLOW_ORIGIN = 'Access-Control-Allow-Origin'
 
 CSRF_COOKIE_DOMAIN = (
