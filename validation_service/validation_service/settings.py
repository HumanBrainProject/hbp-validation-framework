"""
Django settings for Validation Search Service.

"""

import os
import sys
import json
import hbp_app_python_auth.settings as auth_settings


# ENV = os.environ.get('VALIDATION_SERVICE_ENV', 'production')
ENV = 'dev'


BASE_DIR = os.path.dirname(os.path.dirname(os.path.abspath(__file__)))
# VALIDATION_SERVICE_HOST = '172.17.0.2'
# VALIDATION_SERVICE_PORT = '32768'



# SECURITY WARNING: don't run with debug turned on in production!
DEBUG = True#os.environ.get('DEBUG') in ['True', '1']
<<<<<<< HEAD
LOCAL_DB = True  ## only applies when ENV='dev'
=======
LOCAL_DB = True# False  ## only applies when ENV='dev'
>>>>>>> 6b3dba04

ALLOWED_HOSTS = ["*"]


# Application definition

INSTALLED_APPS = [
    # 'sslserver',
    'django.contrib.admin',
    'django.contrib.auth',
    'django.contrib.contenttypes',
    'django.contrib.sessions',
    'django.contrib.messages',
    'django.contrib.staticfiles',
    'model_validation_api',
    #'social_django',
    'jsonify',
    'social.apps.django_app.default',
    'hbp_app_python_auth',
    'markdown_deux',

    'corsheaders',
    'rest_framework',
]
if ENV == "dev":
    INSTALLED_APPS.append('sslserver')
    sys.path.append("..")



from django.utils.functional import SimpleLazyObject




MIDDLEWARE_CLASSES = (
    # 'app.middleware.personal_middleware.UserData',

    'app.middleware.personal_middleware.DisableCsrfCheck',

    
    # 'django.middleware.common.CommonMiddleware',

    'django.middleware.csrf.CsrfViewMiddleware',

    

    'django.contrib.sessions.middleware.SessionMiddleware',

    'corsheaders.middleware.CorsMiddleware',
    
    'django.middleware.common.CommonMiddleware',
    'django.contrib.auth.middleware.AuthenticationMiddleware',
    'django.contrib.auth.middleware.SessionAuthenticationMiddleware',
    'django.contrib.messages.middleware.MessageMiddleware',
    'django.middleware.security.SecurityMiddleware',
    
    'social.apps.django_app.middleware.SocialAuthExceptionMiddleware',
    # 'social_django.middleware.SocialAuthExceptionMiddleware', ####

 
  
)

AUTHENTICATION_BACKENDS = (
    'hbp_app_python_auth.auth.HbpAuth',
    'django.contrib.auth.backends.ModelBackend',
)

ROOT_URLCONF = 'validation_service.urls'

TEMPLATES = [
    {
        'BACKEND': 'django.template.backends.django.DjangoTemplates',
        'DIRS': ['app/templates',],
        'APP_DIRS': True,
        'OPTIONS': {
            'context_processors': [
                'django.template.context_processors.debug',
                'django.template.context_processors.request',
                'django.contrib.auth.context_processors.auth',
                'django.contrib.messages.context_processors.messages',
            ],
        },
    },
]

WSGI_APPLICATION = 'validation_service.wsgi.application'

APPEND_SLASH = False

# Database

if ENV == "dev" and LOCAL_DB:
    DATABASES = {
        'default': {
            'ENGINE': 'django.db.backends.sqlite3',
            'NAME': os.path.join(BASE_DIR, 'db.sqlite3'),
        }
    }
else:
    DATABASES = {
        'default': {
            'ENGINE': 'django.db.backends.postgresql_psycopg2',
            'NAME': 'validations',
            'USER': 'validations_admin',
            'PASSWORD': os.environ.get("VALIDATION_SERVICE_PASSWORD"),
            'HOST': os.environ.get("VALIDATION_SERVICE_HOST"),
            'PORT': os.environ.get("VALIDATION_SERVICE_PORT", "5432"),  


        },
    }


# Internationalization
# https://docs.djangoproject.com/en/1.8/topics/i18n/

LANGUAGE_CODE = 'en-us'

TIME_ZONE = 'UTC'

USE_I18N = True

USE_L10N = True

USE_TZ = True


# Static files (CSS, JavaScript, Images)
# https://docs.djangoproject.com/en/1.8/howto/static-files/

STATIC_URL = '/static/'

STATIC_ROOT = "%s/static/" % BASE_DIR
STATICFILES_DIRS = [
    # os.path.join(BASE_DIR, "lib"),
    os.path.join(BASE_DIR, "app"),
    # os.path.join(BASE_DIR, "app/static"),
    # os.path.join(BASE_DIR, "app/scripts"),  
    # os.path.join(BASE_DIR, "app/js"),
    # os.path.join(BASE_DIR, "app/css"),

]


HBP_COLLAB_SERVICE_URL = 'https://services.humanbrainproject.eu/collab/v0/'
HBP_ENV_URL = 'https://collab.humanbrainproject.eu/config.json'
HBP_IDENTITY_SERVICE_URL = 'https://services.humanbrainproject.eu/idm/v1/api'
HBP_STORAGE_SERVICE_URL = 'https://services.humanbrainproject.eu/storage/v1/api/entity/'



# SECURITY WARNING: keep the secret key used in production secret!
SECRET_KEY = os.environ.get('DJANGO_SECRET_KEY', 'none')

auth_settings.SOCIAL_AUTH_HBP_KEY = os.environ.get('HBP_OIDC_CLIENT_ID')
SOCIAL_AUTH_HBP_KEY = auth_settings.SOCIAL_AUTH_HBP_KEY

auth_settings.SOCIAL_AUTH_HBP_SECRET = os.environ.get('HBP_OIDC_CLIENT_SECRET')
SOCIAL_AUTH_HBP_SECRET = auth_settings.SOCIAL_AUTH_HBP_SECRET 

LOGGING = {
    'version': 1,
    'disable_existing_loggers': False,
    'handlers': {
        'file': {
            'level': 'DEBUG',
            'class': 'logging.FileHandler',
            'filename': '/var/log/django.log',
            'formatter': 'verbose'
        },
    },
    'loggers': {
        'django': {
            'handlers': ['file'],
            'level': 'INFO',
        },
        'model_validation_api': {
            'handlers': ['file'],
            'level': 'DEBUG',
        }
    },
    'formatters': {
        'verbose': {
            'format': '%(asctime)s %(levelname)s %(name)s: %(message)s'
        },
    },
}
if ENV == "dev":
    LOGGING['handlers']['file']['filename'] = 'django.log'

if os.path.exists(os.path.join(BASE_DIR, "build_info.json")):
    with open(os.path.join(BASE_DIR, "build_info.json"), "r") as fp:
        BUILD_INFO = json.load(fp)
else:
    BUILD_INFO = None



# https://github.com/ottoyiu/django-cors-headers
# CORS_ORIGIN_ALLOW_ALL = True

CSRF_TRUSTED_ORIGINS = [    
    'localhost:8000',
    '127.0.0.1:9000',
    # 'https://localhost:8000/app/'
    
    ]

CORS_ORIGIN_WHITELIST = (
    'localhost:8000',
    '127.0.0.1:9000',
    'https://localhost:8000/app/',
    
)
CORS_ALLOW_CREDENTIALS = True

# CORS_ORIGIN_ALLOW_ALL = True  
# ACCESS_CONTROL_ALLOW_ORIGIN = 'Access-Control-Allow-Origin'

CSRF_COOKIE_DOMAIN = (
    # ".mydomain.com",
    '.localhost:8000',
    '.127.0.0.1:9000'

)

CORS_ALLOW_HEADERS = (
'x-requested-with',
'content-type',
'accept',
'origin',
'authorization',
'X-CSRFToken',
'access-control-allow-origin'
)

REST_FRAMEWORK = {
    'DEFAULT_PAGINATION_CLASS': 'rest_framework.pagination.LimitOffsetPagination',
    'PAGE_SIZE': 100,
    # 'DEFAULT_PERMISSION_CLASSES': (
    #     'rest_framework.permissions.IsAuthenticated',
    # )

    'DEFAULT_AUTHENTICATION_CLASSES': (
        # 'rest_framework_expiring_authtoken.authentication.ExpiringTokenAuthentication',
        'rest_framework.authentication.BasicAuthentication',
        'rest_framework.authentication.SessionAuthentication',
    )
}<|MERGE_RESOLUTION|>--- conflicted
+++ resolved
@@ -14,18 +14,12 @@
 
 
 BASE_DIR = os.path.dirname(os.path.dirname(os.path.abspath(__file__)))
-# VALIDATION_SERVICE_HOST = '172.17.0.2'
-# VALIDATION_SERVICE_PORT = '32768'
 
 
 
 # SECURITY WARNING: don't run with debug turned on in production!
 DEBUG = True#os.environ.get('DEBUG') in ['True', '1']
-<<<<<<< HEAD
-LOCAL_DB = True  ## only applies when ENV='dev'
-=======
 LOCAL_DB = True# False  ## only applies when ENV='dev'
->>>>>>> 6b3dba04
 
 ALLOWED_HOSTS = ["*"]
 
