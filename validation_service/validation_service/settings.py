"""
Django settings for Validation Search Service.

"""

import os
import sys
import json
import hbp_app_python_auth.settings as auth_settings

# ENV = os.environ.get('VALIDATION_SERVICE_ENV', 'production')
ENV = 'dev'


BASE_DIR = os.path.dirname(os.path.dirname(os.path.abspath(__file__)))

# SECURITY WARNING: keep the secret key used in production secret!
SECRET_KEY = os.environ.get('DJANGO_SECRET_KEY', 'none')


# SECURITY WARNING: don't run with debug turned on in production!
DEBUG = True#os.environ.get('DEBUG') in ['True', '1']
LOCAL_DB = True#False  # only applies when ENV='dev'

ALLOWED_HOSTS = ["*"]


# Application definition

INSTALLED_APPS = [
    'django.contrib.admin',
    'django.contrib.auth',
    'django.contrib.contenttypes',
    'django.contrib.sessions',
    'django.contrib.messages',
    'django.contrib.staticfiles',
    'model_validation_api',
    #'social_django',
    'jsonify',
    'social.apps.django_app.default',
    'hbp_app_python_auth',
    'markdown_deux',
]
if ENV == "dev":
    INSTALLED_APPS.append('sslserver')
    sys.path.append("..")

MIDDLEWARE_CLASSES = (
    'django.contrib.sessions.middleware.SessionMiddleware',
    'django.middleware.common.CommonMiddleware',
    'django.contrib.auth.middleware.AuthenticationMiddleware',
    'django.contrib.auth.middleware.SessionAuthenticationMiddleware',
    'django.contrib.messages.middleware.MessageMiddleware',
    'django.middleware.security.SecurityMiddleware',
    #'social_django.middleware.SocialAuthExceptionMiddleware',
    'social.apps.django_app.middleware.SocialAuthExceptionMiddleware'
)

AUTHENTICATION_BACKENDS = (
    'hbp_app_python_auth.auth.HbpAuth',
    'django.contrib.auth.backends.ModelBackend',
)

ROOT_URLCONF = 'validation_service.urls'

TEMPLATES = [
    {
        'BACKEND': 'django.template.backends.django.DjangoTemplates',
        'DIRS': ['app/templates',],
        'APP_DIRS': True,
        'OPTIONS': {
            'context_processors': [
                'django.template.context_processors.debug',
                'django.template.context_processors.request',
                'django.contrib.auth.context_processors.auth',
                'django.contrib.messages.context_processors.messages',
            ],
        },
    },
]

WSGI_APPLICATION = 'validation_service.wsgi.application'

APPEND_SLASH = False

# Database

if ENV == "dev" and LOCAL_DB:
    DATABASES = {
        'default': {
            'ENGINE': 'django.db.backends.sqlite3',
            'NAME': os.path.join(BASE_DIR, 'db.sqlite3'),
        }
    }
else:
    DATABASES = {
        'default': {
            'ENGINE': 'django.db.backends.postgresql_psycopg2',
            'NAME': 'validations',
            'USER': 'validations_dbadmin',
            'PASSWORD': os.environ.get("VALIDATION_SERVICE_PASSWORD"),
            'HOST': os.environ.get("VALIDATION_SERVICE_HOST"),
            'PORT': os.environ.get("VALIDATION_SERVICE_PORT", "5432"),
        },
    }


# Internationalization
# https://docs.djangoproject.com/en/1.8/topics/i18n/

LANGUAGE_CODE = 'en-us'

TIME_ZONE = 'UTC'

USE_I18N = True

USE_L10N = True

USE_TZ = True


# Static files (CSS, JavaScript, Images)
# https://docs.djangoproject.com/en/1.8/howto/static-files/

STATIC_URL = '/static/'

STATIC_ROOT = "%s/static/" % BASE_DIR
STATICFILES_DIRS = [
    os.path.join(BASE_DIR, "lib"),
    os.path.join(BASE_DIR, "app"),
    os.path.join(BASE_DIR, "app/static"),
<<<<<<< HEAD
    os.path.join(BASE_DIR, "app/scripts"),
    os.path.join(BASE_DIR, "app/css"),
    
=======
    os.path.join(BASE_DIR, "app/js"),
    os.path.join(BASE_DIR, "app/css"),
>>>>>>> 859d2bd3
]


HBP_COLLAB_SERVICE_URL = 'https://services.humanbrainproject.eu/collab/v0/'
HBP_ENV_URL = 'https://collab.humanbrainproject.eu/config.json'
HBP_IDENTITY_SERVICE_URL = 'https://services.humanbrainproject.eu/idm/v1/api'

SOCIAL_AUTH_HBP_KEY = auth_settings.SOCIAL_AUTH_HBP_KEY = os.environ.get('HBP_OIDC_CLIENT_ID')
SOCIAL_AUTH_HBP_SECRET = auth_settings.SOCIAL_AUTH_HBP_SECRET = os.environ.get('HBP_OIDC_CLIENT_SECRET')


LOGGING = {
    'version': 1,
    'disable_existing_loggers': False,
    'handlers': {
        'file': {
            'level': 'DEBUG',
            'class': 'logging.FileHandler',
            'filename': '/var/log/django.log',
            'formatter': 'verbose'
        },
    },
    'loggers': {
        'django': {
            'handlers': ['file'],
            'level': 'INFO',
        },
        'model_validation_api': {
            'handlers': ['file'],
            'level': 'DEBUG',
        }
    },
    'formatters': {
        'verbose': {
            'format': '%(asctime)s %(levelname)s %(name)s: %(message)s'
        },
    },
}
if ENV == "dev":
    LOGGING['handlers']['file']['filename'] = 'django.log'

if os.path.exists(os.path.join(BASE_DIR, "build_info.json")):
    with open(os.path.join(BASE_DIR, "build_info.json"), "r") as fp:
        BUILD_INFO = json.load(fp)
else:
    BUILD_INFO = None<|MERGE_RESOLUTION|>--- conflicted
+++ resolved
@@ -129,14 +129,10 @@
     os.path.join(BASE_DIR, "lib"),
     os.path.join(BASE_DIR, "app"),
     os.path.join(BASE_DIR, "app/static"),
-<<<<<<< HEAD
-    os.path.join(BASE_DIR, "app/scripts"),
-    os.path.join(BASE_DIR, "app/css"),
-    
-=======
+    # os.path.join(BASE_DIR, "app/scripts"),  
     os.path.join(BASE_DIR, "app/js"),
     os.path.join(BASE_DIR, "app/css"),
->>>>>>> 859d2bd3
+
 ]
 
 
