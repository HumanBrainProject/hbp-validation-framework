--- conflicted
+++ resolved
@@ -42,7 +42,7 @@
 if (DevMode) {
     sample_model_data = require('./dev_data/sample_data_models.json');
     sample_test_data = require('./dev_data/sample_data_tests.json');
-}
+    }
 
 
 
@@ -199,16 +199,13 @@
         this.openAddTestForm = this.openAddTestForm.bind(this);
         this.handleAddModelFormClose = this.handleAddModelFormClose.bind(this);
         this.handleAddTestFormClose = this.handleAddTestFormClose.bind(this);
-<<<<<<< HEAD
         this.updateCurrentModel= this.updateCurrentModel.bind(this);
         this.handleAddModelInstance = this.handleAddModelInstance.bind(this);
         this.handleEditModelInstance = this.handleEditModelInstance.bind(this);
         this.updateCurrentTest= this.updateCurrentTest.bind(this);
         this.handleAddTestInstance = this.handleAddTestInstance.bind(this);
         this.handleEditTestInstance = this.handleEditTestInstance.bind(this);
-=======
         this.handleColumnsChange = this.handleColumnsChange.bind(this);
->>>>>>> dc604eff
     }
 
     modelTableFullWidth() {
@@ -881,11 +878,8 @@
                     openCompareResults={this.openCompareResults}
                     openAddModelForm={this.openAddModelForm}
                     handleRowClick={this.handleModelRowClick}
-<<<<<<< HEAD
-=======
                     columns={this.state.modelsTableColumns}
                     onColumnsChange={(columnName, action) => this.handleColumnsChange('modelsTableColumns', columnName, action)}
->>>>>>> dc604eff
                 />
             }
         </React.Fragment>
